--- conflicted
+++ resolved
@@ -182,11 +182,7 @@
      * @param statistics stats to work with
      * @return a new block.
      */
-<<<<<<< HEAD
     abstract DataBlock create(String spanId, String key, long index, long limit,
-=======
-    abstract DataBlock create(long index, int limit,
->>>>>>> 86ad35c9
         BlockOutputStreamStatistics statistics)
         throws IOException;
 
@@ -397,17 +393,11 @@
     }
 
     @Override
-<<<<<<< HEAD
     DataBlock create(String spanId, String key, long index, long limit,
         BlockOutputStreamStatistics statistics)
         throws IOException {
       Preconditions.checkArgument(limit > 0,
           "Invalid block size: %d [%s]", limit, key);
-=======
-    DataBlock create(long index, int limit,
-        BlockOutputStreamStatistics statistics)
-        throws IOException {
->>>>>>> 86ad35c9
       return new ByteArrayBlock(0, limit, statistics);
     }
 
@@ -528,17 +518,11 @@
     }
 
     @Override
-<<<<<<< HEAD
     ByteBufferBlock create(String spanId, String key, long index, long limit,
         BlockOutputStreamStatistics statistics)
         throws IOException {
       Preconditions.checkArgument(limit > 0,
           "Invalid block size: %d [%s]", limit, key);
-=======
-    ByteBufferBlock create(long index, int limit,
-        BlockOutputStreamStatistics statistics)
-        throws IOException {
->>>>>>> 86ad35c9
       return new ByteBufferBlock(index, limit, statistics);
     }
 
@@ -834,7 +818,6 @@
      * @throws IOException IO problems
      */
     @Override
-<<<<<<< HEAD
     DataBlock create(String spanId, String key, long index,
         long limit,
         BlockOutputStreamStatistics statistics)
@@ -843,15 +826,6 @@
           "Invalid block size: %d [%s]", limit, key);
       String prefix = String.format("s3ablock-%04d-%s-%s-", index, spanId, escapeS3Key(key));
       File destFile = getOwner().createTmpFileForWrite(prefix, limit, getOwner().getConf());
-=======
-    DataBlock create(long index,
-        int limit,
-        BlockOutputStreamStatistics statistics)
-        throws IOException {
-      File destFile = getOwner()
-          .createTmpFileForWrite(String.format("s3ablock-%04d-", index),
-              limit, getOwner().getConf());
->>>>>>> 86ad35c9
       return new DiskBlock(destFile, limit, index, statistics);
     }
 
