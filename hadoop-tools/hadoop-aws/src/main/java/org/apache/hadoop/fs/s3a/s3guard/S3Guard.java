--- conflicted
+++ resolved
@@ -225,16 +225,12 @@
     // we will basically start with the set of directory entries in the
     // DirListingMetadata, and add any that only exist in the backingStatuses.
     boolean changed = false;
-<<<<<<< HEAD
-    for (S3AFileStatus s : backingStatuses) {
-=======
     final Map<Path, FileStatus> dirMetaMap = dirMeta.getListing().stream()
         .collect(Collectors.toMap(
             pm -> pm.getFileStatus().getPath(), PathMetadata::getFileStatus)
         );
 
-    for (FileStatus s : backingStatuses) {
->>>>>>> b5db2383
+    for (S3AFileStatus s : backingStatuses) {
       if (deleted.contains(s.getPath())) {
         continue;
       }
