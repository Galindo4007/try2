--- conflicted
+++ resolved
@@ -1212,30 +1212,6 @@
         .contains(providerClassname);
   }
 
-<<<<<<< HEAD
-  public static boolean metadataStorePersistsAuthoritativeBit(MetadataStore ms)
-      throws IOException {
-    Map<String, String> diags = ms.getDiagnostics();
-    String persists =
-        diags.get(MetadataStoreCapabilities.PERSISTS_AUTHORITATIVE_BIT);
-    if(persists == null){
-      return false;
-    }
-    return Boolean.valueOf(persists);
-  }
-
-  /**
-   * Set the metadata store of a filesystem instance to the given
-   * store, via a package-private setter method.
-   * @param fs filesystem.
-   * @param ms metastore
-   */
-  public static void setMetadataStore(S3AFileSystem fs, MetadataStore ms) {
-    fs.setMetadataStore(ms);
-  }
-
-=======
->>>>>>> 089e06de
   public static void checkListingDoesNotContainPath(S3AFileSystem fs, Path filePath)
       throws IOException {
     final RemoteIterator<LocatedFileStatus> listIter =
