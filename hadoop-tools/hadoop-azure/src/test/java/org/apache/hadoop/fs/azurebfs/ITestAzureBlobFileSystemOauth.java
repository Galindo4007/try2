--- conflicted
+++ resolved
@@ -142,33 +142,21 @@
 
     // TEST DELETE FOLDER
     try {
-<<<<<<< HEAD
-      abfsStore.delete(existedFolderPath, true);
-=======
-      abfsStore.delete(EXISTED_FOLDER_PATH, true, tracingContext);
->>>>>>> da575a53
+      abfsStore.delete(existedFolderPath, true, tracingContext);
     } catch (AbfsRestOperationException e) {
       assertEquals(AzureServiceErrorCode.AUTHORIZATION_PERMISSION_MISS_MATCH, e.getErrorCode());
     }
 
     // TEST READ  FILE
-<<<<<<< HEAD
-    try (InputStream inputStream = abfsStore.openFileForRead(existedFilePath, null)) {
-=======
-    try (InputStream inputStream = abfsStore.openFileForRead(EXISTED_FILE_PATH, null,
-            tracingContext)) {
->>>>>>> da575a53
+    try (InputStream inputStream = abfsStore
+        .openFileForRead(existedFilePath, null, tracingContext)) {
       assertTrue(inputStream.read() != 0);
     }
 
     // TEST WRITE FILE
     try {
-<<<<<<< HEAD
-      abfsStore.openFileForWrite(existedFilePath, fs.getFsStatistics(), true);
-=======
-      abfsStore.openFileForWrite(EXISTED_FILE_PATH, fs.getFsStatistics(), true,
-              tracingContext);
->>>>>>> da575a53
+      abfsStore.openFileForWrite(existedFilePath, fs.getFsStatistics(), true,
+          tracingContext);
     } catch (AbfsRestOperationException e) {
       assertEquals(AzureServiceErrorCode.AUTHORIZATION_PERMISSION_MISS_MATCH, e.getErrorCode());
     } finally {
