/**
 * Licensed to the Apache Software Foundation (ASF) under one
 * or more contributor license agreements.  See the NOTICE file
 * distributed with this work for additional information
 * regarding copyright ownership.  The ASF licenses this file
 * to you under the Apache License, Version 2.0 (the
 * "License"); you may not use this file except in compliance
 * with the License.  You may obtain a copy of the License at
 *
 *     http://www.apache.org/licenses/LICENSE-2.0
 *
 * Unless required by applicable law or agreed to in writing, software
 * distributed under the License is distributed on an "AS IS" BASIS,
 * WITHOUT WARRANTIES OR CONDITIONS OF ANY KIND, either express or implied.
 * See the License for the specific language governing permissions and
 * limitations under the License.
 */

package org.apache.hadoop.fs.azurebfs;

import java.util.Hashtable;
import org.junit.After;
import org.junit.Assume;
import org.junit.Test;

import org.apache.hadoop.fs.FSDataInputStream;
import org.apache.hadoop.fs.FSDataOutputStream;
import org.apache.hadoop.fs.FileStatus;
import org.apache.hadoop.fs.Path;
import org.apache.hadoop.fs.azurebfs.utils.MockFastpathConnection;
import org.apache.hadoop.fs.azurebfs.utils.TracingContext;

/**
 * Test FileSystemProperties.
 */
public class ITestFileSystemProperties extends AbstractAbfsIntegrationTest {
  private static final int TEST_DATA = 100;
  private static final String TEST_PATH = "/testfile";
  public ITestFileSystemProperties() throws Exception {
  }

  @After
  public void tearDown() throws Exception {
    super.teardown();
    deleteMockFastpathFiles();
  }

  @Test
  public void testMockFastpathReadWriteBytesToFileAndEnsureThreadPoolCleanup()
      throws Exception {
    // Run mock test only if feature is set to off
    Assume.assumeFalse(getDefaultFastpathFeatureStatus());
    final AzureBlobFileSystem fs = getFileSystem();
    Path testPath = new Path(TEST_PATH + "_mock");
    try(FSDataOutputStream stream = fs.create(testPath)) {
      stream.write(TEST_DATA);
    }
    byte[] buffer = new byte[]{(byte) (TEST_DATA & 0xFF)};
    MockFastpathConnection.registerAppend(buffer.length, testPath.getName(),
        buffer, 0, buffer.length);
    addToTestTearDownCleanupList(testPath);
    FileStatus fileStatus = fs.getFileStatus(testPath);
    assertEquals(1, fileStatus.getLen());

    try(FSDataInputStream inputStream =  openMockAbfsInputStream(fs, testPath)) {
      int i = inputStream.read();
      assertEquals(TEST_DATA, i);
    }
  }

  @Test
  public void testReadWriteBytesToFileAndEnsureThreadPoolCleanup() throws Exception {
    testReadWriteBytesToFileAndEnsureThreadPoolCleanup(false);
  }

  public void testReadWriteBytesToFileAndEnsureThreadPoolCleanup(boolean isMockFastpathTest)
      throws Exception {
    final AzureBlobFileSystem fs = getFileSystem();
    Path testPath = path(TEST_PATH);
    try(FSDataOutputStream stream = fs.create(testPath)) {
      stream.write(TEST_DATA);
    }

    FileStatus fileStatus = fs.getFileStatus(testPath);
    assertEquals(1, fileStatus.getLen());

<<<<<<< HEAD
    try(FSDataInputStream inputStream = isMockFastpathTest
        ? openMockAbfsInputStream(fs, TEST_PATH)
        : fs.open(TEST_PATH, 4 * 1024 * 1024)) {
=======
    try(FSDataInputStream inputStream = fs.open(testPath, 4 * 1024 * 1024)) {
>>>>>>> 3aaac8a1
      int i = inputStream.read();
      assertEquals(TEST_DATA, i);
    }
  }

  @Test
  public void testWriteOneByteToFileAndEnsureThreadPoolCleanup() throws Exception {
    final AzureBlobFileSystem fs = getFileSystem();
    Path testPath = path(TEST_PATH);
    try(FSDataOutputStream stream = fs.create(testPath)) {
      stream.write(TEST_DATA);
    }

<<<<<<< HEAD
    byte[] buffer = new byte[]{(byte) (TEST_DATA & 0xFF)};
//    MockFastpathConnection.registerAppend(buffer.length, TEST_PATH.getName(),
//        buffer, 0, buffer.length);
    addToTestTearDownCleanupList(TEST_PATH);
    FileStatus fileStatus = fs.getFileStatus(TEST_PATH);
=======
    FileStatus fileStatus = fs.getFileStatus(testPath);
>>>>>>> 3aaac8a1
    assertEquals(1, fileStatus.getLen());
  }

  @Test
  public void testBase64FileSystemProperties() throws Exception {
    final AzureBlobFileSystem fs = getFileSystem();

    final Hashtable<String, String> properties = new Hashtable<>();
    properties.put("key", "{ value: value }");
    TracingContext tracingContext = getTestTracingContext(fs, true);
    fs.getAbfsStore().setFilesystemProperties(properties, tracingContext);
    Hashtable<String, String> fetchedProperties = fs.getAbfsStore()
        .getFilesystemProperties(tracingContext);

    assertEquals(properties, fetchedProperties);
  }

  @Test
  public void testBase64PathProperties() throws Exception {
    final AzureBlobFileSystem fs = getFileSystem();
    final Hashtable<String, String> properties = new Hashtable<>();
    properties.put("key", "{ value: valueTest }");
    Path testPath = path(TEST_PATH);
    touch(testPath);
    TracingContext tracingContext = getTestTracingContext(fs, true);
    fs.getAbfsStore().setPathProperties(testPath, properties, tracingContext);
    Hashtable<String, String> fetchedProperties = fs.getAbfsStore()
        .getPathStatus(testPath, tracingContext);

    assertEquals(properties, fetchedProperties);
  }

  @Test (expected = Exception.class)
  public void testBase64InvalidFileSystemProperties() throws Exception {
    final AzureBlobFileSystem fs = getFileSystem();
    final Hashtable<String, String> properties = new Hashtable<>();
    properties.put("key", "{ value: value歲 }");
    TracingContext tracingContext = getTestTracingContext(fs, true);
    fs.getAbfsStore().setFilesystemProperties(properties, tracingContext);
    Hashtable<String, String> fetchedProperties = fs.getAbfsStore()
        .getFilesystemProperties(tracingContext);

    assertEquals(properties, fetchedProperties);
  }

  @Test (expected = Exception.class)
  public void testBase64InvalidPathProperties() throws Exception {
    final AzureBlobFileSystem fs = getFileSystem();
    final Hashtable<String, String> properties = new Hashtable<>();
    properties.put("key", "{ value: valueTest兩 }");
    Path testPath = path(TEST_PATH);
    touch(testPath);
    TracingContext tracingContext = getTestTracingContext(fs, true);
    fs.getAbfsStore().setPathProperties(testPath, properties, tracingContext);
    Hashtable<String, String> fetchedProperties = fs.getAbfsStore()
        .getPathStatus(testPath, tracingContext);

    assertEquals(properties, fetchedProperties);
  }

  @Test
  public void testSetFileSystemProperties() throws Exception {
    final AzureBlobFileSystem fs = getFileSystem();
    final Hashtable<String, String> properties = new Hashtable<>();
    properties.put("containerForDevTest", "true");
    TracingContext tracingContext = getTestTracingContext(fs, true);
    fs.getAbfsStore().setFilesystemProperties(properties, tracingContext);
    Hashtable<String, String> fetchedProperties = fs.getAbfsStore()
        .getFilesystemProperties(tracingContext);

    assertEquals(properties, fetchedProperties);
  }
}<|MERGE_RESOLUTION|>--- conflicted
+++ resolved
@@ -84,13 +84,9 @@
     FileStatus fileStatus = fs.getFileStatus(testPath);
     assertEquals(1, fileStatus.getLen());
 
-<<<<<<< HEAD
     try(FSDataInputStream inputStream = isMockFastpathTest
-        ? openMockAbfsInputStream(fs, TEST_PATH)
-        : fs.open(TEST_PATH, 4 * 1024 * 1024)) {
-=======
-    try(FSDataInputStream inputStream = fs.open(testPath, 4 * 1024 * 1024)) {
->>>>>>> 3aaac8a1
+        ? openMockAbfsInputStream(fs, testPath)
+        : fs.open(testPath, 4 * 1024 * 1024)) {
       int i = inputStream.read();
       assertEquals(TEST_DATA, i);
     }
@@ -104,15 +100,7 @@
       stream.write(TEST_DATA);
     }
 
-<<<<<<< HEAD
-    byte[] buffer = new byte[]{(byte) (TEST_DATA & 0xFF)};
-//    MockFastpathConnection.registerAppend(buffer.length, TEST_PATH.getName(),
-//        buffer, 0, buffer.length);
-    addToTestTearDownCleanupList(TEST_PATH);
-    FileStatus fileStatus = fs.getFileStatus(TEST_PATH);
-=======
     FileStatus fileStatus = fs.getFileStatus(testPath);
->>>>>>> 3aaac8a1
     assertEquals(1, fileStatus.getLen());
   }
 
