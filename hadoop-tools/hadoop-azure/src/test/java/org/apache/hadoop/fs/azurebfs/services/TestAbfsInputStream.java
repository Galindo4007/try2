/**
 * Licensed to the Apache Software Foundation (ASF) under one
 * or more contributor license agreements.  See the NOTICE file
 * distributed with this work for additional information
 * regarding copyright ownership.  The ASF licenses this file
 * to you under the Apache License, Version 2.0 (the
 * "License"); you may not use this file except in compliance
 * with the License.  You may obtain a copy of the License at
 *
 *     http://www.apache.org/licenses/LICENSE-2.0
 *
 * Unless required by applicable law or agreed to in writing, software
 * distributed under the License is distributed on an "AS IS" BASIS,
 * WITHOUT WARRANTIES OR CONDITIONS OF ANY KIND, either express or implied.
 * See the License for the specific language governing permissions and
 * limitations under the License.
 */

package org.apache.hadoop.fs.azurebfs.services;

import java.io.IOException;

import org.apache.hadoop.fs.azurebfs.utils.TracingContext;
import org.junit.Assert;
import org.junit.Test;
import java.util.Arrays;

import org.assertj.core.api.Assertions;

import org.apache.hadoop.conf.Configuration;
import org.apache.hadoop.fs.FileSystem;
import org.apache.hadoop.fs.FSDataOutputStream;
import org.apache.hadoop.fs.FileStatus;
import org.apache.hadoop.fs.Path;
import org.apache.hadoop.fs.azurebfs.AbstractAbfsIntegrationTest;
import org.apache.hadoop.fs.azurebfs.AzureBlobFileSystem;
import org.apache.hadoop.fs.azurebfs.contracts.exceptions.AzureBlobFileSystemException;
import org.apache.hadoop.fs.azurebfs.contracts.exceptions.TimeoutException;
import org.apache.hadoop.fs.azurebfs.contracts.services.ReadBufferStatus;
import org.apache.hadoop.fs.azurebfs.utils.TestCachedSASToken;

import static org.mockito.ArgumentMatchers.any;
import static org.mockito.Mockito.doReturn;
import static org.mockito.Mockito.doThrow;
import static org.mockito.Mockito.mock;
import static org.mockito.Mockito.times;
import static org.mockito.Mockito.verify;
import static org.mockito.Mockito.when;

import static org.apache.hadoop.test.LambdaTestUtils.intercept;
import static org.apache.hadoop.fs.azurebfs.constants.AbfsHttpConstants.FORWARD_SLASH;

/**
 * Unit test AbfsInputStream.
 */
public class TestAbfsInputStream extends
    AbstractAbfsIntegrationTest {

  private static final int ONE_KB = 1 * 1024;
  private static final int TWO_KB = 2 * 1024;
  private static final int THREE_KB = 3 * 1024;
  private static final int SIXTEEN_KB = 16 * ONE_KB;
  private static final int FORTY_EIGHT_KB = 48 * ONE_KB;
  private static final int ONE_MB = 1 * 1024 * 1024;
  private static final int FOUR_MB = 4 * ONE_MB;
  private static final int EIGHT_MB = 8 * ONE_MB;
  private static final int TEST_READAHEAD_DEPTH_2 = 2;
  private static final int TEST_READAHEAD_DEPTH_4 = 4;
  private static final int REDUCED_READ_BUFFER_AGE_THRESHOLD = 3000; // 3 sec
  private static final int INCREASED_READ_BUFFER_AGE_THRESHOLD =
      REDUCED_READ_BUFFER_AGE_THRESHOLD * 10; // 30 sec
  private static final int ALWAYS_READ_BUFFER_SIZE_TEST_FILE_SIZE = 16 * ONE_MB;

  private AbfsRestOperation getMockRestOp() {
    AbfsRestOperation op = mock(AbfsRestOperation.class);
    AbfsHttpOperation httpOp = mock(AbfsHttpOperation.class);
    when(httpOp.getBytesReceived()).thenReturn(1024L);
    when(op.getResult()).thenReturn(httpOp);
    when(op.getSasToken()).thenReturn(TestCachedSASToken.getTestCachedSASTokenInstance().get());
    return op;
  }

  private AbfsClient getMockAbfsClient() {
    // Mock failure for client.read()
    AbfsClient client = mock(AbfsClient.class);
    AbfsPerfTracker tracker = new AbfsPerfTracker(
        "test",
        this.getAccountName(),
        this.getConfiguration());
    when(client.getAbfsPerfTracker()).thenReturn(tracker);

    return client;
  }

  private AbfsInputStream getAbfsInputStream(AbfsClient mockAbfsClient,
      String fileName) throws IOException {
    AbfsInputStreamContext inputStreamContext = new AbfsInputStreamContext(-1);
    // Create AbfsInputStream with the client instance
    AbfsInputStream inputStream = new AbfsInputStream(
        mockAbfsClient,
        null,
        FORWARD_SLASH + fileName,
        THREE_KB,
<<<<<<< HEAD
        inputStreamContext.withReadBufferSize(ONE_KB).withReadAheadQueueDepth(10),
        "eTag",
        getTestTracingContext(getFileSystem(), false));
=======
        inputStreamContext.withReadBufferSize(ONE_KB).withReadAheadQueueDepth(10).withReadAheadBlockSize(ONE_KB),
        "eTag");
>>>>>>> 42a29199

    inputStream.setCachedSasToken(
        TestCachedSASToken.getTestCachedSASTokenInstance());

    return inputStream;
  }

  public AbfsInputStream getAbfsInputStream(AbfsClient abfsClient,
      String fileName,
      int fileSize,
      String eTag,
      int readAheadQueueDepth,
      int readBufferSize,
      boolean alwaysReadBufferSize,
      int readAheadBlockSize) {
    AbfsInputStreamContext inputStreamContext = new AbfsInputStreamContext(-1);
    // Create AbfsInputStream with the client instance
    AbfsInputStream inputStream = new AbfsInputStream(
        abfsClient,
        null,
        FORWARD_SLASH + fileName,
        fileSize,
        inputStreamContext.withReadBufferSize(readBufferSize)
            .withReadAheadQueueDepth(readAheadQueueDepth)
            .withShouldReadBufferSizeAlways(alwaysReadBufferSize)
            .withReadAheadBlockSize(readAheadBlockSize),
        eTag);

    inputStream.setCachedSasToken(
        TestCachedSASToken.getTestCachedSASTokenInstance());

    return inputStream;
  }

  private void queueReadAheads(AbfsInputStream inputStream) {
    // Mimic AbfsInputStream readAhead queue requests
    ReadBufferManager.getBufferManager()
        .queueReadAhead(inputStream, 0, ONE_KB, inputStream.tracingContext);
    ReadBufferManager.getBufferManager()
        .queueReadAhead(inputStream, ONE_KB, ONE_KB,
            inputStream.tracingContext);
    ReadBufferManager.getBufferManager()
        .queueReadAhead(inputStream, TWO_KB, TWO_KB,
            inputStream.tracingContext);
  }

  private void verifyReadCallCount(AbfsClient client, int count) throws
      AzureBlobFileSystemException, InterruptedException {
    // ReadAhead threads are triggered asynchronously.
    // Wait a second before verifying the number of total calls.
    Thread.sleep(1000);
    verify(client, times(count)).read(any(String.class), any(Long.class),
        any(byte[].class), any(Integer.class), any(Integer.class),
        any(String.class), any(String.class), any(TracingContext.class));
  }

  private void checkEvictedStatus(AbfsInputStream inputStream, int position, boolean expectedToThrowException)
      throws Exception {
    // Sleep for the eviction threshold time
    Thread.sleep(ReadBufferManager.getBufferManager().getThresholdAgeMilliseconds() + 1000);

    // Eviction is done only when AbfsInputStream tries to queue new items.
    // 1 tryEvict will remove 1 eligible item. To ensure that the current test buffer
    // will get evicted (considering there could be other tests running in parallel),
    // call tryEvict for the number of items that are there in completedReadList.
    int numOfCompletedReadListItems = ReadBufferManager.getBufferManager().getCompletedReadListSize();
    while (numOfCompletedReadListItems > 0) {
      ReadBufferManager.getBufferManager().callTryEvict();
      numOfCompletedReadListItems--;
    }

    if (expectedToThrowException) {
      intercept(IOException.class,
          () -> inputStream.read(position, new byte[ONE_KB], 0, ONE_KB));
    } else {
      inputStream.read(position, new byte[ONE_KB], 0, ONE_KB);
    }
  }

  public TestAbfsInputStream() throws Exception {
    super();
    // Reduce thresholdAgeMilliseconds to 3 sec for the tests
    ReadBufferManager.getBufferManager().setThresholdAgeMilliseconds(REDUCED_READ_BUFFER_AGE_THRESHOLD);
  }

  /**
   * This test expects AbfsInputStream to throw the exception that readAhead
   * thread received on read. The readAhead thread must be initiated from the
   * active read request itself.
   * Also checks that the ReadBuffers are evicted as per the ReadBufferManager
   * threshold criteria.
   * @throws Exception
   */
  @Test
  public void testFailedReadAhead() throws Exception {
    AbfsClient client = getMockAbfsClient();
    AbfsRestOperation successOp = getMockRestOp();

    // Stub :
    // Read request leads to 3 readahead calls: Fail all 3 readahead-client.read()
    // Actual read request fails with the failure in readahead thread
    doThrow(new TimeoutException("Internal Server error for RAH-Thread-X"))
        .doThrow(new TimeoutException("Internal Server error for RAH-Thread-Y"))
        .doThrow(new TimeoutException("Internal Server error RAH-Thread-Z"))
        .doReturn(successOp) // Any extra calls to read, pass it.
        .when(client)
        .read(any(String.class), any(Long.class), any(byte[].class),
            any(Integer.class), any(Integer.class), any(String.class),
            any(String.class), any(TracingContext.class));

    AbfsInputStream inputStream = getAbfsInputStream(client, "testFailedReadAhead.txt");

    // Scenario: ReadAhead triggered from current active read call failed
    // Before the change to return exception from readahead buffer,
    // AbfsInputStream would have triggered an extra readremote on noticing
    // data absent in readahead buffers
    // In this test, a read should trigger 3 client.read() calls as file is 3 KB
    // and readahead buffer size set in AbfsInputStream is 1 KB
    // There should only be a total of 3 client.read() in this test.
    intercept(IOException.class,
        () -> inputStream.read(new byte[ONE_KB]));

    // Only the 3 readAhead threads should have triggered client.read
    verifyReadCallCount(client, 3);

    // Stub returns success for the 4th read request, if ReadBuffers still
    // persisted, ReadAheadManager getBlock would have returned exception.
    checkEvictedStatus(inputStream, 0, false);
  }

  @Test
  public void testFailedReadAheadEviction() throws Exception {
    AbfsClient client = getMockAbfsClient();
    AbfsRestOperation successOp = getMockRestOp();
    ReadBufferManager.setThresholdAgeMilliseconds(INCREASED_READ_BUFFER_AGE_THRESHOLD);
    // Stub :
    // Read request leads to 3 readahead calls: Fail all 3 readahead-client.read()
    // Actual read request fails with the failure in readahead thread
    doThrow(new TimeoutException("Internal Server error"))
        .when(client)
        .read(any(String.class), any(Long.class), any(byte[].class),
            any(Integer.class), any(Integer.class), any(String.class),
            any(String.class), any(TracingContext.class));

    AbfsInputStream inputStream = getAbfsInputStream(client, "testFailedReadAheadEviction.txt");

    // Add a failed buffer to completed queue and set to no free buffers to read ahead.
    ReadBuffer buff = new ReadBuffer();
    buff.setStatus(ReadBufferStatus.READ_FAILED);
    ReadBufferManager.getBufferManager().testMimicFullUseAndAddFailedBuffer(buff);

    // if read failed buffer eviction is tagged as a valid eviction, it will lead to
    // wrong assumption of queue logic that a buffer is freed up and can lead to :
    // java.util.EmptyStackException
    // at java.util.Stack.peek(Stack.java:102)
    // at java.util.Stack.pop(Stack.java:84)
    // at org.apache.hadoop.fs.azurebfs.services.ReadBufferManager.queueReadAhead
    ReadBufferManager.getBufferManager().queueReadAhead(inputStream, 0, ONE_KB,
        getTestTracingContext(getFileSystem(), true));
  }

  /**
   *
   * The test expects AbfsInputStream to initiate a remote read request for
   * the request offset and length when previous read ahead on the offset had failed.
   * Also checks that the ReadBuffers are evicted as per the ReadBufferManager
   * threshold criteria.
   * @throws Exception
   */
  @Test
  public void testOlderReadAheadFailure() throws Exception {
    AbfsClient client = getMockAbfsClient();
    AbfsRestOperation successOp = getMockRestOp();

    // Stub :
    // First Read request leads to 3 readahead calls: Fail all 3 readahead-client.read()
    // A second read request will see that readahead had failed for data in
    // the requested offset range and also that its is an older readahead request.
    // So attempt a new read only for the requested range.
    doThrow(new TimeoutException("Internal Server error for RAH-X"))
        .doThrow(new TimeoutException("Internal Server error for RAH-Y"))
        .doThrow(new TimeoutException("Internal Server error for RAH-Z"))
        .doReturn(successOp) // pass the read for second read request
        .doReturn(successOp) // pass success for post eviction test
        .when(client)
        .read(any(String.class), any(Long.class), any(byte[].class),
            any(Integer.class), any(Integer.class), any(String.class),
            any(String.class), any(TracingContext.class));

    AbfsInputStream inputStream = getAbfsInputStream(client, "testOlderReadAheadFailure.txt");

    // First read request that fails as the readahead triggered from this request failed.
    intercept(IOException.class,
        () -> inputStream.read(new byte[ONE_KB]));

    // Only the 3 readAhead threads should have triggered client.read
    verifyReadCallCount(client, 3);

    // Sleep for thresholdAgeMs so that the read ahead buffer qualifies for being old.
    Thread.sleep(ReadBufferManager.getBufferManager().getThresholdAgeMilliseconds());

    // Second read request should retry the read (and not issue any new readaheads)
    inputStream.read(ONE_KB, new byte[ONE_KB], 0, ONE_KB);

    // Once created, mock will remember all interactions. So total number of read
    // calls will be one more from earlier (there is a reset mock which will reset the
    // count, but the mock stub is erased as well which needs AbsInputStream to be recreated,
    // which beats the purpose)
    verifyReadCallCount(client, 4);

    // Stub returns success for the 5th read request, if ReadBuffers still
    // persisted request would have failed for position 0.
    checkEvictedStatus(inputStream, 0, false);
  }

  /**
   * The test expects AbfsInputStream to utilize any data read ahead for
   * requested offset and length.
   * @throws Exception
   */
  @Test
  public void testSuccessfulReadAhead() throws Exception {
    // Mock failure for client.read()
    AbfsClient client = getMockAbfsClient();

    // Success operation mock
    AbfsRestOperation op = getMockRestOp();

    // Stub :
    // Pass all readAheads and fail the post eviction request to
    // prove ReadAhead buffer is used
    // for post eviction check, fail all read aheads
    doReturn(op)
        .doReturn(op)
        .doReturn(op)
        .doThrow(new TimeoutException("Internal Server error for RAH-X"))
        .doThrow(new TimeoutException("Internal Server error for RAH-Y"))
        .doThrow(new TimeoutException("Internal Server error for RAH-Z"))
        .when(client)
        .read(any(String.class), any(Long.class), any(byte[].class),
            any(Integer.class), any(Integer.class), any(String.class),
            any(String.class), any(TracingContext.class));

    AbfsInputStream inputStream = getAbfsInputStream(client, "testSuccessfulReadAhead.txt");
    int beforeReadCompletedListSize = ReadBufferManager.getBufferManager().getCompletedReadListSize();

    // First read request that triggers readAheads.
    inputStream.read(new byte[ONE_KB]);

    // Only the 3 readAhead threads should have triggered client.read
    verifyReadCallCount(client, 3);
    int newAdditionsToCompletedRead =
        ReadBufferManager.getBufferManager().getCompletedReadListSize()
            - beforeReadCompletedListSize;
    // read buffer might be dumped if the ReadBufferManager getblock preceded
    // the action of buffer being picked for reading from readaheadqueue, so that
    // inputstream can proceed with read and not be blocked on readahead thread
    // availability. So the count of buffers in completedReadQueue for the stream
    // can be same or lesser than the requests triggered to queue readahead.
    Assertions.assertThat(newAdditionsToCompletedRead)
        .describedAs(
            "New additions to completed reads should be same or less than as number of readaheads")
        .isLessThanOrEqualTo(3);

    // Another read request whose requested data is already read ahead.
    inputStream.read(ONE_KB, new byte[ONE_KB], 0, ONE_KB);

    // Once created, mock will remember all interactions.
    // As the above read should not have triggered any server calls, total
    // number of read calls made at this point will be same as last.
    verifyReadCallCount(client, 3);

    // Stub will throw exception for client.read() for 4th and later calls
    // if not using the read-ahead buffer exception will be thrown on read
    checkEvictedStatus(inputStream, 0, true);
  }

  /**
   * This test expects ReadAheadManager to throw exception if the read ahead
   * thread had failed within the last thresholdAgeMilliseconds.
   * Also checks that the ReadBuffers are evicted as per the ReadBufferManager
   * threshold criteria.
   * @throws Exception
   */
  @Test
  public void testReadAheadManagerForFailedReadAhead() throws Exception {
    AbfsClient client = getMockAbfsClient();
    AbfsRestOperation successOp = getMockRestOp();

    // Stub :
    // Read request leads to 3 readahead calls: Fail all 3 readahead-client.read()
    // Actual read request fails with the failure in readahead thread
    doThrow(new TimeoutException("Internal Server error for RAH-Thread-X"))
        .doThrow(new TimeoutException("Internal Server error for RAH-Thread-Y"))
        .doThrow(new TimeoutException("Internal Server error RAH-Thread-Z"))
        .doReturn(successOp) // Any extra calls to read, pass it.
        .when(client)
        .read(any(String.class), any(Long.class), any(byte[].class),
            any(Integer.class), any(Integer.class), any(String.class),
            any(String.class), any(TracingContext.class));

    AbfsInputStream inputStream = getAbfsInputStream(client, "testReadAheadManagerForFailedReadAhead.txt");

    queueReadAheads(inputStream);

    // AbfsInputStream Read would have waited for the read-ahead for the requested offset
    // as we are testing from ReadAheadManager directly, sleep for a sec to
    // get the read ahead threads to complete
    Thread.sleep(1000);

    // if readAhead failed for specific offset, getBlock should
    // throw exception from the ReadBuffer that failed within last thresholdAgeMilliseconds sec
    intercept(IOException.class,
        () -> ReadBufferManager.getBufferManager().getBlock(
            inputStream,
            0,
            ONE_KB,
            new byte[ONE_KB]));

    // Only the 3 readAhead threads should have triggered client.read
    verifyReadCallCount(client, 3);

    // Stub returns success for the 4th read request, if ReadBuffers still
    // persisted, ReadAheadManager getBlock would have returned exception.
    checkEvictedStatus(inputStream, 0, false);
  }

  /**
   * The test expects ReadAheadManager to return 0 receivedBytes when previous
   * read ahead on the offset had failed and not throw exception received then.
   * Also checks that the ReadBuffers are evicted as per the ReadBufferManager
   * threshold criteria.
   * @throws Exception
   */
  @Test
  public void testReadAheadManagerForOlderReadAheadFailure() throws Exception {
    AbfsClient client = getMockAbfsClient();
    AbfsRestOperation successOp = getMockRestOp();

    // Stub :
    // First Read request leads to 3 readahead calls: Fail all 3 readahead-client.read()
    // A second read request will see that readahead had failed for data in
    // the requested offset range but also that its is an older readahead request.
    // System issue could have resolved by now, so attempt a new read only for the requested range.
    doThrow(new TimeoutException("Internal Server error for RAH-X"))
        .doThrow(new TimeoutException("Internal Server error for RAH-X"))
        .doThrow(new TimeoutException("Internal Server error for RAH-X"))
        .doReturn(successOp) // pass the read for second read request
        .doReturn(successOp) // pass success for post eviction test
        .when(client)
        .read(any(String.class), any(Long.class), any(byte[].class),
            any(Integer.class), any(Integer.class), any(String.class),
            any(String.class), any(TracingContext.class));

    AbfsInputStream inputStream = getAbfsInputStream(client, "testReadAheadManagerForOlderReadAheadFailure.txt");

    queueReadAheads(inputStream);

    // AbfsInputStream Read would have waited for the read-ahead for the requested offset
    // as we are testing from ReadAheadManager directly, sleep for thresholdAgeMilliseconds so that
    // read buffer qualifies for to be an old buffer
    Thread.sleep(ReadBufferManager.getBufferManager().getThresholdAgeMilliseconds());

    // Only the 3 readAhead threads should have triggered client.read
    verifyReadCallCount(client, 3);

    // getBlock from a new read request should return 0 if there is a failure
    // 30 sec before in read ahead buffer for respective offset.
    int bytesRead = ReadBufferManager.getBufferManager().getBlock(
        inputStream,
        ONE_KB,
        ONE_KB,
        new byte[ONE_KB]);
    Assert.assertEquals("bytesRead should be zero when previously read "
        + "ahead buffer had failed", 0, bytesRead);

    // Stub returns success for the 5th read request, if ReadBuffers still
    // persisted request would have failed for position 0.
    checkEvictedStatus(inputStream, 0, false);
  }

  /**
   * The test expects ReadAheadManager to return data from previously read
   * ahead data of same offset.
   * @throws Exception
   */
  @Test
  public void testReadAheadManagerForSuccessfulReadAhead() throws Exception {
    // Mock failure for client.read()
    AbfsClient client = getMockAbfsClient();

    // Success operation mock
    AbfsRestOperation op = getMockRestOp();

    // Stub :
    // Pass all readAheads and fail the post eviction request to
    // prove ReadAhead buffer is used
    doReturn(op)
        .doReturn(op)
        .doReturn(op)
        .doThrow(new TimeoutException("Internal Server error for RAH-X")) // for post eviction request
        .doThrow(new TimeoutException("Internal Server error for RAH-Y"))
        .doThrow(new TimeoutException("Internal Server error for RAH-Z"))
        .when(client)
        .read(any(String.class), any(Long.class), any(byte[].class),
            any(Integer.class), any(Integer.class), any(String.class),
            any(String.class), any(TracingContext.class));

    AbfsInputStream inputStream = getAbfsInputStream(client, "testSuccessfulReadAhead.txt");

    queueReadAheads(inputStream);

    // AbfsInputStream Read would have waited for the read-ahead for the requested offset
    // as we are testing from ReadAheadManager directly, sleep for a sec to
    // get the read ahead threads to complete
    Thread.sleep(1000);

    // Only the 3 readAhead threads should have triggered client.read
    verifyReadCallCount(client, 3);

    // getBlock for a new read should return the buffer read-ahead
    int bytesRead = ReadBufferManager.getBufferManager().getBlock(
        inputStream,
        ONE_KB,
        ONE_KB,
        new byte[ONE_KB]);

    Assert.assertTrue("bytesRead should be non-zero from the "
        + "buffer that was read-ahead", bytesRead > 0);

    // Once created, mock will remember all interactions.
    // As the above read should not have triggered any server calls, total
    // number of read calls made at this point will be same as last.
    verifyReadCallCount(client, 3);

    // Stub will throw exception for client.read() for 4th and later calls
    // if not using the read-ahead buffer exception will be thrown on read
    checkEvictedStatus(inputStream, 0, true);
  }

  /**
   * Test readahead with different config settings for request request size and
   * readAhead block size
   * @throws Exception
   */
  @Test
  public void testDiffReadRequestSizeAndRAHBlockSize() throws Exception {
    // Set requestRequestSize = 4MB and readAheadBufferSize=8MB
    resetReadBufferManager(FOUR_MB, INCREASED_READ_BUFFER_AGE_THRESHOLD);
    testReadAheadConfigs(FOUR_MB, TEST_READAHEAD_DEPTH_4, false, EIGHT_MB);

    // Test for requestRequestSize =16KB and readAheadBufferSize=16KB
    resetReadBufferManager(SIXTEEN_KB, INCREASED_READ_BUFFER_AGE_THRESHOLD);
    AbfsInputStream inputStream = testReadAheadConfigs(SIXTEEN_KB,
        TEST_READAHEAD_DEPTH_2, true, SIXTEEN_KB);
    testReadAheads(inputStream, SIXTEEN_KB, SIXTEEN_KB);

    // Test for requestRequestSize =16KB and readAheadBufferSize=48KB
    resetReadBufferManager(FORTY_EIGHT_KB, INCREASED_READ_BUFFER_AGE_THRESHOLD);
    inputStream = testReadAheadConfigs(SIXTEEN_KB, TEST_READAHEAD_DEPTH_2, true,
        FORTY_EIGHT_KB);
    testReadAheads(inputStream, SIXTEEN_KB, FORTY_EIGHT_KB);

    // Test for requestRequestSize =48KB and readAheadBufferSize=16KB
    resetReadBufferManager(FORTY_EIGHT_KB, INCREASED_READ_BUFFER_AGE_THRESHOLD);
    inputStream = testReadAheadConfigs(FORTY_EIGHT_KB, TEST_READAHEAD_DEPTH_2,
        true,
        SIXTEEN_KB);
    testReadAheads(inputStream, FORTY_EIGHT_KB, SIXTEEN_KB);
  }


  private void testReadAheads(AbfsInputStream inputStream,
      int readRequestSize,
      int readAheadRequestSize)
      throws Exception {
    if (readRequestSize > readAheadRequestSize) {
      readAheadRequestSize = readRequestSize;
    }

    byte[] firstReadBuffer = new byte[readRequestSize];
    byte[] secondReadBuffer = new byte[readAheadRequestSize];

    // get the expected bytes to compare
    byte[] expectedFirstReadAheadBufferContents = new byte[readRequestSize];
    byte[] expectedSecondReadAheadBufferContents = new byte[readAheadRequestSize];
    getExpectedBufferData(0, readRequestSize, expectedFirstReadAheadBufferContents);
    getExpectedBufferData(readRequestSize, readAheadRequestSize,
        expectedSecondReadAheadBufferContents);

    Assertions.assertThat(inputStream.read(firstReadBuffer, 0, readRequestSize))
        .describedAs("Read should be of exact requested size")
        .isEqualTo(readRequestSize);

    assertTrue("Data mismatch found in RAH1",
        Arrays.equals(firstReadBuffer,
            expectedFirstReadAheadBufferContents));

    Assertions.assertThat(inputStream.read(secondReadBuffer, 0, readAheadRequestSize))
        .describedAs("Read should be of exact requested size")
        .isEqualTo(readAheadRequestSize);

    assertTrue("Data mismatch found in RAH2",
        Arrays.equals(secondReadBuffer,
            expectedSecondReadAheadBufferContents));
  }

  public AbfsInputStream testReadAheadConfigs(int readRequestSize,
      int readAheadQueueDepth,
      boolean alwaysReadBufferSizeEnabled,
      int readAheadBlockSize) throws Exception {
    Configuration
        config = new Configuration(
        this.getRawConfiguration());
    config.set("fs.azure.read.request.size", Integer.toString(readRequestSize));
    config.set("fs.azure.readaheadqueue.depth",
        Integer.toString(readAheadQueueDepth));
    config.set("fs.azure.read.alwaysReadBufferSize",
        Boolean.toString(alwaysReadBufferSizeEnabled));
    config.set("fs.azure.read.readahead.blocksize",
        Integer.toString(readAheadBlockSize));
    if (readRequestSize > readAheadBlockSize) {
      readAheadBlockSize = readRequestSize;
    }

    Path testPath = new Path(
        "/testReadAheadConfigs");
    final AzureBlobFileSystem fs = createTestFile(testPath,
        ALWAYS_READ_BUFFER_SIZE_TEST_FILE_SIZE, config);
    byte[] byteBuffer = new byte[ONE_MB];
    AbfsInputStream inputStream = this.getAbfsStore(fs)
        .openFileForRead(testPath, null);

    Assertions.assertThat(inputStream.getBufferSize())
        .describedAs("Unexpected AbfsInputStream buffer size")
        .isEqualTo(readRequestSize);

    Assertions.assertThat(inputStream.getReadAheadQueueDepth())
        .describedAs("Unexpected ReadAhead queue depth")
        .isEqualTo(readAheadQueueDepth);

    Assertions.assertThat(inputStream.shouldAlwaysReadBufferSize())
        .describedAs("Unexpected AlwaysReadBufferSize settings")
        .isEqualTo(alwaysReadBufferSizeEnabled);

    Assertions.assertThat(ReadBufferManager.getBufferManager().getReadAheadBlockSize())
        .describedAs("Unexpected readAhead block size")
        .isEqualTo(readAheadBlockSize);

    return inputStream;
  }

  private void getExpectedBufferData(int offset, int length, byte[] b) {
    boolean startFillingIn = false;
    int indexIntoBuffer = 0;
    char character = 'a';

    for (int i = 0; i < (offset + length); i++) {
      if (i == offset) {
        startFillingIn = true;
      }

      if ((startFillingIn) && (indexIntoBuffer < length)) {
        b[indexIntoBuffer] = (byte) character;
        indexIntoBuffer++;
      }

      character = (character == 'z') ? 'a' : (char) ((int) character + 1);
    }
  }

  private AzureBlobFileSystem createTestFile(Path testFilePath, long testFileSize,
      Configuration config) throws Exception {
    AzureBlobFileSystem fs;

    if (config == null) {
      fs = this.getFileSystem();
    } else {
      final AzureBlobFileSystem currentFs = getFileSystem();
      fs = (AzureBlobFileSystem) FileSystem.newInstance(currentFs.getUri(),
          config);
    }

    if (fs.exists(testFilePath)) {
      FileStatus status = fs.getFileStatus(testFilePath);
      if (status.getLen() >= testFileSize) {
        return fs;
      }
    }

    byte[] buffer = new byte[EIGHT_MB];
    char character = 'a';
    for (int i = 0; i < buffer.length; i++) {
      buffer[i] = (byte) character;
      character = (character == 'z') ? 'a' : (char) ((int) character + 1);
    }

    try (FSDataOutputStream outputStream = fs.create(testFilePath)) {
      int bytesWritten = 0;
      while (bytesWritten < testFileSize) {
        outputStream.write(buffer);
        bytesWritten += buffer.length;
      }
    }

    Assertions.assertThat(fs.getFileStatus(testFilePath).getLen())
        .describedAs("File not created of expected size")
        .isEqualTo(testFileSize);

    return fs;
  }

  private void resetReadBufferManager(int bufferSize, int threshold) {
    ReadBufferManager.getBufferManager()
        .testResetReadBufferManager(bufferSize, threshold);
    // Trigger GC as aggressive recreation of ReadBufferManager buffers
    // by successive tests can lead to OOM based on the dev VM/machine capacity.
    System.gc();
  }
}<|MERGE_RESOLUTION|>--- conflicted
+++ resolved
@@ -101,14 +101,9 @@
         null,
         FORWARD_SLASH + fileName,
         THREE_KB,
-<<<<<<< HEAD
-        inputStreamContext.withReadBufferSize(ONE_KB).withReadAheadQueueDepth(10),
+        inputStreamContext.withReadBufferSize(ONE_KB).withReadAheadQueueDepth(10).withReadAheadBlockSize(ONE_KB),
         "eTag",
         getTestTracingContext(getFileSystem(), false));
-=======
-        inputStreamContext.withReadBufferSize(ONE_KB).withReadAheadQueueDepth(10).withReadAheadBlockSize(ONE_KB),
-        "eTag");
->>>>>>> 42a29199
 
     inputStream.setCachedSasToken(
         TestCachedSASToken.getTestCachedSASTokenInstance());
@@ -123,7 +118,7 @@
       int readAheadQueueDepth,
       int readBufferSize,
       boolean alwaysReadBufferSize,
-      int readAheadBlockSize) {
+      int readAheadBlockSize) throws IOException {
     AbfsInputStreamContext inputStreamContext = new AbfsInputStreamContext(-1);
     // Create AbfsInputStream with the client instance
     AbfsInputStream inputStream = new AbfsInputStream(
@@ -135,7 +130,8 @@
             .withReadAheadQueueDepth(readAheadQueueDepth)
             .withShouldReadBufferSizeAlways(alwaysReadBufferSize)
             .withReadAheadBlockSize(readAheadBlockSize),
-        eTag);
+        eTag,
+        getTestTracingContext(getFileSystem(), false));
 
     inputStream.setCachedSasToken(
         TestCachedSASToken.getTestCachedSASTokenInstance());
@@ -640,7 +636,7 @@
         ALWAYS_READ_BUFFER_SIZE_TEST_FILE_SIZE, config);
     byte[] byteBuffer = new byte[ONE_MB];
     AbfsInputStream inputStream = this.getAbfsStore(fs)
-        .openFileForRead(testPath, null);
+        .openFileForRead(testPath, null, getTestTracingContext(fs, false));
 
     Assertions.assertThat(inputStream.getBufferSize())
         .describedAs("Unexpected AbfsInputStream buffer size")
