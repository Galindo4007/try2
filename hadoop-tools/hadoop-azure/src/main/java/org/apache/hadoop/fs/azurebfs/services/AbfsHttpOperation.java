/**
 * Licensed to the Apache Software Foundation (ASF) under one
 * or more contributor license agreements.  See the NOTICE file
 * distributed with this work for additional information
 * regarding copyright ownership.  The ASF licenses this file
 * to you under the Apache License, Version 2.0 (the
 * "License"); you may not use this file except in compliance
 * with the License.  You may obtain a copy of the License at
 *
 *     http://www.apache.org/licenses/LICENSE-2.0
 *
 * Unless required by applicable law or agreed to in writing, software
 * distributed under the License is distributed on an "AS IS" BASIS,
 * WITHOUT WARRANTIES OR CONDITIONS OF ANY KIND, either express or implied.
 * See the License for the specific language governing permissions and
 * limitations under the License.
 */

package org.apache.hadoop.fs.azurebfs.services;

import java.io.IOException;
import java.io.InputStream;
import java.io.OutputStream;
import java.net.HttpURLConnection;
import java.net.ProtocolException;
import java.net.URL;
import java.util.EmptyStackException;
import java.util.List;
import java.util.Map;
import java.util.Queue;
import java.util.Stack;
import java.util.concurrent.ConcurrentLinkedQueue;

import javax.net.ssl.HttpsURLConnection;
import javax.net.ssl.SSLSocketFactory;

<<<<<<< HEAD
import org.apache.hadoop.fs.azurebfs.conn.AbfsHttpUrlConnection;
import org.apache.hadoop.fs.azurebfs.conn.AbfsHttpsUrlConnection;
=======
import org.apache.hadoop.classification.VisibleForTesting;
>>>>>>> 5584efd8
import org.apache.hadoop.fs.azurebfs.utils.UriUtils;
import org.apache.hadoop.security.ssl.DelegatingSSLSocketFactory;

import com.fasterxml.jackson.core.JsonFactory;
import com.fasterxml.jackson.core.JsonParser;
import com.fasterxml.jackson.core.JsonToken;
import com.fasterxml.jackson.databind.ObjectMapper;
import org.slf4j.Logger;
import org.slf4j.LoggerFactory;

import org.apache.hadoop.fs.azurebfs.constants.AbfsHttpConstants;
import org.apache.hadoop.fs.azurebfs.constants.HttpHeaderConfigurations;
import org.apache.hadoop.fs.azurebfs.contracts.services.AbfsPerfLoggable;
import org.apache.hadoop.fs.azurebfs.contracts.services.ListResultSchema;

import static org.apache.hadoop.fs.azurebfs.constants.AbfsHttpConstants.EXPECT_100_JDK_ERROR;
import static org.apache.hadoop.fs.azurebfs.constants.AbfsHttpConstants.HUNDRED_CONTINUE;
import static org.apache.hadoop.fs.azurebfs.constants.HttpHeaderConfigurations.EXPECT;
import static org.apache.hadoop.fs.azurebfs.constants.HttpHeaderConfigurations.X_MS_CLIENT_REQUEST_ID;

/**
 * Represents an HTTP operation.
 */
public class AbfsHttpOperation extends HttpOperation {
  private static final Logger LOG = LoggerFactory.getLogger(AbfsHttpOperation.class);

<<<<<<< HEAD
  private HttpURLConnection connection;

  private AbfsRestOperationType operationType;
=======
  private static final int CLEAN_UP_BUFFER_SIZE = 64 * 1024;
>>>>>>> 5584efd8

  private final static Stack<LatencyCaptureInfo> readLatencyInfos = new Stack<>();

  private final static Stack<LatencyCaptureInfo> connLatencyInfos = new Stack<>();

<<<<<<< HEAD
  private static class LatencyCaptureInfo {

    long latencyCapture;

    AbfsRestOperationType operationType;

    int status;
  }

  public void  addConnInfo(AbfsRestOperationType operationType) {
    AbfsHttpsUrlConnection conn = ((AbfsHttpsUrlConnection) connection);
    LatencyCaptureInfo latencyCaptureInfo = new LatencyCaptureInfo();
    latencyCaptureInfo.operationType = operationType;
    latencyCaptureInfo.latencyCapture = conn.timeTaken;
    if(!conn.isFromCache) {
      connLatencyInfos.add(latencyCaptureInfo);
    }
    return;
  }

  private void captureReadLatency() {
    LatencyCaptureInfo latencyCaptureInfo = new LatencyCaptureInfo();
    latencyCaptureInfo.status = statusCode;
    latencyCaptureInfo.latencyCapture = recvResponseTimeMs;
    latencyCaptureInfo.operationType =  operationType;

    readLatencyInfos.add(latencyCaptureInfo);
  }

  public void setOperationType(AbfsRestOperationType operationType) {
    this.operationType = operationType;
  }
=======
  private HttpURLConnection connection;
  private int statusCode;
  private String statusDescription;
  private String storageErrorCode = "";
  private String storageErrorMessage  = "";
  private String requestId  = "";
  private String expectedAppendPos = "";
  private ListResultSchema listResultSchema = null;

  // metrics
  private int bytesSent;
  private int expectedBytesToBeSent;
  private long bytesReceived;

  private long connectionTimeMs;
  private long sendRequestTimeMs;
  private long recvResponseTimeMs;
  private boolean shouldMask = false;
  private boolean connectionDisconnectedOnError = false;
>>>>>>> 5584efd8

  public static AbfsHttpOperation getAbfsHttpOperationWithFixedResult(
      final URL url,
      final String method,
      final int httpStatus) {
    AbfsHttpOperationWithFixedResult httpOp
        = new AbfsHttpOperationWithFixedResult(url, method, httpStatus);
    return httpOp;
  }

  /**
   * Constructor for FixedResult instance, avoiding connection init.
   * @param url request url
   * @param method Http method
   * @param httpStatus HttpStatus
   */
  protected AbfsHttpOperation(final URL url,
      final String method,
      final int httpStatus) {
    super(LOG);
    this.url = url;
    this.method = method;
    this.statusCode = httpStatus;
  }

  protected  HttpURLConnection getConnection() {
    return connection;
  }

  public String getMethod() {
    return method;
  }

  public String getHost() {
    return url.getHost();
  }

  public int getStatusCode() {
    return statusCode;
  }

  public String getStatusDescription() {
    return statusDescription;
  }

  public String getStorageErrorCode() {
    return storageErrorCode;
  }

  public String getStorageErrorMessage() {
    return storageErrorMessage;
  }

  public String getClientRequestId() {
    return this.connection
        .getRequestProperty(HttpHeaderConfigurations.X_MS_CLIENT_REQUEST_ID);
  }

  public String getExpectedAppendPos() {
    return expectedAppendPos;
  }

  public String getRequestId() {
    return requestId;
  }

  public void setMaskForSAS() {
    shouldMask = true;
  }

  public int getBytesSent() {
    return bytesSent;
  }

  public int getExpectedBytesToBeSent() {
    return expectedBytesToBeSent;
  }

  public long getBytesReceived() {
    return bytesReceived;
  }

  public ListResultSchema getListResultSchema() {
    return listResultSchema;
  }

  public String getResponseHeader(String httpHeader) {
    return connection.getHeaderField(httpHeader);
  }

  /**
   * Initializes a new HTTP request and opens the connection.
   *
   * @param url The full URL including query string parameters.
   * @param method The HTTP method (PUT, PATCH, POST, GET, HEAD, or DELETE).
   * @param requestHeaders The HTTP request headers.READ_TIMEOUT
   * @param connectionTimeout The Connection Timeout value to be used while establishing http connection
   * @param readTimeout The Read Timeout value to be used with http connection while making a request
   * @throws IOException if an error occurs.
   */
  public AbfsHttpOperation(final URL url, final String method, final List<AbfsHttpHeader> requestHeaders,
                           final int connectionTimeout, final int readTimeout)
      throws IOException {
    super(LOG);
    this.url = url;
    this.method = method;

    this.connection = openConnection();
//    if (this.connection instanceof HttpsURLConnection) {
//      HttpsURLConnection secureConn = (HttpsURLConnection) this.connection;
//      SSLSocketFactory sslSocketFactory = DelegatingSSLSocketFactory.getDefaultFactory();
//      if (sslSocketFactory != null) {
//        secureConn.setSSLSocketFactory(sslSocketFactory);
//      }
//    }

    this.connection.setConnectTimeout(connectionTimeout);
    this.connection.setReadTimeout(readTimeout);
    this.connection.setRequestMethod(method);

    for (AbfsHttpHeader header : requestHeaders) {
      setRequestProperty(header.getName(), header.getValue());
    }
  }

   /**
   * Sends the HTTP request.  Note that HttpUrlConnection requires that an
   * empty buffer be sent in order to set the "Content-Length: 0" header, which
   * is required by our endpoint.
   *
   * @param buffer the request entity body.
   * @param offset an offset into the buffer where the data beings.
   * @param length the length of the data in the buffer.
   *
   * @throws IOException if an error occurs.
   */
  public void sendRequest(byte[] buffer, int offset, int length) throws IOException {
    this.connection.setDoOutput(true);
    this.connection.setFixedLengthStreamingMode(length);
    if (buffer == null) {
      // An empty buffer is sent to set the "Content-Length: 0" header, which
      // is required by our endpoint.
      buffer = new byte[]{};
      offset = 0;
      length = 0;
    }

    // send the request body

    long startTime = 0;
    startTime = System.nanoTime();
    OutputStream outputStream = null;
    // Updates the expected bytes to be sent based on length.
    this.expectedBytesToBeSent = length;
    try {
      try {
        /* Without expect header enabled, if getOutputStream() throws
           an exception, it gets caught by the restOperation. But with
           expect header enabled we return back without throwing an exception
           for the correct response code processing.
         */
        outputStream = getConnOutputStream();
      } catch (IOException e) {
        connectionDisconnectedOnError = true;
        /* If getOutputStream fails with an expect-100 exception , we return back
           without throwing an exception to the caller. Else, we throw back the exception.
         */
        String expectHeader = getConnProperty(EXPECT);
        if (expectHeader != null && expectHeader.equals(HUNDRED_CONTINUE)
            && e instanceof ProtocolException
            && EXPECT_100_JDK_ERROR.equals(e.getMessage())) {
          LOG.debug("Getting output stream failed with expect header enabled, returning back ", e);
          /*
           * In case expect-100 assertion has failed, headers and inputStream should not
           * be parsed. Reason being, conn.getHeaderField(), conn.getHeaderFields(),
           * conn.getInputStream() will lead to repeated server call.
           * ref: https://bugs.openjdk.org/browse/JDK-8314978.
           * Reading conn.responseCode() and conn.getResponseMessage() is safe in
           * case of Expect-100 error. Reason being, in JDK, it stores the responseCode
           * in the HttpUrlConnection object before throwing exception to the caller.
           */
          this.statusCode = getConnResponseCode();
          this.statusDescription = getConnResponseMessage();
          return;
        } else {
          LOG.debug("Getting output stream failed without expect header enabled, throwing exception ", e);
          throw e;
        }
      }
      // update bytes sent for successful as well as failed attempts via the
      // accompanying statusCode.
      this.bytesSent = length;

      // If this fails with or without expect header enabled,
      // it throws an IOException.
      outputStream.write(buffer, offset, length);
    } finally {
      // Closing the opened output stream
      if (outputStream != null) {
        outputStream.close();
      }
      this.sendRequestTimeMs = elapsedTimeMs(startTime);
    }
  }

  @Override
  String getRequestProperty(final String headerName) {
    return connection.getRequestProperty(headerName);
  }

  @Override
  Map<String, List<String>> getRequestProperties() {
    return connection.getRequestProperties();
  }

  @Override
  InputStream getContentInputStream() throws IOException {
    return connection.getInputStream();
  }

  /**
   * Gets and processes the HTTP response.
   *
   * @param buffer a buffer to hold the response entity body
   * @param offset an offset in the buffer where the data will being.
   * @param length the number of bytes to be written to the buffer.
   *
   * @throws IOException if an error occurs.
   */
  public void processResponse(final byte[] buffer, final int offset, final int length) throws IOException {
    if (connectionDisconnectedOnError) {
      LOG.debug("This connection was not successful or has been disconnected, "
          + "hence not parsing headers and inputStream");
      return;
    }
    processConnHeadersAndInputStreams(buffer, offset, length);
  }

  void processConnHeadersAndInputStreams(final byte[] buffer,
      final int offset,
      final int length) throws IOException {
    // get the response
    long startTime = 0;
    startTime = System.nanoTime();

    this.statusCode = getConnResponseCode();
    this.recvResponseTimeMs = elapsedTimeMs(startTime);

    this.statusDescription = getConnResponseMessage();

    this.requestId = this.connection.getHeaderField(HttpHeaderConfigurations.X_MS_REQUEST_ID);
    if (this.requestId == null) {
      this.requestId = AbfsHttpConstants.EMPTY_STRING;
    }
    // dump the headers
    AbfsIoUtils.dumpHeadersToDebugLog("Response Headers",
        connection.getHeaderFields());

    if (AbfsHttpConstants.HTTP_METHOD_HEAD.equals(this.method)) {
      // If it is HEAD, and it is ERROR
      return;
    }

    startTime = System.nanoTime();

    parseResponse(buffer, offset, length);
    captureReadLatency();
  }

  public void setRequestProperty(String key, String value) {
    StringBuilder stringBuilder = new StringBuilder(value);
    if(X_MS_CLIENT_REQUEST_ID.equals(key)) {
      try {
        LatencyCaptureInfo connLatencyCaptureInfo = connLatencyInfos.pop();
        stringBuilder.append(":Conn_").append(
            connLatencyCaptureInfo.operationType).append("_").append(
            connLatencyCaptureInfo.latencyCapture);
      } catch (EmptyStackException ignored) {}
      try {
        LatencyCaptureInfo readCaptureInfo = readLatencyInfos.pop();
        stringBuilder.append(":Read_").append(readCaptureInfo.operationType)
            .append("_").append(readCaptureInfo.latencyCapture).append("_")
            .append(readCaptureInfo.status);
      } catch (EmptyStackException ex) {}
      try {
        AbfsHttpsUrlConnection.AbfsHttpClient.finishedStack.pop();
        stringBuilder.append(":FinsihedConn");
      } catch (EmptyStackException ex) {}
    }
    this.connection.setRequestProperty(key, stringBuilder.toString());
  }

  /**
   * Open the HTTP connection.
   *
   * @throws IOException if an error occurs.
   */
  private HttpURLConnection openConnection() throws IOException {
    if("https".equals(url.getProtocol())) {
      AbfsHttpsUrlConnection conn = new AbfsHttpsUrlConnection(url, null, new sun.net.www.protocol.https.Handler());
      SSLSocketFactory sslSocketFactory = DelegatingSSLSocketFactory.getDefaultFactory();
      if (sslSocketFactory != null) {
        conn.setSSLSocketFactory(sslSocketFactory);
      }
      return conn;
    }

    return  new AbfsHttpUrlConnection(url, null, new sun.net.www.protocol.http.Handler());
//    if (!isTraceEnabled) {
//      return (HttpURLConnection) url.openConnection();
//    }
//    long start = System.nanoTime();
//    try {
//      return (HttpURLConnection) url.openConnection();
//    } finally {
//      connectionTimeMs = elapsedTimeMs(start);
//    }
  }

  @Override
  protected InputStream getErrorStream() {
    return connection.getErrorStream();
  }

  /**
   * Gets the connection request property for a key.
   * @param key The request property key.
   * @return request peoperty value.
   */
  String getConnProperty(String key) {
    return connection.getRequestProperty(key);
  }

  /**
   * Gets the connection url.
   * @return url.
   */
  URL getConnUrl() {
    return connection.getURL();
  }

  /**
   * Gets the connection request method.
   * @return request method.
   */
  String getConnRequestMethod() {
    return connection.getRequestMethod();
  }

  /**
   * Gets the connection response code.
   * @return response code.
   * @throws IOException
   */
  Integer getConnResponseCode() throws IOException {
    return connection.getResponseCode();
  }

  /**
   * Gets the connection output stream.
   * @return output stream.
   * @throws IOException
   */
  OutputStream getConnOutputStream() throws IOException {
    return connection.getOutputStream();
  }

  /**
   * Gets the connection response message.
   * @return response message.
   * @throws IOException
   */
  String getConnResponseMessage() throws IOException {
    return connection.getResponseMessage();
  }

  @VisibleForTesting
  Boolean getConnectionDisconnectedOnError() {
    return connectionDisconnectedOnError;
  }

  public static class AbfsHttpOperationWithFixedResult extends AbfsHttpOperation {
    /**
     * Creates an instance to represent fixed results.
     * This is used in idempotency handling.
     *
     * @param url The full URL including query string parameters.
     * @param method The HTTP method (PUT, PATCH, POST, GET, HEAD, or DELETE).
     * @param httpStatus StatusCode to hard set
     */
    public AbfsHttpOperationWithFixedResult(final URL url,
        final String method,
        final int httpStatus) {
      super(url, method, httpStatus);
    }

    @Override
    public String getResponseHeader(final String httpHeader) {
      return "";
    }
  }
}<|MERGE_RESOLUTION|>--- conflicted
+++ resolved
@@ -34,12 +34,9 @@
 import javax.net.ssl.HttpsURLConnection;
 import javax.net.ssl.SSLSocketFactory;
 
-<<<<<<< HEAD
 import org.apache.hadoop.fs.azurebfs.conn.AbfsHttpUrlConnection;
 import org.apache.hadoop.fs.azurebfs.conn.AbfsHttpsUrlConnection;
-=======
 import org.apache.hadoop.classification.VisibleForTesting;
->>>>>>> 5584efd8
 import org.apache.hadoop.fs.azurebfs.utils.UriUtils;
 import org.apache.hadoop.security.ssl.DelegatingSSLSocketFactory;
 
@@ -66,19 +63,17 @@
 public class AbfsHttpOperation extends HttpOperation {
   private static final Logger LOG = LoggerFactory.getLogger(AbfsHttpOperation.class);
 
-<<<<<<< HEAD
   private HttpURLConnection connection;
 
   private AbfsRestOperationType operationType;
-=======
   private static final int CLEAN_UP_BUFFER_SIZE = 64 * 1024;
->>>>>>> 5584efd8
 
   private final static Stack<LatencyCaptureInfo> readLatencyInfos = new Stack<>();
 
   private final static Stack<LatencyCaptureInfo> connLatencyInfos = new Stack<>();
 
-<<<<<<< HEAD
+  private boolean connectionDisconnectedOnError = false;
+
   private static class LatencyCaptureInfo {
 
     long latencyCapture;
@@ -111,27 +106,6 @@
   public void setOperationType(AbfsRestOperationType operationType) {
     this.operationType = operationType;
   }
-=======
-  private HttpURLConnection connection;
-  private int statusCode;
-  private String statusDescription;
-  private String storageErrorCode = "";
-  private String storageErrorMessage  = "";
-  private String requestId  = "";
-  private String expectedAppendPos = "";
-  private ListResultSchema listResultSchema = null;
-
-  // metrics
-  private int bytesSent;
-  private int expectedBytesToBeSent;
-  private long bytesReceived;
-
-  private long connectionTimeMs;
-  private long sendRequestTimeMs;
-  private long recvResponseTimeMs;
-  private boolean shouldMask = false;
-  private boolean connectionDisconnectedOnError = false;
->>>>>>> 5584efd8
 
   public static AbfsHttpOperation getAbfsHttpOperationWithFixedResult(
       final URL url,
