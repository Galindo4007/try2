/**
 * Licensed to the Apache Software Foundation (ASF) under one
 * or more contributor license agreements.  See the NOTICE file
 * distributed with this work for additional information
 * regarding copyright ownership.  The ASF licenses this file
 * to you under the Apache License, Version 2.0 (the
 * "License"); you may not use this file except in compliance
 * with the License.  You may obtain a copy of the License at
 *
 *     http://www.apache.org/licenses/LICENSE-2.0
 *
 * Unless required by applicable law or agreed to in writing, software
 * distributed under the License is distributed on an "AS IS" BASIS,
 * WITHOUT WARRANTIES OR CONDITIONS OF ANY KIND, either express or implied.
 * See the License for the specific language governing permissions and
 * limitations under the License.
 */

package org.apache.hadoop.fs.azurebfs.services;

import java.io.IOException;
import java.io.InputStream;
import java.io.OutputStream;
import java.net.HttpURLConnection;
import java.net.URL;
import java.util.List;

import javax.net.ssl.HttpsURLConnection;
import javax.net.ssl.SSLSocketFactory;

import org.apache.hadoop.fs.azurebfs.utils.UriUtils;
import org.apache.hadoop.security.ssl.DelegatingSSLSocketFactory;

import com.fasterxml.jackson.core.JsonFactory;
import com.fasterxml.jackson.core.JsonParser;
import com.fasterxml.jackson.core.JsonToken;
import com.fasterxml.jackson.databind.ObjectMapper;
import org.slf4j.Logger;
import org.slf4j.LoggerFactory;

import org.apache.hadoop.fs.azurebfs.constants.AbfsHttpConstants;
import org.apache.hadoop.fs.azurebfs.constants.HttpHeaderConfigurations;
import org.apache.hadoop.fs.azurebfs.contracts.services.AbfsPerfLoggable;
import org.apache.hadoop.fs.azurebfs.contracts.services.ListResultSchema;

import static org.apache.hadoop.fs.azurebfs.constants.AbfsHttpConstants.HUNDRED_CONTINUE;
import static org.apache.hadoop.fs.azurebfs.constants.HttpHeaderConfigurations.EXPECT;

/**
 * Represents an HTTP operation.
 */
public class AbfsHttpOperation implements AbfsPerfLoggable {
  private static final Logger LOG = LoggerFactory.getLogger(AbfsHttpOperation.class);

  private static final int CONNECT_TIMEOUT = 30 * 1000;
  private static final int READ_TIMEOUT = 30 * 1000;

  private static final int CLEAN_UP_BUFFER_SIZE = 64 * 1024;

  private static final int ONE_THOUSAND = 1000;
  private static final int ONE_MILLION = ONE_THOUSAND * ONE_THOUSAND;

  private final String method;
  private final URL url;
  private String maskedUrl;
  private String maskedEncodedUrl;

  private HttpURLConnection connection;
  private int statusCode;
  private String statusDescription;
  private String storageErrorCode = "";
  private String storageErrorMessage  = "";
  private String requestId  = "";
  private String expectedAppendPos = "";
  private ListResultSchema listResultSchema = null;

  // metrics
  private int bytesSent;
  private int expectedBytesToBeSent;
  private long bytesReceived;

  // optional trace enabled metrics
  private final boolean isTraceEnabled;
  private long connectionTimeMs;
  private long sendRequestTimeMs;
  private long recvResponseTimeMs;
  private boolean shouldMask = false;

  public static AbfsHttpOperation getAbfsHttpOperationWithFixedResult(
      final URL url,
      final String method,
      final int httpStatus) {
    AbfsHttpOperationWithFixedResult httpOp
        = new AbfsHttpOperationWithFixedResult(url, method, httpStatus);
    return httpOp;
  }

  /**
   * Constructor for FixedResult instance, avoiding connection init.
   * @param url request url
   * @param method Http method
   * @param httpStatus HttpStatus
   */
  protected AbfsHttpOperation(final URL url,
      final String method,
      final int httpStatus) {
    this.isTraceEnabled = LOG.isTraceEnabled();
    this.url = url;
    this.method = method;
    this.statusCode = httpStatus;
  }

  protected  HttpURLConnection getConnection() {
    return connection;
  }

  public String getMethod() {
    return method;
  }

  public String getHost() {
    return url.getHost();
  }

  public int getStatusCode() {
    return statusCode;
  }

  public String getStatusDescription() {
    return statusDescription;
  }

  public String getStorageErrorCode() {
    return storageErrorCode;
  }

  public String getStorageErrorMessage() {
    return storageErrorMessage;
  }

  public String getClientRequestId() {
    return this.connection
        .getRequestProperty(HttpHeaderConfigurations.X_MS_CLIENT_REQUEST_ID);
  }

  public String getExpectedAppendPos() {
    return expectedAppendPos;
  }

  public String getRequestId() {
    return requestId;
  }

  public void setMaskForSAS() {
    shouldMask = true;
  }

  public int getBytesSent() {
    return bytesSent;
  }

  public int getExpectedBytesToBeSent() {
    return expectedBytesToBeSent;
  }

  public long getBytesReceived() {
    return bytesReceived;
  }

  public ListResultSchema getListResultSchema() {
    return listResultSchema;
  }

  public String getResponseHeader(String httpHeader) {
    return connection.getHeaderField(httpHeader);
  }

  // Returns a trace message for the request
  @Override
  public String toString() {
    final StringBuilder sb = new StringBuilder();
    sb.append(statusCode);
    sb.append(",");
    sb.append(storageErrorCode);
    sb.append(",");
    sb.append(expectedAppendPos);
    sb.append(",cid=");
    sb.append(getClientRequestId());
    sb.append(",rid=");
    sb.append(requestId);
    if (isTraceEnabled) {
      sb.append(",connMs=");
      sb.append(connectionTimeMs);
      sb.append(",sendMs=");
      sb.append(sendRequestTimeMs);
      sb.append(",recvMs=");
      sb.append(recvResponseTimeMs);
    }
    sb.append(",sent=");
    sb.append(bytesSent);
    sb.append(",recv=");
    sb.append(bytesReceived);
    sb.append(",");
    sb.append(method);
    sb.append(",");
    sb.append(getMaskedUrl());
    return sb.toString();
  }

  // Returns a trace message for the ABFS API logging service to consume
  public String getLogString() {

    final StringBuilder sb = new StringBuilder();
    sb.append("s=")
      .append(statusCode)
      .append(" e=")
      .append(storageErrorCode)
      .append(" ci=")
      .append(getClientRequestId())
      .append(" ri=")
      .append(requestId);

    if (isTraceEnabled) {
      sb.append(" ct=")
        .append(connectionTimeMs)
        .append(" st=")
        .append(sendRequestTimeMs)
        .append(" rt=")
        .append(recvResponseTimeMs);
    }

    sb.append(" bs=")
      .append(bytesSent)
      .append(" br=")
      .append(bytesReceived)
      .append(" m=")
      .append(method)
      .append(" u=")
      .append(getMaskedEncodedUrl());

    return sb.toString();
  }

  public String getMaskedUrl() {
    if (!shouldMask) {
      return url.toString();
    }
    if (maskedUrl != null) {
      return maskedUrl;
    }
    maskedUrl = UriUtils.getMaskedUrl(url);
    return maskedUrl;
  }

  public String getMaskedEncodedUrl() {
    if (maskedEncodedUrl != null) {
      return maskedEncodedUrl;
    }
    maskedEncodedUrl = UriUtils.encodedUrlStr(getMaskedUrl());
    return maskedEncodedUrl;
  }

  /**
   * Initializes a new HTTP request and opens the connection.
   *
   * @param url The full URL including query string parameters.
   * @param method The HTTP method (PUT, PATCH, POST, GET, HEAD, or DELETE).
   * @param requestHeaders The HTTP request headers.READ_TIMEOUT
   *
   * @throws IOException if an error occurs.
   */
  public AbfsHttpOperation(final URL url, final String method, final List<AbfsHttpHeader> requestHeaders)
      throws IOException {
    this.isTraceEnabled = LOG.isTraceEnabled();
    this.url = url;
    this.method = method;

    this.connection = openConnection();
    if (this.connection instanceof HttpsURLConnection) {
      HttpsURLConnection secureConn = (HttpsURLConnection) this.connection;
      SSLSocketFactory sslSocketFactory = DelegatingSSLSocketFactory.getDefaultFactory();
      if (sslSocketFactory != null) {
        secureConn.setSSLSocketFactory(sslSocketFactory);
      }
    }

    this.connection.setConnectTimeout(CONNECT_TIMEOUT);
    this.connection.setReadTimeout(READ_TIMEOUT);

    this.connection.setRequestMethod(method);

    for (AbfsHttpHeader header : requestHeaders) {
      setRequestProperty(header.getName(), header.getValue());
    }
  }

   /**
   * Sends the HTTP request.  Note that HttpUrlConnection requires that an
   * empty buffer be sent in order to set the "Content-Length: 0" header, which
   * is required by our endpoint.
   *
   * @param buffer the request entity body.
   * @param offset an offset into the buffer where the data beings.
   * @param length the length of the data in the buffer.
   *
   * @throws IOException if an error occurs.
   */
  public void sendRequest(byte[] buffer, int offset, int length) throws IOException {
    this.connection.setDoOutput(true);
    this.connection.setFixedLengthStreamingMode(length);
    if (buffer == null) {
      // An empty buffer is sent to set the "Content-Length: 0" header, which
      // is required by our endpoint.
      buffer = new byte[]{};
      offset = 0;
      length = 0;
    }

    // send the request body

    long startTime = 0;
    if (this.isTraceEnabled) {
      startTime = System.nanoTime();
    }
    OutputStream outputStream = null;
    // Updates the expected bytes to be sent based on length.
    this.expectedBytesToBeSent = length;
    try {
      try {
        /* Without expect header enabled, if getOutputStream() throws
           an exception, it gets caught by the restOperation. But with
           expect header enabled we return back without throwing an exception
           for the correct response code processing.
         */
        outputStream = getConnOutputStream();
      } catch (IOException e) {
        /* If getOutputStream fails with an exception and expect header
           is enabled, we return back without throwing an exception to
           the caller. The caller is responsible for setting the correct status code.
           If expect header is not enabled, we throw back the exception.
         */
        String expectHeader = getConnProperty(EXPECT);
        if (expectHeader != null && expectHeader.equals(HUNDRED_CONTINUE)) {
          LOG.debug("Getting output stream failed with expect header enabled, returning back ", e);
          return;
        } else {
          LOG.debug("Getting output stream failed without expect header enabled, throwing exception ", e);
          throw e;
        }
      }
      // update bytes sent for successful as well as failed attempts via the
      // accompanying statusCode.
      this.bytesSent = length;

      // If this fails with or without expect header enabled,
      // it throws an IOException.
      outputStream.write(buffer, offset, length);
    } finally {
      // Closing the opened output stream
      if (outputStream != null) {
        outputStream.close();
      }
      if (this.isTraceEnabled) {
        this.sendRequestTimeMs = elapsedTimeMs(startTime);
      }
    }
  }

  /**
   * Gets and processes the HTTP response.
   *
   * @param buffer a buffer to hold the response entity body
   * @param offset an offset in the buffer where the data will being.
   * @param length the number of bytes to be written to the buffer.
   *
   * @throws IOException if an error occurs.
   */
  public void processResponse(final byte[] buffer, final int offset, final int length) throws IOException {

    // get the response
    long startTime = 0;
    if (this.isTraceEnabled) {
      startTime = System.nanoTime();
    }

<<<<<<< HEAD
    this.statusCode = this.connection.getResponseCode();
=======
    this.statusCode = getConnResponseCode();

>>>>>>> ce5bc489
    if (this.isTraceEnabled) {
      this.recvResponseTimeMs = elapsedTimeMs(startTime);
    }

    this.statusDescription = getConnResponseMessage();

    this.requestId = this.connection.getHeaderField(HttpHeaderConfigurations.X_MS_REQUEST_ID);
    if (this.requestId == null) {
      this.requestId = AbfsHttpConstants.EMPTY_STRING;
    }
    // dump the headers
    AbfsIoUtils.dumpHeadersToDebugLog("Response Headers",
        connection.getHeaderFields());

    if (AbfsHttpConstants.HTTP_METHOD_HEAD.equals(this.method)) {
      // If it is HEAD, and it is ERROR
      return;
    }

    if (this.isTraceEnabled) {
      startTime = System.nanoTime();
    }

    if (statusCode >= HttpURLConnection.HTTP_BAD_REQUEST) {
      processStorageErrorResponse();
      if (this.isTraceEnabled) {
        this.recvResponseTimeMs += elapsedTimeMs(startTime);
      }
      this.bytesReceived = this.connection.getHeaderFieldLong(HttpHeaderConfigurations.CONTENT_LENGTH, 0);
    } else {
      // consume the input stream to release resources
      int totalBytesRead = 0;

      try (InputStream stream = this.connection.getInputStream()) {
        if (isNullInputStream(stream)) {
          return;
        }
        boolean endOfStream = false;

        // this is a list operation and need to retrieve the data
        // need a better solution
        if (AbfsHttpConstants.HTTP_METHOD_GET.equals(this.method) && buffer == null) {
          parseListFilesResponse(stream);
        } else {
          if (buffer != null) {
            while (totalBytesRead < length) {
              int bytesRead = stream.read(buffer, offset + totalBytesRead, length - totalBytesRead);
              if (bytesRead == -1) {
                endOfStream = true;
                break;
              }
              totalBytesRead += bytesRead;
            }
          }
          if (!endOfStream && stream.read() != -1) {
            // read and discard
            int bytesRead = 0;
            byte[] b = new byte[CLEAN_UP_BUFFER_SIZE];
            while ((bytesRead = stream.read(b)) >= 0) {
              totalBytesRead += bytesRead;
            }
          }
        }
      } catch (IOException ex) {
        LOG.warn("IO/Network error: {} {}: {}",
            method, getMaskedUrl(), ex.getMessage());
        LOG.debug("IO Error: ", ex);
        throw ex;
      } finally {
        if (this.isTraceEnabled) {
          this.recvResponseTimeMs += elapsedTimeMs(startTime);
        }
        this.bytesReceived = totalBytesRead;
      }
    }
  }

  public void setRequestProperty(String key, String value) {
    this.connection.setRequestProperty(key, value);
  }

  /**
   * Open the HTTP connection.
   *
   * @throws IOException if an error occurs.
   */
  private HttpURLConnection openConnection() throws IOException {
    if (!isTraceEnabled) {
      return (HttpURLConnection) url.openConnection();
    }
    long start = System.nanoTime();
    try {
      return (HttpURLConnection) url.openConnection();
    } finally {
      connectionTimeMs = elapsedTimeMs(start);
    }
  }

  /**
   * When the request fails, this function is used to parse the responseAbfsHttpClient.LOG.debug("ExpectedError: ", ex);
   * and extract the storageErrorCode and storageErrorMessage.  Any errors
   * encountered while attempting to process the error response are logged,
   * but otherwise ignored.
   *
   * For storage errors, the response body *usually* has the following format:
   *
   * {
   *   "error":
   *   {
   *     "code": "string",
   *     "message": "string"
   *   }
   * }
   *
   */
  private void processStorageErrorResponse() {
    try (InputStream stream = connection.getErrorStream()) {
      if (stream == null) {
        return;
      }
      JsonFactory jf = new JsonFactory();
      try (JsonParser jp = jf.createParser(stream)) {
        String fieldName, fieldValue;
        jp.nextToken();  // START_OBJECT - {
        jp.nextToken();  // FIELD_NAME - "error":
        jp.nextToken();  // START_OBJECT - {
        jp.nextToken();
        while (jp.hasCurrentToken()) {
          if (jp.getCurrentToken() == JsonToken.FIELD_NAME) {
            fieldName = jp.getCurrentName();
            jp.nextToken();
            fieldValue = jp.getText();
            switch (fieldName) {
              case "code":
                storageErrorCode = fieldValue;
                break;
              case "message":
                storageErrorMessage = fieldValue;
                break;
              case "ExpectedAppendPos":
                expectedAppendPos = fieldValue;
                break;
              default:
                break;
            }
          }
          jp.nextToken();
        }
      }
    } catch (IOException ex) {
      // Ignore errors that occur while attempting to parse the storage
      // error, since the response may have been handled by the HTTP driver
      // or for other reasons have an unexpected
      LOG.debug("ExpectedError: ", ex);
    }
  }

  /**
   * Returns the elapsed time in milliseconds.
   */
  private long elapsedTimeMs(final long startTime) {
    return (System.nanoTime() - startTime) / ONE_MILLION;
  }

  /**
   * Parse the list file response
   *
   * @param stream InputStream contains the list results.
   * @throws IOException
   */
  private void parseListFilesResponse(final InputStream stream) throws IOException {
    if (stream == null) {
      return;
    }

    if (listResultSchema != null) {
      // already parse the response
      return;
    }

    try {
      final ObjectMapper objectMapper = new ObjectMapper();
      this.listResultSchema = objectMapper.readValue(stream, ListResultSchema.class);
    } catch (IOException ex) {
      LOG.error("Unable to deserialize list results", ex);
      throw ex;
    }
  }

  /**
   * Check null stream, this is to pass findbugs's redundant check for NULL
   * @param stream InputStream
   */
  private boolean isNullInputStream(InputStream stream) {
    return stream == null ? true : false;
  }

  /**
   * Gets the connection request property for a key.
   * @param key The request property key.
   * @return request peoperty value.
   */
  String getConnProperty(String key) {
    return connection.getRequestProperty(key);
  }

  /**
   * Gets the connection url.
   * @return url.
   */
  URL getConnUrl() {
    return connection.getURL();
  }

  /**
   * Gets the connection request method.
   * @return request method.
   */
  String getConnRequestMethod() {
    return connection.getRequestMethod();
  }

  /**
   * Gets the connection response code.
   * @return response code.
   * @throws IOException
   */
  Integer getConnResponseCode() throws IOException {
    return connection.getResponseCode();
  }

  /**
   * Gets the connection output stream.
   * @return output stream.
   * @throws IOException
   */
  OutputStream getConnOutputStream() throws IOException {
    return connection.getOutputStream();
  }

  /**
   * Gets the connection response message.
   * @return response message.
   * @throws IOException
   */
  String getConnResponseMessage() throws IOException {
    return connection.getResponseMessage();
  }

  public static class AbfsHttpOperationWithFixedResult extends AbfsHttpOperation {
    /**
     * Creates an instance to represent fixed results.
     * This is used in idempotency handling.
     *
     * @param url The full URL including query string parameters.
     * @param method The HTTP method (PUT, PATCH, POST, GET, HEAD, or DELETE).
     * @param httpStatus StatusCode to hard set
     */
    public AbfsHttpOperationWithFixedResult(final URL url,
        final String method,
        final int httpStatus) {
      super(url, method, httpStatus);
    }

    @Override
    public String getResponseHeader(final String httpHeader) {
      return "";
    }
  }
}<|MERGE_RESOLUTION|>--- conflicted
+++ resolved
@@ -383,12 +383,8 @@
       startTime = System.nanoTime();
     }
 
-<<<<<<< HEAD
     this.statusCode = this.connection.getResponseCode();
-=======
-    this.statusCode = getConnResponseCode();
-
->>>>>>> ce5bc489
+
     if (this.isTraceEnabled) {
       this.recvResponseTimeMs = elapsedTimeMs(startTime);
     }
