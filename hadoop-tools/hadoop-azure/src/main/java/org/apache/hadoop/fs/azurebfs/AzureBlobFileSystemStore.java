/**
 * Licensed to the Apache Software Foundation (ASF) under one
 * or more contributor license agreements.  See the NOTICE file
 * distributed with this work for additional information
 * regarding copyright ownership.  The ASF licenses this file
 * to you under the Apache License, Version 2.0 (the
 * "License"); you may not use this file except in compliance
 * with the License.  You may obtain a copy of the License at
 *
 *     http://www.apache.org/licenses/LICENSE-2.0
 *
 * Unless required by applicable law or agreed to in writing, software
 * distributed under the License is distributed on an "AS IS" BASIS,
 * WITHOUT WARRANTIES OR CONDITIONS OF ANY KIND, either express or implied.
 * See the License for the specific language governing permissions and
 * limitations under the License.
 */
package org.apache.hadoop.fs.azurebfs;

import java.io.Closeable;
import java.io.File;
import java.io.IOException;
import java.io.OutputStream;
import java.lang.reflect.InvocationTargetException;
import java.io.UnsupportedEncodingException;
import java.net.HttpURLConnection;
import java.net.MalformedURLException;
import java.net.URI;
import java.net.URISyntaxException;
import java.net.URL;
import java.nio.ByteBuffer;
import java.nio.CharBuffer;
import java.nio.charset.CharacterCodingException;
import java.nio.charset.Charset;
import java.nio.charset.CharsetDecoder;
import java.nio.charset.CharsetEncoder;
import java.nio.charset.StandardCharsets;
import java.text.SimpleDateFormat;
import java.time.Instant;
import java.util.ArrayList;
import java.util.Arrays;
import java.util.Collections;
import java.util.Date;
import java.util.HashMap;
import java.util.HashSet;
import java.util.Hashtable;
import java.util.List;
import java.util.Locale;
import java.util.Map;
import java.util.Optional;
import java.util.Set;
import java.util.WeakHashMap;
import java.util.concurrent.ExecutionException;
import java.util.concurrent.ExecutorService;
import java.util.concurrent.Executors;
import java.util.concurrent.Future;
import java.util.concurrent.TimeUnit;

<<<<<<< HEAD
import org.apache.hadoop.classification.VisibleForTesting;
import org.apache.hadoop.fs.azurebfs.services.PrefixMode;
=======
import org.apache.hadoop.fs.azurebfs.services.BlobList;
import org.apache.hadoop.fs.azurebfs.services.BlobProperty;
import org.apache.hadoop.thirdparty.com.google.common.annotations.VisibleForTesting;
>>>>>>> 0fca35be
import org.apache.hadoop.thirdparty.com.google.common.base.Preconditions;
import org.apache.hadoop.thirdparty.com.google.common.base.Strings;
import org.apache.hadoop.thirdparty.com.google.common.util.concurrent.Futures;
import org.apache.hadoop.thirdparty.com.google.common.util.concurrent.ListenableFuture;

import org.slf4j.Logger;
import org.slf4j.LoggerFactory;

import org.apache.hadoop.classification.InterfaceAudience;
import org.apache.hadoop.classification.InterfaceStability;
import org.apache.hadoop.conf.Configuration;
import org.apache.hadoop.fs.EtagSource;
import org.apache.hadoop.fs.FileStatus;
import org.apache.hadoop.fs.FileSystem;
import org.apache.hadoop.fs.Path;
import org.apache.hadoop.fs.azurebfs.constants.AbfsHttpConstants;
import org.apache.hadoop.fs.azurebfs.constants.FileSystemUriSchemes;
import org.apache.hadoop.fs.azurebfs.constants.FileSystemConfigurations;
import org.apache.hadoop.fs.azurebfs.constants.HttpHeaderConfigurations;
import org.apache.hadoop.fs.azurebfs.contracts.exceptions.AbfsRestOperationException;
import org.apache.hadoop.fs.azurebfs.contracts.exceptions.AzureBlobFileSystemException;
import org.apache.hadoop.fs.azurebfs.contracts.exceptions.ConcurrentWriteOperationDetectedException;
import org.apache.hadoop.fs.azurebfs.contracts.exceptions.FileSystemOperationUnhandledException;
import org.apache.hadoop.fs.azurebfs.contracts.exceptions.InvalidAbfsRestOperationException;
import org.apache.hadoop.fs.azurebfs.contracts.exceptions.InvalidFileSystemPropertyException;
import org.apache.hadoop.fs.azurebfs.contracts.exceptions.InvalidUriAuthorityException;
import org.apache.hadoop.fs.azurebfs.contracts.exceptions.InvalidUriException;
import org.apache.hadoop.fs.azurebfs.contracts.services.AzureServiceErrorCode;
import org.apache.hadoop.fs.azurebfs.contracts.services.ListResultEntrySchema;
import org.apache.hadoop.fs.azurebfs.contracts.services.ListResultSchema;
import org.apache.hadoop.fs.azurebfs.contracts.exceptions.TrileanConversionException;
import org.apache.hadoop.fs.azurebfs.enums.Trilean;
import org.apache.hadoop.fs.azurebfs.extensions.SASTokenProvider;
import org.apache.hadoop.fs.azurebfs.extensions.ExtensionHelper;
import org.apache.hadoop.fs.azurebfs.oauth2.AccessTokenProvider;
import org.apache.hadoop.fs.azurebfs.oauth2.AzureADAuthenticator;
import org.apache.hadoop.fs.azurebfs.oauth2.IdentityTransformer;
import org.apache.hadoop.fs.azurebfs.oauth2.IdentityTransformerInterface;
import org.apache.hadoop.fs.azurebfs.services.AbfsAclHelper;
import org.apache.hadoop.fs.azurebfs.services.AbfsClient;
import org.apache.hadoop.fs.azurebfs.services.AbfsClientContext;
import org.apache.hadoop.fs.azurebfs.services.AbfsClientContextBuilder;
import org.apache.hadoop.fs.azurebfs.services.AbfsCounters;
import org.apache.hadoop.fs.azurebfs.services.AbfsHttpOperation;
import org.apache.hadoop.fs.azurebfs.services.AbfsInputStream;
import org.apache.hadoop.fs.azurebfs.services.AbfsInputStreamContext;
import org.apache.hadoop.fs.azurebfs.services.AbfsInputStreamStatisticsImpl;
import org.apache.hadoop.fs.azurebfs.services.AbfsOutputStream;
import org.apache.hadoop.fs.azurebfs.services.AbfsOutputStreamContext;
import org.apache.hadoop.fs.azurebfs.services.AbfsOutputStreamStatisticsImpl;
import org.apache.hadoop.fs.azurebfs.services.AbfsPermission;
import org.apache.hadoop.fs.azurebfs.services.AbfsRestOperation;
import org.apache.hadoop.fs.azurebfs.services.AuthType;
import org.apache.hadoop.fs.azurebfs.services.ExponentialRetryPolicy;
import org.apache.hadoop.fs.azurebfs.services.AbfsLease;
import org.apache.hadoop.fs.azurebfs.services.SharedKeyCredentials;
import org.apache.hadoop.fs.azurebfs.services.AbfsPerfTracker;
import org.apache.hadoop.fs.azurebfs.services.AbfsPerfInfo;
import org.apache.hadoop.fs.azurebfs.services.ListingSupport;
import org.apache.hadoop.fs.azurebfs.utils.Base64;
import org.apache.hadoop.fs.azurebfs.utils.CRC64;
import org.apache.hadoop.fs.azurebfs.utils.DateTimeUtils;
import org.apache.hadoop.fs.azurebfs.utils.TracingContext;
import org.apache.hadoop.fs.azurebfs.utils.UriUtils;
import org.apache.hadoop.fs.permission.AclEntry;
import org.apache.hadoop.fs.permission.AclStatus;
import org.apache.hadoop.fs.permission.FsAction;
import org.apache.hadoop.fs.permission.FsPermission;
import org.apache.hadoop.fs.store.DataBlocks;
import org.apache.hadoop.io.IOUtils;
import org.apache.hadoop.security.UserGroupInformation;
import org.apache.hadoop.util.BlockingThreadPoolExecutorService;
import org.apache.hadoop.util.SemaphoredDelegatingExecutor;
import org.apache.hadoop.util.concurrent.HadoopExecutors;
import org.apache.http.client.utils.URIBuilder;

import static org.apache.hadoop.fs.azurebfs.RenameAtomicityUtils.SUFFIX;
import static org.apache.hadoop.fs.azurebfs.constants.AbfsHttpConstants.CHAR_EQUALS;
import static org.apache.hadoop.fs.azurebfs.constants.AbfsHttpConstants.CHAR_FORWARD_SLASH;
import static org.apache.hadoop.fs.azurebfs.constants.AbfsHttpConstants.CHAR_HYPHEN;
import static org.apache.hadoop.fs.azurebfs.constants.AbfsHttpConstants.CHAR_PLUS;
import static org.apache.hadoop.fs.azurebfs.constants.AbfsHttpConstants.CHAR_STAR;
import static org.apache.hadoop.fs.azurebfs.constants.AbfsHttpConstants.CHAR_UNDERSCORE;
import static org.apache.hadoop.fs.azurebfs.constants.AbfsHttpConstants.COPY_STATUS_ABORTED;
import static org.apache.hadoop.fs.azurebfs.constants.AbfsHttpConstants.COPY_STATUS_FAILED;
import static org.apache.hadoop.fs.azurebfs.constants.AbfsHttpConstants.COPY_STATUS_SUCCESS;
import static org.apache.hadoop.fs.azurebfs.constants.AbfsHttpConstants.EMPTY_STRING;
import static org.apache.hadoop.fs.azurebfs.constants.AbfsHttpConstants.HDI_ISFOLDER;
import static org.apache.hadoop.fs.azurebfs.constants.AbfsHttpConstants.ROOT_PATH;
import static org.apache.hadoop.fs.azurebfs.constants.AbfsHttpConstants.SINGLE_WHITE_SPACE;
import static org.apache.hadoop.fs.azurebfs.constants.AbfsHttpConstants.TOKEN_VERSION;
import static org.apache.hadoop.fs.azurebfs.constants.ConfigurationKeys.AZURE_ABFS_ENDPOINT;
import static org.apache.hadoop.fs.azurebfs.constants.ConfigurationKeys.FS_AZURE_BUFFERED_PREAD_DISABLE;
import static org.apache.hadoop.fs.azurebfs.constants.ConfigurationKeys.FS_AZURE_IDENTITY_TRANSFORM_CLASS;
import static org.apache.hadoop.fs.azurebfs.constants.FileSystemConfigurations.DEFAULT_FS_AZURE_ATOMIC_RENAME_DIRECTORIES;
import static org.apache.hadoop.fs.azurebfs.constants.HttpHeaderConfigurations.CONTENT_LENGTH;
import static org.apache.hadoop.fs.azurebfs.constants.HttpHeaderConfigurations.X_MS_COPY_ID;
import static org.apache.hadoop.fs.azurebfs.constants.HttpHeaderConfigurations.X_MS_COPY_SOURCE;
import static org.apache.hadoop.fs.azurebfs.constants.HttpHeaderConfigurations.X_MS_COPY_STATUS;
import static org.apache.hadoop.fs.azurebfs.constants.HttpHeaderConfigurations.X_MS_COPY_STATUS_DESCRIPTION;
import static org.apache.hadoop.fs.azurebfs.constants.HttpHeaderConfigurations.X_MS_META_HDI_ISFOLDER;
import static org.apache.hadoop.fs.azurebfs.contracts.services.AzureServiceErrorCode.COPY_BLOB_ABORTED;
import static org.apache.hadoop.fs.azurebfs.contracts.services.AzureServiceErrorCode.COPY_BLOB_FAILED;

/**
 * Provides the bridging logic between Hadoop's abstract filesystem and Azure Storage.
 */
@InterfaceAudience.Public
@InterfaceStability.Evolving
public class AzureBlobFileSystemStore implements Closeable, ListingSupport {
  private static final Logger LOG = LoggerFactory.getLogger(AzureBlobFileSystemStore.class);

  private AbfsClient client;
  private URI uri;
  private String userName;
  private String primaryUserGroup;
  private static final String TOKEN_DATE_PATTERN = "yyyy-MM-dd'T'HH:mm:ss.SSSSSSS'Z'";
  private static final String XMS_PROPERTIES_ENCODING = "ISO-8859-1";
  private static final int GET_SET_AGGREGATE_COUNT = 2;

  private final Map<AbfsLease, Object> leaseRefs;

  private final AbfsConfiguration abfsConfiguration;
  private final Set<String> azureAtomicRenameDirSet;
  private Set<String> azureInfiniteLeaseDirSet;
  private Trilean isNamespaceEnabled;
  private final AuthType authType;
  private final UserGroupInformation userGroupInformation;
  private final IdentityTransformerInterface identityTransformer;
  private final AbfsPerfTracker abfsPerfTracker;
  private final AbfsCounters abfsCounters;

  private final Boolean useSecureHttp;

  private final ExecutorService renameBlobExecutorService;

  /**
   * The set of directories where we should store files as append blobs.
   */
  private Set<String> appendBlobDirSet;

  /** BlockFactory being used by this instance.*/
  private DataBlocks.BlockFactory blockFactory;
  /** Number of active data blocks per AbfsOutputStream */
  private int blockOutputActiveBlocks;
  /** Bounded ThreadPool for this instance. */
  private ExecutorService boundedThreadPool;

  /**
   * FileSystem Store for {@link AzureBlobFileSystem} for Abfs operations.
   * Built using the {@link AzureBlobFileSystemStoreBuilder} with parameters
   * required.
   * @param abfsStoreBuilder Builder for AzureBlobFileSystemStore.
   * @throws IOException Throw IOE in case of failure during constructing.
   */
  public AzureBlobFileSystemStore(
      AzureBlobFileSystemStoreBuilder abfsStoreBuilder) throws IOException {
    this.uri = abfsStoreBuilder.uri;
    String[] authorityParts = authorityParts(uri);
    final String fileSystemName = authorityParts[0];
    final String accountName = authorityParts[1];

    leaseRefs = Collections.synchronizedMap(new WeakHashMap<>());

    try {
      this.abfsConfiguration = new AbfsConfiguration(abfsStoreBuilder.configuration, accountName);
    } catch (IllegalAccessException exception) {
      throw new FileSystemOperationUnhandledException(exception);
    }

    LOG.trace("AbfsConfiguration init complete");

    this.isNamespaceEnabled = abfsConfiguration.getIsNamespaceEnabledAccount();

    this.userGroupInformation = UserGroupInformation.getCurrentUser();
    this.userName = userGroupInformation.getShortUserName();
    LOG.trace("UGI init complete");
    if (!abfsConfiguration.getSkipUserGroupMetadataDuringInitialization()) {
      try {
        this.primaryUserGroup = userGroupInformation.getPrimaryGroupName();
      } catch (IOException ex) {
        LOG.error("Failed to get primary group for {}, using user name as primary group name", userName);
        this.primaryUserGroup = userName;
      }
    } else {
      //Provide a default group name
      this.primaryUserGroup = userName;
    }
    LOG.trace("primaryUserGroup is {}", this.primaryUserGroup);

    this.azureAtomicRenameDirSet = new HashSet<>(Arrays.asList(
        abfsConfiguration.getAzureAtomicRenameDirs().split(AbfsHttpConstants.COMMA)));
    this.azureAtomicRenameDirSet.add(DEFAULT_FS_AZURE_ATOMIC_RENAME_DIRECTORIES);
    updateInfiniteLeaseDirs();
    this.authType = abfsConfiguration.getAuthType(accountName);
    boolean usingOauth = (authType == AuthType.OAuth);
    boolean useHttps = (usingOauth || abfsConfiguration.isHttpsAlwaysUsed()) ? true : abfsStoreBuilder.isSecureScheme;
    useSecureHttp = useHttps;
    this.abfsPerfTracker = new AbfsPerfTracker(fileSystemName, accountName, this.abfsConfiguration);
    this.abfsCounters = abfsStoreBuilder.abfsCounters;
    initializeClient(uri, fileSystemName, accountName, useHttps);
    final Class<? extends IdentityTransformerInterface> identityTransformerClass =
        abfsStoreBuilder.configuration.getClass(FS_AZURE_IDENTITY_TRANSFORM_CLASS, IdentityTransformer.class,
            IdentityTransformerInterface.class);
    try {
      this.identityTransformer =
          identityTransformerClass.getConstructor(Configuration.class).newInstance(abfsStoreBuilder.configuration);
    } catch (IllegalAccessException | InstantiationException | IllegalArgumentException | InvocationTargetException | NoSuchMethodException e) {
      throw new IOException(e);
    }
    LOG.trace("IdentityTransformer init complete");

    // Extract the directories that should contain append blobs
    String appendBlobDirs = abfsConfiguration.getAppendBlobDirs();
    if (appendBlobDirs.trim().isEmpty()) {
      this.appendBlobDirSet = new HashSet<String>();
    } else {
      this.appendBlobDirSet = new HashSet<>(Arrays.asList(
          abfsConfiguration.getAppendBlobDirs().split(AbfsHttpConstants.COMMA)));
    }
    this.blockFactory = abfsStoreBuilder.blockFactory;
    this.blockOutputActiveBlocks = abfsStoreBuilder.blockOutputActiveBlocks;
    this.boundedThreadPool = BlockingThreadPoolExecutorService.newInstance(
        abfsConfiguration.getWriteMaxConcurrentRequestCount(),
        abfsConfiguration.getMaxWriteRequestsToQueue(),
        10L, TimeUnit.SECONDS,
        "abfs-bounded");
    if (abfsConfiguration.getBlobDirRenameMaxThread() == 0) {
      renameBlobExecutorService = Executors.newFixedThreadPool(
          Runtime.getRuntime()
              .availableProcessors());
    } else {
      renameBlobExecutorService = Executors.newFixedThreadPool(
          abfsConfiguration.getBlobDirRenameMaxThread());
    }
  }

  /**
   * Checks if the given key in Azure Storage should be stored as a page
   * blob instead of block blob.
   */
  public boolean isAppendBlobKey(String key) {
    return isKeyForDirectorySet(key, appendBlobDirSet);
  }

  /**
   * @return local user name.
   * */
  public String getUser() {
    return this.userName;
  }

  /**
  * @return primary group that user belongs to.
  * */
  public String getPrimaryGroup() {
    return this.primaryUserGroup;
  }

  @Override
  public void close() throws IOException {
    List<ListenableFuture<?>> futures = new ArrayList<>();
    for (AbfsLease lease : leaseRefs.keySet()) {
      if (lease == null) {
        continue;
      }
      ListenableFuture<?> future = client.submit(() -> lease.free());
      futures.add(future);
    }
    try {
      Futures.allAsList(futures).get();
      // shutdown the threadPool and set it to null.
      HadoopExecutors.shutdown(boundedThreadPool, LOG,
          30, TimeUnit.SECONDS);
      boundedThreadPool = null;
    } catch (InterruptedException e) {
      LOG.error("Interrupted freeing leases", e);
      Thread.currentThread().interrupt();
    } catch (ExecutionException e) {
      LOG.error("Error freeing leases", e);
    } finally {
      IOUtils.cleanupWithLogger(LOG, client);
    }
  }

  byte[] encodeAttribute(String value) throws UnsupportedEncodingException {
    return value.getBytes(XMS_PROPERTIES_ENCODING);
  }

  String decodeAttribute(byte[] value) throws UnsupportedEncodingException {
    return new String(value, XMS_PROPERTIES_ENCODING);
  }

  private String[] authorityParts(URI uri) throws InvalidUriAuthorityException, InvalidUriException {
    final String authority = uri.getRawAuthority();
    if (null == authority) {
      throw new InvalidUriAuthorityException(uri.toString());
    }

    if (!authority.contains(AbfsHttpConstants.AZURE_DISTRIBUTED_FILE_SYSTEM_AUTHORITY_DELIMITER)) {
      throw new InvalidUriAuthorityException(uri.toString());
    }

    final String[] authorityParts = authority.split(AbfsHttpConstants.AZURE_DISTRIBUTED_FILE_SYSTEM_AUTHORITY_DELIMITER, 2);

    if (authorityParts.length < 2 || authorityParts[0] != null
        && authorityParts[0].isEmpty()) {
      final String errMsg = String
              .format("'%s' has a malformed authority, expected container name. "
                      + "Authority takes the form "
                      + FileSystemUriSchemes.ABFS_SCHEME + "://[<container name>@]<account name>",
                      uri.toString());
      throw new InvalidUriException(errMsg);
    }
    return authorityParts;
  }

  public boolean getIsNamespaceEnabled(TracingContext tracingContext)
      throws AzureBlobFileSystemException {
    try {
      return this.isNamespaceEnabled.toBoolean();
    } catch (TrileanConversionException e) {
      LOG.debug("isNamespaceEnabled is UNKNOWN; fall back and determine through"
          + " getAcl server call", e);
    }

    LOG.debug("Get root ACL status");
    try (AbfsPerfInfo perfInfo = startTracking("getIsNamespaceEnabled",
        "getAclStatus")) {
      AbfsRestOperation op = client
          .getAclStatus(AbfsHttpConstants.ROOT_PATH, tracingContext);
      perfInfo.registerResult(op.getResult());
      isNamespaceEnabled = Trilean.getTrilean(true);
      perfInfo.registerSuccess(true);
    } catch (AbfsRestOperationException ex) {
      // Get ACL status is a HEAD request, its response doesn't contain
      // errorCode
      // So can only rely on its status code to determine its account type.
      if (HttpURLConnection.HTTP_BAD_REQUEST != ex.getStatusCode()) {
        throw ex;
      }

      isNamespaceEnabled = Trilean.getTrilean(false);
    }

    return isNamespaceEnabled.toBoolean();
  }

  @VisibleForTesting
  URIBuilder getURIBuilder(final String hostName, boolean isSecure) {
    String scheme = isSecure ? FileSystemUriSchemes.HTTPS_SCHEME : FileSystemUriSchemes.HTTP_SCHEME;

    final URIBuilder uriBuilder = new URIBuilder();
    uriBuilder.setScheme(scheme);

    // For testing purposes, an IP address and port may be provided to override
    // the host specified in the FileSystem URI.  Also note that the format of
    // the Azure Storage Service URI changes from
    // http[s]://[account][domain-suffix]/[filesystem] to
    // http[s]://[ip]:[port]/[account]/[filesystem].
    String endPoint = abfsConfiguration.get(AZURE_ABFS_ENDPOINT);
    if (endPoint == null || !endPoint.contains(AbfsHttpConstants.COLON)) {
      uriBuilder.setHost(hostName);
      return uriBuilder;
    }

    // Split ip and port
    String[] data = endPoint.split(AbfsHttpConstants.COLON);
    if (data.length != 2) {
      throw new RuntimeException(String.format("ABFS endpoint is not set correctly : %s, "
              + "Do not specify scheme when using {IP}:{PORT}", endPoint));
    }
    uriBuilder.setHost(data[0].trim());
    uriBuilder.setPort(Integer.parseInt(data[1].trim()));
    uriBuilder.setPath("/" + UriUtils.extractAccountNameFromHostName(hostName));

    return uriBuilder;
  }

  public AbfsConfiguration getAbfsConfiguration() {
    return this.abfsConfiguration;
  }

  public Hashtable<String, String> getFilesystemProperties(
      TracingContext tracingContext) throws AzureBlobFileSystemException {
    try (AbfsPerfInfo perfInfo = startTracking("getFilesystemProperties",
            "getFilesystemProperties")) {
      LOG.debug("getFilesystemProperties for filesystem: {}",
              client.getFileSystem());

      final Hashtable<String, String> parsedXmsProperties;

      final AbfsRestOperation op = client
          .getFilesystemProperties(tracingContext);
      perfInfo.registerResult(op.getResult());

      final String xMsProperties = op.getResult().getResponseHeader(HttpHeaderConfigurations.X_MS_PROPERTIES);

      parsedXmsProperties = parseCommaSeparatedXmsProperties(xMsProperties);
      perfInfo.registerSuccess(true);

      return parsedXmsProperties;
    }
  }

  public void setFilesystemProperties(
      final Hashtable<String, String> properties, TracingContext tracingContext)
      throws AzureBlobFileSystemException {
    if (properties == null || properties.isEmpty()) {
      LOG.trace("setFilesystemProperties no properties present");
      return;
    }

    LOG.debug("setFilesystemProperties for filesystem: {} with properties: {}",
            client.getFileSystem(),
            properties);

    try (AbfsPerfInfo perfInfo = startTracking("setFilesystemProperties",
            "setFilesystemProperties")) {
      final String commaSeparatedProperties;
      try {
        commaSeparatedProperties = convertXmsPropertiesToCommaSeparatedString(properties);
      } catch (CharacterCodingException ex) {
        throw new InvalidAbfsRestOperationException(ex);
      }

      final AbfsRestOperation op = client
          .setFilesystemProperties(commaSeparatedProperties, tracingContext);
      perfInfo.registerResult(op.getResult()).registerSuccess(true);
    }
  }

  public Hashtable<String, String> getPathStatus(final Path path,
      TracingContext tracingContext) throws AzureBlobFileSystemException {
    try (AbfsPerfInfo perfInfo = startTracking("getPathStatus", "getPathStatus")){
      LOG.debug("getPathStatus for filesystem: {} path: {}",
              client.getFileSystem(),
              path);

      final Hashtable<String, String> parsedXmsProperties;
      final AbfsRestOperation op = client
          .getPathStatus(getRelativePath(path), true, tracingContext);
      perfInfo.registerResult(op.getResult());

      final String xMsProperties = op.getResult().getResponseHeader(HttpHeaderConfigurations.X_MS_PROPERTIES);

      parsedXmsProperties = parseCommaSeparatedXmsProperties(xMsProperties);

      perfInfo.registerSuccess(true);

      return parsedXmsProperties;
    }
  }

  /**
   * Orchestrates the copying of blob from given source to a given destination.
   * @param srcPath source path
   * @param dstPath destination path
   * @param tracingContext object of TracingContext used for the tracing of the
   * server calls.
   * @throws AzureBlobFileSystemException exception thrown from the server calls,
   * or if it is discovered that the copying is failed or aborted.
   */
  @VisibleForTesting
  void copyBlob(Path srcPath,
      Path dstPath,
      TracingContext tracingContext) throws AzureBlobFileSystemException {
    AbfsRestOperation copyOp = null;
    try {
      copyOp = client.copyBlob(srcPath, dstPath,
          tracingContext);
    } catch (AbfsRestOperationException ex) {
      if (ex.getStatusCode() == HttpURLConnection.HTTP_CONFLICT) {
        final BlobProperty dstBlobProperty = getBlobProperty(dstPath,
            tracingContext);
        try {
          if (dstBlobProperty.getCopySourceUrl() != null &&
              (ROOT_PATH + client.getFileSystem() + srcPath.toUri().getPath()).equals(
                  new URL(dstBlobProperty.getCopySourceUrl()).toURI()
                      .getPath())) {
            return;
          }
        } catch (URISyntaxException | MalformedURLException e) {
          throw new RuntimeException(e);
        }
      }
      throw ex;
    }
    final String progress = getCopyBlobProgress(copyOp);
    if (COPY_STATUS_SUCCESS.equalsIgnoreCase(progress)) {
      return;
    }
    final String copyId = copyOp.getResult().getResponseHeader(X_MS_COPY_ID);
    while (true) {
      if (handleCopyInProgress(dstPath, tracingContext, copyId)) {
        return;
      }
      try {
        Thread.sleep(1000l); //Taken sleep time from AzureNativeFileSystemStore.
      } catch (Exception e) {

      }
    }
  }

  /**
   * Verifies if the blob copy is success or a failure or still in progress.
   * @param dstPath path of the destination for the copying
   * @param tracingContext object of tracingContext used for the tracing of the
   * server calls.
   * @param copyId id returned by server on the copy server-call. This id gets
   * attached to blob and is returned by GetBlobProperties API on the destination.
   *
   * @return true if copying is success, false if it is still in progress.
   * @throws AzureBlobFileSystemException exception returned in making server call
   * for GetBlobProperties on the path. It can be thrown if the copyStatus is failure
   * or is aborted.
   */
  @VisibleForTesting
  boolean handleCopyInProgress(final Path dstPath,
      final TracingContext tracingContext,
      final String copyId) throws AzureBlobFileSystemException {
    BlobProperty blobProperty = getBlobProperty(dstPath,
        tracingContext);
    if (blobProperty != null && copyId.equals(blobProperty.getCopyId())) {
      if (COPY_STATUS_SUCCESS.equalsIgnoreCase(blobProperty.getCopyStatus())) {
        return true;
      }
      if (COPY_STATUS_FAILED.equalsIgnoreCase(blobProperty.getCopyStatus())) {
        throw new AbfsRestOperationException(
            COPY_BLOB_FAILED.getStatusCode(), COPY_BLOB_FAILED.getErrorCode(),
            null,
            new Exception(COPY_BLOB_FAILED.getErrorCode()));
      }
      if (COPY_STATUS_ABORTED.equalsIgnoreCase(blobProperty.getCopyStatus())) {
        throw new AbfsRestOperationException(
            COPY_BLOB_ABORTED.getStatusCode(), COPY_BLOB_ABORTED.getErrorCode(),
            null,
            new Exception(COPY_BLOB_ABORTED.getErrorCode()));
      }
    }
    return false;
  }

  @VisibleForTesting
  String getCopyBlobProgress(final AbfsRestOperation copyOp) {
    return getCopyStatus(copyOp.getResult());
  }

  /**
   * Gets the blob property over Blob Endpoint. Handles the case where there
   * is no blob present at the path, and server returns httpStatusCode = 404.<br>
   * Reason for not handling this in {@link #getBlobProperty(Path, TracingContext)}
   * is to keep it in sync with the {@link #getFileStatus(Path, TracingContext)}
   * behaviour. The {@link #getFileStatus(Path, TracingContext)} throws the
   * exception it receives to the caller. Hence, it is expected that
   * {@link #getBlobProperty(Path, TracingContext)} also throw all kind of exception
   * to the caller.
   *
   * @param blobPath path for which the property information is required
   * @param tracingContext object of TracingContext required for the tracing of
   * server calls
   * @return instance of BlobProperty if the blob is present on the given path.
   * <code>null</code> if there is no blob on the given path.
   * @throws AzureBlobFileSystemException exception other than
   * {@link AbfsRestOperationException} for httpStatusCode = 404 on the server
   * response.
   */
  BlobProperty getBlobPropertyWithNotFoundHandling(Path blobPath,
      TracingContext tracingContext) throws AzureBlobFileSystemException {
    try {
      return getBlobProperty(blobPath, tracingContext);
    } catch (AbfsRestOperationException ex) {
      if (ex.getStatusCode() == HttpURLConnection.HTTP_NOT_FOUND) {
        return null;
      }
      throw ex;
    }
  }

  /**
   * Gets the property for the blob over Blob Endpoint.
   *
   * @param blobPath blobPath for which property information is required
   * @param tracingContext object of TracingContext required for tracing server calls.
   * @return BlobProperty for the given path
   * @throws AzureBlobFileSystemException exception thrown from
   * {@link AbfsClient#getBlobProperty(Path, TracingContext)} call
   */
  private BlobProperty getBlobProperty(Path blobPath,
      TracingContext tracingContext) throws AzureBlobFileSystemException {
    AbfsRestOperation op = client.getBlobProperty(blobPath, tracingContext);
    BlobProperty blobProperty = new BlobProperty();
    final AbfsHttpOperation opResult = op.getResult();
    blobProperty.setIsDirectory(opResult
        .getResponseHeader(X_MS_META_HDI_ISFOLDER) != null);
    blobProperty.setUrl(op.getUrl().toString());
    blobProperty.setCopyId(opResult.getResponseHeader(X_MS_COPY_ID));
    blobProperty.setPath(blobPath);
    blobProperty.setCopySourceUrl(opResult.getResponseHeader(X_MS_COPY_SOURCE));
    blobProperty.setStatusDescription(
        opResult.getResponseHeader(X_MS_COPY_STATUS_DESCRIPTION));
    blobProperty.setCopyStatus(opResult.getResponseHeader(X_MS_COPY_STATUS));
    blobProperty.setContentLength(
        Long.parseLong(opResult.getResponseHeader(CONTENT_LENGTH)));
    return blobProperty;
  }

<<<<<<< HEAD
  @VisibleForTesting
  String getCopyStatus(final AbfsHttpOperation opResult) {
    return opResult.getResponseHeader(X_MS_COPY_STATUS);
  }

=======
>>>>>>> 0fca35be
  /**
   * Get the list of a blob on a give path, or blob starting with the given prefix.
   *
   * @param sourceDirBlobPath path from where the list of blob is required.
   * @param prefix Optional value to be provided. If provided, API call would have
   * prefix = given value. If not provided, the API call would have prefix =
   * sourceDirBlobPath.
   * @param tracingContext object of {@link TracingContext}
   * @param maxPerServerCallResult define how many blobs can client handle in server response.
   * In case maxPerServerCallResult <= 5000, server sends number of blobs equal to the value. In
   * case maxPerServerCallResult > 5000, server sends maximum 5000 blobs.
   * @param maxResult defines maximum blobs the method should process
   * @param isDefinitiveDirSearch defines if (true) it is blobList search on a
   * definitive directory, if (false) it is blobList search on a prefix.
   *
   * @return List of blobProperties
   *
   * @throws AbfsRestOperationException exception from server-calls / xml-parsing
   */
  public List<BlobProperty> getListBlobs(Path sourceDirBlobPath,
      String prefix, TracingContext tracingContext, Integer maxPerServerCallResult,
      final Integer maxResult, final Boolean isDefinitiveDirSearch)
      throws AzureBlobFileSystemException {
    List<BlobProperty> blobProperties = new ArrayList<>();
    String nextMarker = null;
    if (prefix == null) {
<<<<<<< HEAD
      prefix = sourceDirBlobPath.toUri().getPath() + (absoluteDirSearch
          ? ROOT_PATH
          : EMPTY_STRING);
=======
      prefix = sourceDirBlobPath.toUri().getPath() + (isDefinitiveDirSearch
          ? "/"
          : "");
>>>>>>> 0fca35be
    }
    do {
      AbfsRestOperation op = client.getListBlobs(
          nextMarker, prefix, maxPerServerCallResult, tracingContext
      );
      BlobList blobList = op.getResult().getBlobList();
      nextMarker = blobList.getNextMarker();
      blobProperties.addAll(blobList.getBlobPropertyList());
      if (maxResult != null && blobProperties.size() >= maxResult) {
        break;
      }
    } while (nextMarker != null);
    return blobProperties;
  }

  public void setPathProperties(final Path path,
      final Hashtable<String, String> properties, TracingContext tracingContext)
      throws AzureBlobFileSystemException {
    try (AbfsPerfInfo perfInfo = startTracking("setPathProperties", "setPathProperties")){
      LOG.debug("setFilesystemProperties for filesystem: {} path: {} with properties: {}",
          client.getFileSystem(),
          path,
          properties);

      final String commaSeparatedProperties;
      try {
        commaSeparatedProperties = convertXmsPropertiesToCommaSeparatedString(properties);
      } catch (CharacterCodingException ex) {
        throw new InvalidAbfsRestOperationException(ex);
      }
      final AbfsRestOperation op = client
          .setPathProperties(getRelativePath(path), commaSeparatedProperties,
              tracingContext);
      perfInfo.registerResult(op.getResult()).registerSuccess(true);
    }
  }

  public void createFilesystem(TracingContext tracingContext)
      throws AzureBlobFileSystemException {
    try (AbfsPerfInfo perfInfo = startTracking("createFilesystem", "createFilesystem")){
      LOG.debug("createFilesystem for filesystem: {}",
              client.getFileSystem());

      final AbfsRestOperation op = client.createFilesystem(tracingContext);
      perfInfo.registerResult(op.getResult()).registerSuccess(true);
    }
  }

  public void deleteFilesystem(TracingContext tracingContext)
      throws AzureBlobFileSystemException {
    try (AbfsPerfInfo perfInfo = startTracking("deleteFilesystem", "deleteFilesystem")) {
      LOG.debug("deleteFilesystem for filesystem: {}",
              client.getFileSystem());

      final AbfsRestOperation op = client.deleteFilesystem(tracingContext);
      perfInfo.registerResult(op.getResult()).registerSuccess(true);
    }
  }

  public OutputStream createFile(final Path path,
      final FileSystem.Statistics statistics, final boolean overwrite,
      final FsPermission permission, final FsPermission umask,
      TracingContext tracingContext) throws IOException {
    try (AbfsPerfInfo perfInfo = startTracking("createFile", "createPath")) {
      boolean isNamespaceEnabled = getIsNamespaceEnabled(tracingContext);
      LOG.debug("createFile filesystem: {} path: {} overwrite: {} permission: {} umask: {} isNamespaceEnabled: {}",
              client.getFileSystem(),
              path,
              overwrite,
              permission,
              umask,
              isNamespaceEnabled);

      String relativePath = getRelativePath(path);
      boolean isAppendBlob = false;
      if (isAppendBlobKey(path.toString())) {
        isAppendBlob = true;
      }

      // if "fs.azure.enable.conditional.create.overwrite" is enabled and
      // is a create request with overwrite=true, create will follow different
      // flow.
      boolean triggerConditionalCreateOverwrite = false;
      if (overwrite
          && abfsConfiguration.isConditionalCreateOverwriteEnabled()) {
        triggerConditionalCreateOverwrite = true;
      }

      AbfsRestOperation op;
      if (triggerConditionalCreateOverwrite) {
        op = conditionalCreateOverwriteFile(relativePath,
            statistics,
            isNamespaceEnabled ? getOctalNotation(permission) : null,
            isNamespaceEnabled ? getOctalNotation(umask) : null,
            isAppendBlob,
            tracingContext
        );

      } else {
        op = client.createPath(relativePath, true,
            overwrite,
            isNamespaceEnabled ? getOctalNotation(permission) : null,
            isNamespaceEnabled ? getOctalNotation(umask) : null,
            isAppendBlob,
            null,
            tracingContext);

      }
      perfInfo.registerResult(op.getResult()).registerSuccess(true);

      AbfsLease lease = maybeCreateLease(relativePath, tracingContext);

      return new AbfsOutputStream(
          populateAbfsOutputStreamContext(
              isAppendBlob,
              lease,
              client,
              statistics,
              relativePath,
              0,
              tracingContext));
    }
  }

  /**
   * Conditional create overwrite flow ensures that create overwrites is done
   * only if there is match for eTag of existing file.
   * @param relativePath
   * @param statistics
   * @param permission
   * @param umask
   * @param isAppendBlob
   * @return
   * @throws AzureBlobFileSystemException
   */
  private AbfsRestOperation conditionalCreateOverwriteFile(final String relativePath,
      final FileSystem.Statistics statistics,
      final String permission,
      final String umask,
      final boolean isAppendBlob,
      TracingContext tracingContext) throws AzureBlobFileSystemException {
    AbfsRestOperation op;

    try {
      // Trigger a create with overwrite=false first so that eTag fetch can be
      // avoided for cases when no pre-existing file is present (major portion
      // of create file traffic falls into the case of no pre-existing file).
      op = client.createPath(relativePath, true, false, permission, umask,
          isAppendBlob, null, tracingContext);

    } catch (AbfsRestOperationException e) {
      if (e.getStatusCode() == HttpURLConnection.HTTP_CONFLICT) {
        // File pre-exists, fetch eTag
        try {
          op = client.getPathStatus(relativePath, false, tracingContext);
        } catch (AbfsRestOperationException ex) {
          if (ex.getStatusCode() == HttpURLConnection.HTTP_NOT_FOUND) {
            // Is a parallel access case, as file which was found to be
            // present went missing by this request.
            throw new ConcurrentWriteOperationDetectedException(
                "Parallel access to the create path detected. Failing request "
                    + "to honor single writer semantics");
          } else {
            throw ex;
          }
        }

        String eTag = op.getResult()
            .getResponseHeader(HttpHeaderConfigurations.ETAG);

        try {
          // overwrite only if eTag matches with the file properties fetched befpre
          op = client.createPath(relativePath, true, true, permission, umask,
              isAppendBlob, eTag, tracingContext);
        } catch (AbfsRestOperationException ex) {
          if (ex.getStatusCode() == HttpURLConnection.HTTP_PRECON_FAILED) {
            // Is a parallel access case, as file with eTag was just queried
            // and precondition failure can happen only when another file with
            // different etag got created.
            throw new ConcurrentWriteOperationDetectedException(
                "Parallel access to the create path detected. Failing request "
                    + "to honor single writer semantics");
          } else {
            throw ex;
          }
        }
      } else {
        throw e;
      }
    }

    return op;
  }

  /**
   * Method to populate AbfsOutputStreamContext with different parameters to
   * be used to construct {@link AbfsOutputStream}.
   *
   * @param isAppendBlob   is Append blob support enabled?
   * @param lease          instance of AbfsLease for this AbfsOutputStream.
   * @param client         AbfsClient.
   * @param statistics     FileSystem statistics.
   * @param path           Path for AbfsOutputStream.
   * @param position       Position or offset of the file being opened, set to 0
   *                       when creating a new file, but needs to be set for APPEND
   *                       calls on the same file.
   * @param tracingContext instance of TracingContext for this AbfsOutputStream.
   * @return AbfsOutputStreamContext instance with the desired parameters.
   */
  private AbfsOutputStreamContext populateAbfsOutputStreamContext(
      boolean isAppendBlob,
      AbfsLease lease,
      AbfsClient client,
      FileSystem.Statistics statistics,
      String path,
      long position,
      TracingContext tracingContext) {
    int bufferSize = abfsConfiguration.getWriteBufferSize();
    if (isAppendBlob && bufferSize > FileSystemConfigurations.APPENDBLOB_MAX_WRITE_BUFFER_SIZE) {
      bufferSize = FileSystemConfigurations.APPENDBLOB_MAX_WRITE_BUFFER_SIZE;
    }
    return new AbfsOutputStreamContext(abfsConfiguration.getSasTokenRenewPeriodForStreamsInSeconds())
            .withWriteBufferSize(bufferSize)
            .enableFlush(abfsConfiguration.isFlushEnabled())
            .enableSmallWriteOptimization(abfsConfiguration.isSmallWriteOptimizationEnabled())
            .disableOutputStreamFlush(abfsConfiguration.isOutputStreamFlushDisabled())
            .withStreamStatistics(new AbfsOutputStreamStatisticsImpl())
            .withAppendBlob(isAppendBlob)
            .withWriteMaxConcurrentRequestCount(abfsConfiguration.getWriteMaxConcurrentRequestCount())
            .withMaxWriteRequestsToQueue(abfsConfiguration.getMaxWriteRequestsToQueue())
            .withLease(lease)
            .withBlockFactory(blockFactory)
            .withBlockOutputActiveBlocks(blockOutputActiveBlocks)
            .withClient(client)
            .withPosition(position)
            .withFsStatistics(statistics)
            .withPath(path)
            .withExecutorService(new SemaphoredDelegatingExecutor(boundedThreadPool,
                blockOutputActiveBlocks, true))
            .withTracingContext(tracingContext)
            .build();
  }

  public void createDirectory(final Path path, final FsPermission permission,
      final FsPermission umask, TracingContext tracingContext)
      throws AzureBlobFileSystemException {
    try (AbfsPerfInfo perfInfo = startTracking("createDirectory", "createPath")) {
      boolean isNamespaceEnabled = getIsNamespaceEnabled(tracingContext);
      LOG.debug("createDirectory filesystem: {} path: {} permission: {} umask: {} isNamespaceEnabled: {}",
              client.getFileSystem(),
              path,
              permission,
              umask,
              isNamespaceEnabled);

      boolean overwrite =
          !isNamespaceEnabled || abfsConfiguration.isEnabledMkdirOverwrite();
      final AbfsRestOperation op = client.createPath(getRelativePath(path),
          false, overwrite,
              isNamespaceEnabled ? getOctalNotation(permission) : null,
              isNamespaceEnabled ? getOctalNotation(umask) : null, false, null,
              tracingContext);
      perfInfo.registerResult(op.getResult()).registerSuccess(true);
    }
  }

  public AbfsInputStream openFileForRead(final Path path,
      final FileSystem.Statistics statistics, TracingContext tracingContext)
      throws AzureBlobFileSystemException {
    return openFileForRead(path, Optional.empty(), statistics, tracingContext);
  }

  public AbfsInputStream openFileForRead(final Path path,
      final Optional<Configuration> options,
      final FileSystem.Statistics statistics, TracingContext tracingContext)
      throws AzureBlobFileSystemException {
    try (AbfsPerfInfo perfInfo = startTracking("openFileForRead", "getPathStatus")) {
      LOG.debug("openFileForRead filesystem: {} path: {}",
              client.getFileSystem(),
              path);

      String relativePath = getRelativePath(path);

      final AbfsRestOperation op = client
          .getPathStatus(relativePath, false, tracingContext);
      perfInfo.registerResult(op.getResult());

      final String resourceType = op.getResult().getResponseHeader(HttpHeaderConfigurations.X_MS_RESOURCE_TYPE);
      final long contentLength = Long.parseLong(op.getResult().getResponseHeader(HttpHeaderConfigurations.CONTENT_LENGTH));
      final String eTag = op.getResult().getResponseHeader(HttpHeaderConfigurations.ETAG);

      if (parseIsDirectory(resourceType)) {
        throw new AbfsRestOperationException(
                AzureServiceErrorCode.PATH_NOT_FOUND.getStatusCode(),
                AzureServiceErrorCode.PATH_NOT_FOUND.getErrorCode(),
                "openFileForRead must be used with files and not directories",
                null);
      }

      perfInfo.registerSuccess(true);

      // Add statistics for InputStream
      return new AbfsInputStream(client, statistics,
              relativePath, contentLength,
              populateAbfsInputStreamContext(options),
              eTag, tracingContext);
    }
  }

  private AbfsInputStreamContext populateAbfsInputStreamContext(
      Optional<Configuration> options) {
    boolean bufferedPreadDisabled = options
        .map(c -> c.getBoolean(FS_AZURE_BUFFERED_PREAD_DISABLE, false))
        .orElse(false);
    return new AbfsInputStreamContext(abfsConfiguration.getSasTokenRenewPeriodForStreamsInSeconds())
            .withReadBufferSize(abfsConfiguration.getReadBufferSize())
            .withReadAheadQueueDepth(abfsConfiguration.getReadAheadQueueDepth())
            .withTolerateOobAppends(abfsConfiguration.getTolerateOobAppends())
            .withReadSmallFilesCompletely(abfsConfiguration.readSmallFilesCompletely())
            .withOptimizeFooterRead(abfsConfiguration.optimizeFooterRead())
            .withReadAheadRange(abfsConfiguration.getReadAheadRange())
            .withStreamStatistics(new AbfsInputStreamStatisticsImpl())
            .withShouldReadBufferSizeAlways(
                abfsConfiguration.shouldReadBufferSizeAlways())
            .withReadAheadBlockSize(abfsConfiguration.getReadAheadBlockSize())
            .withBufferedPreadDisabled(bufferedPreadDisabled)
            .build();
  }

  public OutputStream openFileForWrite(final Path path,
      final FileSystem.Statistics statistics, final boolean overwrite,
      TracingContext tracingContext) throws IOException {
    try (AbfsPerfInfo perfInfo = startTracking("openFileForWrite", "getPathStatus")) {
      LOG.debug("openFileForWrite filesystem: {} path: {} overwrite: {}",
              client.getFileSystem(),
              path,
              overwrite);

      String relativePath = getRelativePath(path);

      final AbfsRestOperation op = client
          .getPathStatus(relativePath, false, tracingContext);
      perfInfo.registerResult(op.getResult());

      final String resourceType = op.getResult().getResponseHeader(HttpHeaderConfigurations.X_MS_RESOURCE_TYPE);
      final Long contentLength = Long.valueOf(op.getResult().getResponseHeader(HttpHeaderConfigurations.CONTENT_LENGTH));

      if (parseIsDirectory(resourceType)) {
        throw new AbfsRestOperationException(
                AzureServiceErrorCode.PATH_NOT_FOUND.getStatusCode(),
                AzureServiceErrorCode.PATH_NOT_FOUND.getErrorCode(),
                "openFileForRead must be used with files and not directories",
                null);
      }

      final long offset = overwrite ? 0 : contentLength;

      perfInfo.registerSuccess(true);

      boolean isAppendBlob = false;
      if (isAppendBlobKey(path.toString())) {
        isAppendBlob = true;
      }

      AbfsLease lease = maybeCreateLease(relativePath, tracingContext);

      return new AbfsOutputStream(
          populateAbfsOutputStreamContext(
              isAppendBlob,
              lease,
              client,
              statistics,
              relativePath,
              offset,
              tracingContext));
    }
  }

  /**
   * Break any current lease on an ABFS file.
   *
   * @param path file name
   * @param tracingContext TracingContext instance to track correlation IDs
   * @throws AzureBlobFileSystemException on any exception while breaking the lease
   */
  public void breakLease(final Path path, final TracingContext tracingContext) throws AzureBlobFileSystemException {
    LOG.debug("lease path: {}", path);

    client.breakLease(getRelativePath(path), tracingContext);
  }

  public void rename(final Path source, final Path destination,
      final AzureBlobFileSystem azureBlobFileSystem, TracingContext tracingContext) throws
          IOException {
    final Instant startAggregate = abfsPerfTracker.getLatencyInstant();
    long countAggregate = 0;
    boolean shouldContinue;

    if (getAbfsConfiguration().getPrefixMode() == PrefixMode.BLOB) {
      LOG.debug("Rename for src: {} dst: {} for non-HNS blob-endpoint",
          source, destination);
      final Boolean isSrcExist;
      final Boolean isSrcDir;
      /*
      * Fetch the list of blobs in the given sourcePath.
      */
      List<BlobProperty> srcBlobProperties = getListBlobs(source, null,
          tracingContext, null, null, true);
      final BlobProperty blobPropOnSrc;
      if (srcBlobProperties.size() > 0) {
        LOG.debug("src {} exists and is a directory", source);
        isSrcExist = true;
        isSrcDir = true;
        /*
        * Fetch if there is a marker-blob for the source blob.
        */
        BlobProperty blobPropOnSrcNullable = getBlobPropertyWithNotFoundHandling(source, tracingContext);
        if(blobPropOnSrcNullable == null) {
          /*
          * There is no marker-blob, the client has to create marker blob before
          * starting the rename.
          */
          //create marker file; add in srcBlobProperties;
          LOG.debug("Source {} is a directory but there is no marker-blob", source);
          azureBlobFileSystem.create(source);
          Hashtable<String, String> props = new Hashtable<>();
          props.put(HDI_ISFOLDER, "true");
          setPathProperties(source, props, tracingContext);
          blobPropOnSrc = new BlobProperty();
          blobPropOnSrc.setIsDirectory(true);
          blobPropOnSrc.setPath(source);
        } else {
          LOG.debug("Source {} is a directory but there is a marker-blob", source);
          blobPropOnSrc = blobPropOnSrcNullable;
        }
      } else {
        LOG.debug("source {} doesn't have any blob in its hierarchy. Checking"
            + "if there is marker blob for it.", source);
        blobPropOnSrc = getBlobPropertyWithNotFoundHandling(source, tracingContext);
        if(blobPropOnSrc != null) {
          isSrcExist = true;
          if(blobPropOnSrc.getIsDirectory()) {
            LOG.debug("source {} is a marker blob", source);
            isSrcDir = true;
          } else {
            LOG.debug("source {} exists but is not a marker blob", source);
            isSrcDir = false;
          }
        } else {
          LOG.debug("source {} doesn't exist", source);
          isSrcExist = false;
          isSrcDir = false;
        }
      }
      srcBlobProperties.add(blobPropOnSrc);

      if (!isSrcExist) {
        LOG.info("source {} doesn't exists", source);
        throw new AbfsRestOperationException(HttpURLConnection.HTTP_NOT_FOUND,
            AzureServiceErrorCode.SOURCE_PATH_NOT_FOUND.getErrorCode(), null, null);
      }
      if (isSrcDir) {
        /*
        * If source is a directory, all the blobs in the directory have to be
        * individually copied and then deleted at the source.
        */
        LOG.debug("source {} is a directory", source);
        final RenameAtomicityUtils renameAtomicityUtils;
        if (isAtomicRenameKey(source.toUri().getPath())) {
          LOG.debug("source dir {} is an atomicRenameKey", source.toUri().getPath());
          renameAtomicityUtils = new RenameAtomicityUtils(azureBlobFileSystem,
              source, destination, tracingContext, srcBlobProperties);
        } else {
          LOG.debug("source dir {} is not an atomicRenameKey", source.toUri().getPath());
          renameAtomicityUtils = null;
        }
        List<Future> futures = new ArrayList<>();
        for (BlobProperty blobProperty : srcBlobProperties) {
          futures.add(renameBlobExecutorService.submit(() -> {
            try {
              renameBlob(
                  createDestinationPathForBlobPartOfRenameSrcDir(destination, blobProperty, source),
                  tracingContext, blobProperty.getPath());
            } catch (AzureBlobFileSystemException e) {
              LOG.error(String.format("rename from %s to %s for blob %s failed",
                  source, destination, blobProperty.getPath()), e);
              throw new RuntimeException(e);
            }
          }));
        }
        for (Future future : futures) {
          try {
            future.get();
          } catch (InterruptedException e) {
            LOG.error(String.format("rename from %s to %s failed", source, destination), e);
            throw new RuntimeException(e);
          } catch (ExecutionException e) {
            LOG.error(String.format("rename from %s to %s failed", source, destination), e);
            throw new RuntimeException(e);
          }
        }
        if (renameAtomicityUtils != null) {
          renameAtomicityUtils.cleanup();
        }
      } else {
        LOG.debug("source {} is not directory", source);
        renameBlob(destination, tracingContext,
            srcBlobProperties.get(0).getPath());
      }
      LOG.info("Rename from source {} to destination {} done", source, destination);
      return;
    }

    if (isAtomicRenameKey(source.getName())) {
      LOG.warn("The atomic rename feature is not supported by the ABFS scheme; however rename,"
              +" create and delete operations are atomic if Namespace is enabled for your Azure Storage account.");
    }

    LOG.debug("renameAsync filesystem: {} source: {} destination: {}",
            client.getFileSystem(),
            source,
            destination);

    String continuation = null;

    String sourceRelativePath = getRelativePath(source);
    String destinationRelativePath = getRelativePath(destination);

    do {
      try (AbfsPerfInfo perfInfo = startTracking("rename", "renamePath")) {
        AbfsRestOperation op = client
            .renamePath(sourceRelativePath, destinationRelativePath,
                continuation, tracingContext);
        perfInfo.registerResult(op.getResult());
        continuation = op.getResult().getResponseHeader(HttpHeaderConfigurations.X_MS_CONTINUATION);
        perfInfo.registerSuccess(true);
        countAggregate++;
        shouldContinue = continuation != null && !continuation.isEmpty();

        if (!shouldContinue) {
          perfInfo.registerAggregates(startAggregate, countAggregate);
        }
      }
    } while (shouldContinue);
  }

  /**
   * Translates the destination path for a blob part of a source directory getting
   * renamed.
   * @param destinationDir destination directory for the rename operation
   * @param srcBlobProperty blob part of the source directory getting renamed
   * @param sourceDir source directory for the rename operation
   * @return translated path for the blob
   */
  private Path createDestinationPathForBlobPartOfRenameSrcDir(final Path destinationDir,
      final BlobProperty srcBlobProperty,
      final Path sourceDir) {
    String destinationPathStr = destinationDir.toUri().getPath();
    String sourcePathStr = sourceDir.toUri().getPath();
    String srcBlobPropertyPathStr = srcBlobProperty.getPath().toUri().getPath();
    if (sourcePathStr.equals(srcBlobPropertyPathStr)) {
      return destinationDir;
    }
    return new Path(destinationPathStr + ROOT_PATH + srcBlobPropertyPathStr.substring(
        sourcePathStr.length()));
  }

  /**
   * Renames blob.
   * It copies the source blob to the destination. After copy is succesful, it
   * deletes the source blob
   * @param destination destination path to which the source has to be moved
   * @param sourcePath source path which gets copied to the destination
   * @param tracingContext tracingContext for tracing the API calls
   * @throws AzureBlobFileSystemException exception in making server calls
   */
  private void renameBlob(final Path destination,
      final TracingContext tracingContext,
      final Path sourcePath) throws AzureBlobFileSystemException {
    copyBlob(sourcePath, destination, tracingContext);
    client.deleteBlobPath(sourcePath, tracingContext);
  }

  public void delete(final Path path, final boolean recursive,
      TracingContext tracingContext) throws AzureBlobFileSystemException {
    final Instant startAggregate = abfsPerfTracker.getLatencyInstant();
    long countAggregate = 0;
    boolean shouldContinue = true;

    LOG.debug("delete filesystem: {} path: {} recursive: {}",
            client.getFileSystem(),
            path,
            String.valueOf(recursive));

    String continuation = null;

    String relativePath = getRelativePath(path);

    do {
      try (AbfsPerfInfo perfInfo = startTracking("delete", "deletePath")) {
        AbfsRestOperation op = client
            .deletePath(relativePath, recursive, continuation, tracingContext);
        perfInfo.registerResult(op.getResult());
        continuation = op.getResult().getResponseHeader(HttpHeaderConfigurations.X_MS_CONTINUATION);
        perfInfo.registerSuccess(true);
        countAggregate++;
        shouldContinue = continuation != null && !continuation.isEmpty();

        if (!shouldContinue) {
          perfInfo.registerAggregates(startAggregate, countAggregate);
        }
      }
    } while (shouldContinue);
  }

  public FileStatus getFileStatus(final Path path,
      TracingContext tracingContext) throws IOException {
    try (AbfsPerfInfo perfInfo = startTracking("getFileStatus", "undetermined")) {
      boolean isNamespaceEnabled = getIsNamespaceEnabled(tracingContext);
      LOG.debug("getFileStatus filesystem: {} path: {} isNamespaceEnabled: {}",
              client.getFileSystem(),
              path,
              isNamespaceEnabled);

      final AbfsRestOperation op;
      if (path.isRoot()) {
        if (isNamespaceEnabled) {
          perfInfo.registerCallee("getAclStatus");
          op = client.getAclStatus(getRelativePath(path), tracingContext);
        } else {
          perfInfo.registerCallee("getFilesystemProperties");
          op = client.getFilesystemProperties(tracingContext);
        }
      } else {
        perfInfo.registerCallee("getPathStatus");
        op = client.getPathStatus(getRelativePath(path), false, tracingContext);
      }

      perfInfo.registerResult(op.getResult());
      final long blockSize = abfsConfiguration.getAzureBlockSize();
      final AbfsHttpOperation result = op.getResult();

      String eTag = extractEtagHeader(result);
      final String lastModified = result.getResponseHeader(HttpHeaderConfigurations.LAST_MODIFIED);
      final String permissions = result.getResponseHeader((HttpHeaderConfigurations.X_MS_PERMISSIONS));
      final boolean hasAcl = AbfsPermission.isExtendedAcl(permissions);
      final long contentLength;
      final boolean resourceIsDir;

      if (path.isRoot()) {
        contentLength = 0;
        resourceIsDir = true;
      } else {
        contentLength = parseContentLength(result.getResponseHeader(HttpHeaderConfigurations.CONTENT_LENGTH));
        resourceIsDir = parseIsDirectory(result.getResponseHeader(HttpHeaderConfigurations.X_MS_RESOURCE_TYPE));
      }

      final String transformedOwner = identityTransformer.transformIdentityForGetRequest(
              result.getResponseHeader(HttpHeaderConfigurations.X_MS_OWNER),
              true,
              userName);

      final String transformedGroup = identityTransformer.transformIdentityForGetRequest(
              result.getResponseHeader(HttpHeaderConfigurations.X_MS_GROUP),
              false,
              primaryUserGroup);

      perfInfo.registerSuccess(true);

      return new VersionedFileStatus(
              transformedOwner,
              transformedGroup,
              permissions == null ? new AbfsPermission(FsAction.ALL, FsAction.ALL, FsAction.ALL)
                      : AbfsPermission.valueOf(permissions),
              hasAcl,
              contentLength,
              resourceIsDir,
              1,
              blockSize,
              DateTimeUtils.parseLastModifiedTime(lastModified),
              path,
              eTag);
    }
  }

  /**
   * @param path The list path.
   * @param tracingContext Tracks identifiers for request header
   * @return the entries in the path.
   * */
  @Override
  public FileStatus[] listStatus(final Path path, TracingContext tracingContext) throws IOException {
    return listStatus(path, null, tracingContext);
  }

  /**
   * @param path Path the list path.
   * @param startFrom the entry name that list results should start with.
   *                  For example, if folder "/folder" contains four files: "afile", "bfile", "hfile", "ifile".
   *                  Then listStatus(Path("/folder"), "hfile") will return "/folder/hfile" and "folder/ifile"
   *                  Notice that if startFrom is a non-existent entry name, then the list response contains
   *                  all entries after this non-existent entry in lexical order:
   *                  listStatus(Path("/folder"), "cfile") will return "/folder/hfile" and "/folder/ifile".
   * @param tracingContext Tracks identifiers for request header
   * @return the entries in the path start from  "startFrom" in lexical order.
   * */
  @InterfaceStability.Unstable
  @Override
  public FileStatus[] listStatus(final Path path, final String startFrom, TracingContext tracingContext) throws IOException {
    List<FileStatus> fileStatuses = new ArrayList<>();
    listStatus(path, startFrom, fileStatuses, true, null, tracingContext);
    return fileStatuses.toArray(new FileStatus[fileStatuses.size()]);
  }

  @Override
  public String listStatus(final Path path, final String startFrom,
      List<FileStatus> fileStatuses, final boolean fetchAll,
      String continuation, TracingContext tracingContext) throws IOException {
    final Instant startAggregate = abfsPerfTracker.getLatencyInstant();
    long countAggregate = 0;
    boolean shouldContinue = true;

    LOG.debug("listStatus filesystem: {} path: {}, startFrom: {}",
            client.getFileSystem(),
            path,
            startFrom);

    final String relativePath = getRelativePath(path);

    if (continuation == null || continuation.isEmpty()) {
      // generate continuation token if a valid startFrom is provided.
      if (startFrom != null && !startFrom.isEmpty()) {
        continuation = getIsNamespaceEnabled(tracingContext)
            ? generateContinuationTokenForXns(startFrom)
            : generateContinuationTokenForNonXns(relativePath, startFrom);
      }
    }

    do {
      try (AbfsPerfInfo perfInfo = startTracking("listStatus", "listPath")) {
        AbfsRestOperation op = client.listPath(relativePath, false,
            abfsConfiguration.getListMaxResults(), continuation,
            tracingContext);
        perfInfo.registerResult(op.getResult());
        continuation = op.getResult().getResponseHeader(HttpHeaderConfigurations.X_MS_CONTINUATION);
        ListResultSchema retrievedSchema = op.getResult().getListResultSchema();
        if (retrievedSchema == null) {
          throw new AbfsRestOperationException(
                  AzureServiceErrorCode.PATH_NOT_FOUND.getStatusCode(),
                  AzureServiceErrorCode.PATH_NOT_FOUND.getErrorCode(),
                  "listStatusAsync path not found",
                  null, op.getResult());
        }

        long blockSize = abfsConfiguration.getAzureBlockSize();

        for (ListResultEntrySchema entry : retrievedSchema.paths()) {
          final String owner = identityTransformer.transformIdentityForGetRequest(entry.owner(), true, userName);
          final String group = identityTransformer.transformIdentityForGetRequest(entry.group(), false, primaryUserGroup);
          final FsPermission fsPermission = entry.permissions() == null
                  ? new AbfsPermission(FsAction.ALL, FsAction.ALL, FsAction.ALL)
                  : AbfsPermission.valueOf(entry.permissions());
          final boolean hasAcl = AbfsPermission.isExtendedAcl(entry.permissions());

          long lastModifiedMillis = 0;
          long contentLength = entry.contentLength() == null ? 0 : entry.contentLength();
          boolean isDirectory = entry.isDirectory() == null ? false : entry.isDirectory();
          if (entry.lastModified() != null && !entry.lastModified().isEmpty()) {
            lastModifiedMillis = DateTimeUtils.parseLastModifiedTime(
                entry.lastModified());
          }

          Path entryPath = new Path(File.separator + entry.name());
          entryPath = entryPath.makeQualified(this.uri, entryPath);

          fileStatuses.add(
                  new VersionedFileStatus(
                          owner,
                          group,
                          fsPermission,
                          hasAcl,
                          contentLength,
                          isDirectory,
                          1,
                          blockSize,
                          lastModifiedMillis,
                          entryPath,
                          entry.eTag()));
        }

        perfInfo.registerSuccess(true);
        countAggregate++;
        shouldContinue =
            fetchAll && continuation != null && !continuation.isEmpty();

        if (!shouldContinue) {
          perfInfo.registerAggregates(startAggregate, countAggregate);
        }
      }
    } while (shouldContinue);

    return continuation;
  }

  // generate continuation token for xns account
  private String generateContinuationTokenForXns(final String firstEntryName) {
    Preconditions.checkArgument(!Strings.isNullOrEmpty(firstEntryName)
            && !firstEntryName.startsWith(AbfsHttpConstants.ROOT_PATH),
            "startFrom must be a dir/file name and it can not be a full path");

    StringBuilder sb = new StringBuilder();
    sb.append(firstEntryName).append("#$").append("0");

    CRC64 crc64 = new CRC64();
    StringBuilder token = new StringBuilder();
    token.append(crc64.compute(sb.toString().getBytes(StandardCharsets.UTF_8)))
            .append(SINGLE_WHITE_SPACE)
            .append("0")
            .append(SINGLE_WHITE_SPACE)
            .append(firstEntryName);

    return Base64.encode(token.toString().getBytes(StandardCharsets.UTF_8));
  }

  // generate continuation token for non-xns account
  private String generateContinuationTokenForNonXns(String path, final String firstEntryName) {
    Preconditions.checkArgument(!Strings.isNullOrEmpty(firstEntryName)
            && !firstEntryName.startsWith(AbfsHttpConstants.ROOT_PATH),
            "startFrom must be a dir/file name and it can not be a full path");

    // Notice: non-xns continuation token requires full path (first "/" is not included) for startFrom
    path = AbfsClient.getDirectoryQueryParameter(path);
    final String startFrom = (path.isEmpty() || path.equals(ROOT_PATH))
            ? firstEntryName
            : path + ROOT_PATH + firstEntryName;

    SimpleDateFormat simpleDateFormat = new SimpleDateFormat(TOKEN_DATE_PATTERN, Locale.US);
    String date = simpleDateFormat.format(new Date());
    String token = String.format("%06d!%s!%06d!%s!%06d!%s!",
            path.length(), path, startFrom.length(), startFrom, date.length(), date);
    String base64EncodedToken = Base64.encode(token.getBytes(StandardCharsets.UTF_8));

    StringBuilder encodedTokenBuilder = new StringBuilder(base64EncodedToken.length() + 5);
    encodedTokenBuilder.append(String.format("%s!%d!", TOKEN_VERSION, base64EncodedToken.length()));

    for (int i = 0; i < base64EncodedToken.length(); i++) {
      char current = base64EncodedToken.charAt(i);
      if (CHAR_FORWARD_SLASH == current) {
        current = CHAR_UNDERSCORE;
      } else if (CHAR_PLUS == current) {
        current = CHAR_STAR;
      } else if (CHAR_EQUALS == current) {
        current = CHAR_HYPHEN;
      }
      encodedTokenBuilder.append(current);
    }

    return encodedTokenBuilder.toString();
  }

  public void setOwner(final Path path, final String owner, final String group,
      TracingContext tracingContext) throws AzureBlobFileSystemException {
    if (!getIsNamespaceEnabled(tracingContext)) {
      throw new UnsupportedOperationException(
          "This operation is only valid for storage accounts with the hierarchical namespace enabled.");
    }

    try (AbfsPerfInfo perfInfo = startTracking("setOwner", "setOwner")) {

      LOG.debug(
              "setOwner filesystem: {} path: {} owner: {} group: {}",
              client.getFileSystem(),
              path,
              owner,
              group);

      final String transformedOwner = identityTransformer.transformUserOrGroupForSetRequest(owner);
      final String transformedGroup = identityTransformer.transformUserOrGroupForSetRequest(group);

      final AbfsRestOperation op = client.setOwner(getRelativePath(path),
              transformedOwner,
              transformedGroup,
              tracingContext);

      perfInfo.registerResult(op.getResult()).registerSuccess(true);
    }
  }

  public void setPermission(final Path path, final FsPermission permission,
      TracingContext tracingContext) throws AzureBlobFileSystemException {
    if (!getIsNamespaceEnabled(tracingContext)) {
      throw new UnsupportedOperationException(
          "This operation is only valid for storage accounts with the hierarchical namespace enabled.");
    }

    try (AbfsPerfInfo perfInfo = startTracking("setPermission", "setPermission")) {

      LOG.debug(
              "setPermission filesystem: {} path: {} permission: {}",
              client.getFileSystem(),
              path,
              permission);

      final AbfsRestOperation op = client.setPermission(getRelativePath(path),
          String.format(AbfsHttpConstants.PERMISSION_FORMAT,
              permission.toOctal()), tracingContext);

      perfInfo.registerResult(op.getResult()).registerSuccess(true);
    }
  }

  public void modifyAclEntries(final Path path, final List<AclEntry> aclSpec,
      TracingContext tracingContext) throws AzureBlobFileSystemException {
    if (!getIsNamespaceEnabled(tracingContext)) {
      throw new UnsupportedOperationException(
          "This operation is only valid for storage accounts with the hierarchical namespace enabled.");
    }

    try (AbfsPerfInfo perfInfoGet = startTracking("modifyAclEntries", "getAclStatus")) {

      LOG.debug(
              "modifyAclEntries filesystem: {} path: {} aclSpec: {}",
              client.getFileSystem(),
              path,
              AclEntry.aclSpecToString(aclSpec));

      identityTransformer.transformAclEntriesForSetRequest(aclSpec);
      final Map<String, String> modifyAclEntries = AbfsAclHelper.deserializeAclSpec(AclEntry.aclSpecToString(aclSpec));
      boolean useUpn = AbfsAclHelper.isUpnFormatAclEntries(modifyAclEntries);

      String relativePath = getRelativePath(path);

      final AbfsRestOperation op = client
          .getAclStatus(relativePath, useUpn, tracingContext);
      perfInfoGet.registerResult(op.getResult());
      final String eTag = op.getResult().getResponseHeader(HttpHeaderConfigurations.ETAG);

      final Map<String, String> aclEntries = AbfsAclHelper.deserializeAclSpec(op.getResult().getResponseHeader(HttpHeaderConfigurations.X_MS_ACL));

      AbfsAclHelper.modifyAclEntriesInternal(aclEntries, modifyAclEntries);

      perfInfoGet.registerSuccess(true).finishTracking();

      try (AbfsPerfInfo perfInfoSet = startTracking("modifyAclEntries", "setAcl")) {
        final AbfsRestOperation setAclOp = client
            .setAcl(relativePath, AbfsAclHelper.serializeAclSpec(aclEntries),
                eTag, tracingContext);
        perfInfoSet.registerResult(setAclOp.getResult())
                .registerSuccess(true)
                .registerAggregates(perfInfoGet.getTrackingStart(), GET_SET_AGGREGATE_COUNT);
      }
    }
  }

  public void removeAclEntries(final Path path, final List<AclEntry> aclSpec,
      TracingContext tracingContext) throws AzureBlobFileSystemException {
    if (!getIsNamespaceEnabled(tracingContext)) {
      throw new UnsupportedOperationException(
          "This operation is only valid for storage accounts with the hierarchical namespace enabled.");
    }

    try (AbfsPerfInfo perfInfoGet = startTracking("removeAclEntries", "getAclStatus")) {

      LOG.debug(
              "removeAclEntries filesystem: {} path: {} aclSpec: {}",
              client.getFileSystem(),
              path,
              AclEntry.aclSpecToString(aclSpec));

      identityTransformer.transformAclEntriesForSetRequest(aclSpec);
      final Map<String, String> removeAclEntries = AbfsAclHelper.deserializeAclSpec(AclEntry.aclSpecToString(aclSpec));
      boolean isUpnFormat = AbfsAclHelper.isUpnFormatAclEntries(removeAclEntries);

      String relativePath = getRelativePath(path);

      final AbfsRestOperation op = client
          .getAclStatus(relativePath, isUpnFormat, tracingContext);
      perfInfoGet.registerResult(op.getResult());
      final String eTag = op.getResult().getResponseHeader(HttpHeaderConfigurations.ETAG);

      final Map<String, String> aclEntries = AbfsAclHelper.deserializeAclSpec(op.getResult().getResponseHeader(HttpHeaderConfigurations.X_MS_ACL));

      AbfsAclHelper.removeAclEntriesInternal(aclEntries, removeAclEntries);

      perfInfoGet.registerSuccess(true).finishTracking();

      try (AbfsPerfInfo perfInfoSet = startTracking("removeAclEntries", "setAcl")) {
        final AbfsRestOperation setAclOp = client
            .setAcl(relativePath, AbfsAclHelper.serializeAclSpec(aclEntries),
                eTag, tracingContext);
        perfInfoSet.registerResult(setAclOp.getResult())
                .registerSuccess(true)
                .registerAggregates(perfInfoGet.getTrackingStart(), GET_SET_AGGREGATE_COUNT);
      }
    }
  }

  public void removeDefaultAcl(final Path path, TracingContext tracingContext)
      throws AzureBlobFileSystemException {
    if (!getIsNamespaceEnabled(tracingContext)) {
      throw new UnsupportedOperationException(
          "This operation is only valid for storage accounts with the hierarchical namespace enabled.");
    }

    try (AbfsPerfInfo perfInfoGet = startTracking("removeDefaultAcl", "getAclStatus")) {

      LOG.debug(
              "removeDefaultAcl filesystem: {} path: {}",
              client.getFileSystem(),
              path);

      String relativePath = getRelativePath(path);

      final AbfsRestOperation op = client
          .getAclStatus(relativePath, tracingContext);
      perfInfoGet.registerResult(op.getResult());
      final String eTag = op.getResult().getResponseHeader(HttpHeaderConfigurations.ETAG);
      final Map<String, String> aclEntries = AbfsAclHelper.deserializeAclSpec(op.getResult().getResponseHeader(HttpHeaderConfigurations.X_MS_ACL));
      final Map<String, String> defaultAclEntries = new HashMap<>();

      for (Map.Entry<String, String> aclEntry : aclEntries.entrySet()) {
        if (aclEntry.getKey().startsWith("default:")) {
          defaultAclEntries.put(aclEntry.getKey(), aclEntry.getValue());
        }
      }

      aclEntries.keySet().removeAll(defaultAclEntries.keySet());

      perfInfoGet.registerSuccess(true).finishTracking();

      try (AbfsPerfInfo perfInfoSet = startTracking("removeDefaultAcl", "setAcl")) {
        final AbfsRestOperation setAclOp = client
            .setAcl(relativePath, AbfsAclHelper.serializeAclSpec(aclEntries),
                eTag, tracingContext);
        perfInfoSet.registerResult(setAclOp.getResult())
                .registerSuccess(true)
                .registerAggregates(perfInfoGet.getTrackingStart(), GET_SET_AGGREGATE_COUNT);
      }
    }
  }

  public void removeAcl(final Path path, TracingContext tracingContext)
      throws AzureBlobFileSystemException {
    if (!getIsNamespaceEnabled(tracingContext)) {
      throw new UnsupportedOperationException(
          "This operation is only valid for storage accounts with the hierarchical namespace enabled.");
    }

    try (AbfsPerfInfo perfInfoGet = startTracking("removeAcl", "getAclStatus")){

      LOG.debug(
              "removeAcl filesystem: {} path: {}",
              client.getFileSystem(),
              path);

      String relativePath = getRelativePath(path);

      final AbfsRestOperation op = client
          .getAclStatus(relativePath, tracingContext);
      perfInfoGet.registerResult(op.getResult());
      final String eTag = op.getResult().getResponseHeader(HttpHeaderConfigurations.ETAG);

      final Map<String, String> aclEntries = AbfsAclHelper.deserializeAclSpec(op.getResult().getResponseHeader(HttpHeaderConfigurations.X_MS_ACL));
      final Map<String, String> newAclEntries = new HashMap<>();

      newAclEntries.put(AbfsHttpConstants.ACCESS_USER, aclEntries.get(AbfsHttpConstants.ACCESS_USER));
      newAclEntries.put(AbfsHttpConstants.ACCESS_GROUP, aclEntries.get(AbfsHttpConstants.ACCESS_GROUP));
      newAclEntries.put(AbfsHttpConstants.ACCESS_OTHER, aclEntries.get(AbfsHttpConstants.ACCESS_OTHER));

      perfInfoGet.registerSuccess(true).finishTracking();

      try (AbfsPerfInfo perfInfoSet = startTracking("removeAcl", "setAcl")) {
        final AbfsRestOperation setAclOp = client
            .setAcl(relativePath, AbfsAclHelper.serializeAclSpec(newAclEntries),
                eTag, tracingContext);
        perfInfoSet.registerResult(setAclOp.getResult())
                .registerSuccess(true)
                .registerAggregates(perfInfoGet.getTrackingStart(), GET_SET_AGGREGATE_COUNT);
      }
    }
  }

  public void setAcl(final Path path, final List<AclEntry> aclSpec,
      TracingContext tracingContext) throws AzureBlobFileSystemException {
    if (!getIsNamespaceEnabled(tracingContext)) {
      throw new UnsupportedOperationException(
          "This operation is only valid for storage accounts with the hierarchical namespace enabled.");
    }

    try (AbfsPerfInfo perfInfoGet = startTracking("setAcl", "getAclStatus")) {

      LOG.debug(
              "setAcl filesystem: {} path: {} aclspec: {}",
              client.getFileSystem(),
              path,
              AclEntry.aclSpecToString(aclSpec));

      identityTransformer.transformAclEntriesForSetRequest(aclSpec);
      final Map<String, String> aclEntries = AbfsAclHelper.deserializeAclSpec(AclEntry.aclSpecToString(aclSpec));
      final boolean isUpnFormat = AbfsAclHelper.isUpnFormatAclEntries(aclEntries);

      String relativePath = getRelativePath(path);

      final AbfsRestOperation op = client
          .getAclStatus(relativePath, isUpnFormat, tracingContext);
      perfInfoGet.registerResult(op.getResult());
      final String eTag = op.getResult().getResponseHeader(HttpHeaderConfigurations.ETAG);

      final Map<String, String> getAclEntries = AbfsAclHelper.deserializeAclSpec(op.getResult().getResponseHeader(HttpHeaderConfigurations.X_MS_ACL));

      AbfsAclHelper.setAclEntriesInternal(aclEntries, getAclEntries);

      perfInfoGet.registerSuccess(true).finishTracking();

      try (AbfsPerfInfo perfInfoSet = startTracking("setAcl", "setAcl")) {
        final AbfsRestOperation setAclOp =
                client.setAcl(relativePath,
                AbfsAclHelper.serializeAclSpec(aclEntries), eTag, tracingContext);
        perfInfoSet.registerResult(setAclOp.getResult())
                .registerSuccess(true)
                .registerAggregates(perfInfoGet.getTrackingStart(), GET_SET_AGGREGATE_COUNT);
      }
    }
  }

  public AclStatus getAclStatus(final Path path, TracingContext tracingContext)
      throws IOException {
    if (!getIsNamespaceEnabled(tracingContext)) {
      throw new UnsupportedOperationException(
          "This operation is only valid for storage accounts with the hierarchical namespace enabled.");
    }

    try (AbfsPerfInfo perfInfo = startTracking("getAclStatus", "getAclStatus")) {

      LOG.debug(
              "getAclStatus filesystem: {} path: {}",
              client.getFileSystem(),
              path);

      AbfsRestOperation op = client
          .getAclStatus(getRelativePath(path), tracingContext);
      AbfsHttpOperation result = op.getResult();
      perfInfo.registerResult(result);

      final String transformedOwner = identityTransformer.transformIdentityForGetRequest(
              result.getResponseHeader(HttpHeaderConfigurations.X_MS_OWNER),
              true,
              userName);
      final String transformedGroup = identityTransformer.transformIdentityForGetRequest(
              result.getResponseHeader(HttpHeaderConfigurations.X_MS_GROUP),
              false,
              primaryUserGroup);

      final String permissions = result.getResponseHeader(HttpHeaderConfigurations.X_MS_PERMISSIONS);
      final String aclSpecString = op.getResult().getResponseHeader(HttpHeaderConfigurations.X_MS_ACL);

      final List<AclEntry> aclEntries = AclEntry.parseAclSpec(AbfsAclHelper.processAclString(aclSpecString), true);
      identityTransformer.transformAclEntriesForGetRequest(aclEntries, userName, primaryUserGroup);
      final FsPermission fsPermission = permissions == null ? new AbfsPermission(FsAction.ALL, FsAction.ALL, FsAction.ALL)
              : AbfsPermission.valueOf(permissions);

      final AclStatus.Builder aclStatusBuilder = new AclStatus.Builder();
      aclStatusBuilder.owner(transformedOwner);
      aclStatusBuilder.group(transformedGroup);

      aclStatusBuilder.setPermission(fsPermission);
      aclStatusBuilder.stickyBit(fsPermission.getStickyBit());
      aclStatusBuilder.addEntries(aclEntries);
      perfInfo.registerSuccess(true);
      return aclStatusBuilder.build();
    }
  }

  public void access(final Path path, final FsAction mode,
      TracingContext tracingContext) throws AzureBlobFileSystemException {
    LOG.debug("access for filesystem: {}, path: {}, mode: {}",
        this.client.getFileSystem(), path, mode);
    if (!this.abfsConfiguration.isCheckAccessEnabled()
        || !getIsNamespaceEnabled(tracingContext)) {
      LOG.debug("Returning; either check access is not enabled or the account"
          + " used is not namespace enabled");
      return;
    }
    try (AbfsPerfInfo perfInfo = startTracking("access", "checkAccess")) {
      final AbfsRestOperation op = this.client
          .checkAccess(getRelativePath(path), mode.SYMBOL, tracingContext);
      perfInfo.registerResult(op.getResult()).registerSuccess(true);
    }
  }

  public boolean isAtomicRenameKey(String key) {
    return isKeyForDirectorySet(key, azureAtomicRenameDirSet);
  }

  /**
   * Provides a standard implementation of
   * {@link org.apache.hadoop.fs.azurebfs.RenameAtomicityUtils.RedoRenameInvocation}.
   */
  RenameAtomicityUtils.RedoRenameInvocation getRedoRenameInvocation(final TracingContext tracingContext) {
    return new RenameAtomicityUtils.RedoRenameInvocation() {
      @Override
      public void redo(final Path destination, final List<Path> sourcePaths,
          final List<String> destinationSuffix)
          throws AzureBlobFileSystemException {
        for (int i = 0; i < sourcePaths.size(); i++) {
          try {
            final Path destinationPath;
            if (destinationSuffix.get(i).isEmpty()) {
              destinationPath = destination;
            } else {
              destinationPath = new Path(destination, destinationSuffix.get(i));
            }
            renameBlob(destinationPath, tracingContext, sourcePaths.get(i));
          } catch (AbfsRestOperationException ex) {
            if (ex.getStatusCode() == HttpURLConnection.HTTP_NOT_FOUND) {
              continue;
            }
            throw ex;
          }
        }
      }
    };
  }

  public boolean isInfiniteLeaseKey(String key) {
    if (azureInfiniteLeaseDirSet.isEmpty()) {
      return false;
    }
    return isKeyForDirectorySet(key, azureInfiniteLeaseDirSet);
  }

  /**
   * A on-off operation to initialize AbfsClient for AzureBlobFileSystem
   * Operations.
   *
   * @param uri            Uniform resource identifier for Abfs.
   * @param fileSystemName Name of the fileSystem being used.
   * @param accountName    Name of the account being used to access Azure
   *                       data store.
   * @param isSecure       Tells if https is being used or http.
   * @throws IOException
   */
  private void initializeClient(URI uri, String fileSystemName,
      String accountName, boolean isSecure)
      throws IOException {
    if (this.client != null) {
      return;
    }

    final String url = getBaseUrlString(fileSystemName, accountName, isSecure);

    URL baseUrl;
    try {
      baseUrl = new URL(url);
    } catch (MalformedURLException e) {
      throw new InvalidUriException(uri.toString());
    }

    SharedKeyCredentials creds = null;
    AccessTokenProvider tokenProvider = null;
    SASTokenProvider sasTokenProvider = null;

    if (authType == AuthType.OAuth) {
      AzureADAuthenticator.init(abfsConfiguration);
    }

    if (authType == AuthType.SharedKey) {
      LOG.trace("Fetching SharedKey credentials");
      int dotIndex = accountName.indexOf(AbfsHttpConstants.DOT);
      if (dotIndex <= 0) {
        throw new InvalidUriException(
                uri.toString() + " - account name is not fully qualified.");
      }
      creds = new SharedKeyCredentials(accountName.substring(0, dotIndex),
            abfsConfiguration.getStorageAccountKey());
    } else if (authType == AuthType.SAS) {
      LOG.trace("Fetching SAS token provider");
      sasTokenProvider = abfsConfiguration.getSASTokenProvider();
    } else {
      LOG.trace("Fetching token provider");
      tokenProvider = abfsConfiguration.getTokenProvider();
      ExtensionHelper.bind(tokenProvider, uri,
            abfsConfiguration.getRawConfiguration());
    }

    LOG.trace("Initializing AbfsClient for {}", baseUrl);
    if (tokenProvider != null) {
      this.client = new AbfsClient(baseUrl, creds, abfsConfiguration,
          tokenProvider,
          populateAbfsClientContext());
    } else {
      this.client = new AbfsClient(baseUrl, creds, abfsConfiguration,
          sasTokenProvider,
          populateAbfsClientContext());
    }
    LOG.trace("AbfsClient init complete");
  }

  private String getBaseUrlString(final String fileSystemName,
      final String accountName,
      final boolean isSecure) {
    final URIBuilder uriBuilder = getURIBuilder(accountName, isSecure);

    final String url = uriBuilder.toString() + AbfsHttpConstants.FORWARD_SLASH
        + fileSystemName;
    return url;
  }

  /**
   * Populate a new AbfsClientContext instance with the desired properties.
   *
   * @return an instance of AbfsClientContext.
   */
  private AbfsClientContext populateAbfsClientContext() {
    return new AbfsClientContextBuilder()
        .withExponentialRetryPolicy(
            new ExponentialRetryPolicy(abfsConfiguration))
        .withAbfsCounters(abfsCounters)
        .withAbfsPerfTracker(abfsPerfTracker)
        .build();
  }

  private String getOctalNotation(FsPermission fsPermission) {
    Preconditions.checkNotNull(fsPermission, "fsPermission");
    return String.format(AbfsHttpConstants.PERMISSION_FORMAT, fsPermission.toOctal());
  }

  private String getRelativePath(final Path path) {
    Preconditions.checkNotNull(path, "path");
    return path.toUri().getPath();
  }

  private long parseContentLength(final String contentLength) {
    if (contentLength == null) {
      return -1;
    }

    return Long.parseLong(contentLength);
  }

  private boolean parseIsDirectory(final String resourceType) {
    return resourceType != null
        && resourceType.equalsIgnoreCase(AbfsHttpConstants.DIRECTORY);
  }

  private String convertXmsPropertiesToCommaSeparatedString(final Hashtable<String, String> properties) throws
          CharacterCodingException {
    StringBuilder commaSeparatedProperties = new StringBuilder();

    final CharsetEncoder encoder = Charset.forName(XMS_PROPERTIES_ENCODING).newEncoder();

    for (Map.Entry<String, String> propertyEntry : properties.entrySet()) {
      String key = propertyEntry.getKey();
      String value = propertyEntry.getValue();

      Boolean canEncodeValue = encoder.canEncode(value);
      if (!canEncodeValue) {
        throw new CharacterCodingException();
      }

      String encodedPropertyValue = Base64.encode(encoder.encode(CharBuffer.wrap(value)).array());
      commaSeparatedProperties.append(key)
              .append(AbfsHttpConstants.EQUAL)
              .append(encodedPropertyValue);

      commaSeparatedProperties.append(AbfsHttpConstants.COMMA);
    }

    if (commaSeparatedProperties.length() != 0) {
      commaSeparatedProperties.deleteCharAt(commaSeparatedProperties.length() - 1);
    }

    return commaSeparatedProperties.toString();
  }

  private Hashtable<String, String> parseCommaSeparatedXmsProperties(String xMsProperties) throws
          InvalidFileSystemPropertyException, InvalidAbfsRestOperationException {
    Hashtable<String, String> properties = new Hashtable<>();

    final CharsetDecoder decoder = Charset.forName(XMS_PROPERTIES_ENCODING).newDecoder();

    if (xMsProperties != null && !xMsProperties.isEmpty()) {
      String[] userProperties = xMsProperties.split(AbfsHttpConstants.COMMA);

      if (userProperties.length == 0) {
        return properties;
      }

      for (String property : userProperties) {
        if (property.isEmpty()) {
          throw new InvalidFileSystemPropertyException(xMsProperties);
        }

        String[] nameValue = property.split(AbfsHttpConstants.EQUAL, 2);
        if (nameValue.length != 2) {
          throw new InvalidFileSystemPropertyException(xMsProperties);
        }

        byte[] decodedValue = Base64.decode(nameValue[1]);

        final String value;
        try {
          value = decoder.decode(ByteBuffer.wrap(decodedValue)).toString();
        } catch (CharacterCodingException ex) {
          throw new InvalidAbfsRestOperationException(ex);
        }
        properties.put(nameValue[0], value);
      }
    }

    return properties;
  }

  private boolean isKeyForDirectorySet(String key, Set<String> dirSet) {
    for (String dir : dirSet) {
      if (dir.isEmpty() || key.startsWith(dir + AbfsHttpConstants.FORWARD_SLASH)) {
        return true;
      }

      try {
        URI uri = new URI(dir);
        if (null == uri.getAuthority()) {
          if (key.startsWith(dir + "/")){
            return true;
          }
        }
      } catch (URISyntaxException e) {
        LOG.info("URI syntax error creating URI for {}", dir);
      }
    }

    return false;
  }

  private AbfsPerfInfo startTracking(String callerName, String calleeName) {
    return new AbfsPerfInfo(abfsPerfTracker, callerName, calleeName);
  }

  /**
   * Search for a FileStatus corresponding to a RenamePending JSON file.
   * @param fileStatuses array of fileStatus from which JSON file has to be searched.
   * @return filestatus corresponding to RenamePending JSON file.
   */
  public FileStatus getRenamePendingFileStatus(final FileStatus[] fileStatuses) {
    for (FileStatus fileStatus : fileStatuses) {
      if (fileStatus.getPath().toUri().getPath().endsWith(SUFFIX)) {
        return fileStatus;
      }
    }
    return null;
  }

  /**
   * For a given directory, returns back the fileStatus information for the
   * RenamePending JSON file for the directory.
   *
   * @param fileStatus FileStatus object of the directory for which JSON file has
   * to be searched.
   * @param tracingContext TracingContext object for tracing the backend server calls
   * for the operation.
   * @throws IOException exception thrown from the call to {@link #getPathStatus(Path, TracingContext)}
   * method.
   */
  public boolean getRenamePendingFileStatusInDirectory(final FileStatus fileStatus,
      final TracingContext tracingContext) throws IOException {
    try {
      getFileStatus(
          new Path(fileStatus.getPath().toUri().getPath() + SUFFIX),
          tracingContext);
      return true;
    } catch (AbfsRestOperationException ex) {
      if (ex.getStatusCode() == HttpURLConnection.HTTP_NOT_FOUND) {
        return false;
      }
      throw ex;
    }
  }

  /**
   * A File status with version info extracted from the etag value returned
   * in a LIST or HEAD request.
   * The etag is included in the java serialization.
   */
  private static final class VersionedFileStatus extends FileStatus
      implements EtagSource {

    /**
     * The superclass is declared serializable; this subclass can also
     * be serialized.
     */
    private static final long serialVersionUID = -2009013240419749458L;

    /**
     * The etag of an object.
     * Not-final so that serialization via reflection will preserve the value.
     */
    private String version;

    private VersionedFileStatus(
            final String owner, final String group, final FsPermission fsPermission, final boolean hasAcl,
            final long length, final boolean isdir, final int blockReplication,
            final long blocksize, final long modificationTime, final Path path,
            String version) {
      super(length, isdir, blockReplication, blocksize, modificationTime, 0,
              fsPermission,
              owner,
              group,
              null,
              path,
              hasAcl, false, false);

      this.version = version;
    }

    /** Compare if this object is equal to another object.
     * @param   obj the object to be compared.
     * @return  true if two file status has the same path name; false if not.
     */
    @Override
    public boolean equals(Object obj) {
      if (!(obj instanceof FileStatus)) {
        return false;
      }

      FileStatus other = (FileStatus) obj;

      if (!this.getPath().equals(other.getPath())) {// compare the path
        return false;
      }

      if (other instanceof VersionedFileStatus) {
        return this.version.equals(((VersionedFileStatus) other).version);
      }

      return true;
    }

    /**
     * Returns a hash code value for the object, which is defined as
     * the hash code of the path name.
     *
     * @return  a hash code value for the path name and version
     */
    @Override
    public int hashCode() {
      int hash = getPath().hashCode();
      hash = 89 * hash + (this.version != null ? this.version.hashCode() : 0);
      return hash;
    }

    /**
     * Returns the version of this FileStatus
     *
     * @return  a string value for the FileStatus version
     */
    public String getVersion() {
      return this.version;
    }

    @Override
    public String getEtag() {
      return getVersion();
    }

    @Override
    public String toString() {
      final StringBuilder sb = new StringBuilder(
          "VersionedFileStatus{");
      sb.append(super.toString());
      sb.append("; version='").append(version).append('\'');
      sb.append('}');
      return sb.toString();
    }
  }

  /**
   * A builder class for AzureBlobFileSystemStore.
   */
  public static final class AzureBlobFileSystemStoreBuilder {

    private URI uri;
    private boolean isSecureScheme;
    private Configuration configuration;
    private AbfsCounters abfsCounters;
    private DataBlocks.BlockFactory blockFactory;
    private int blockOutputActiveBlocks;

    public AzureBlobFileSystemStoreBuilder withUri(URI value) {
      this.uri = value;
      return this;
    }

    public AzureBlobFileSystemStoreBuilder withSecureScheme(boolean value) {
      this.isSecureScheme = value;
      return this;
    }

    public AzureBlobFileSystemStoreBuilder withConfiguration(
        Configuration value) {
      this.configuration = value;
      return this;
    }

    public AzureBlobFileSystemStoreBuilder withAbfsCounters(
        AbfsCounters value) {
      this.abfsCounters = value;
      return this;
    }

    public AzureBlobFileSystemStoreBuilder withBlockFactory(
        DataBlocks.BlockFactory value) {
      this.blockFactory = value;
      return this;
    }

    public AzureBlobFileSystemStoreBuilder withBlockOutputActiveBlocks(
        int value) {
      this.blockOutputActiveBlocks = value;
      return this;
    }

    public AzureBlobFileSystemStoreBuilder build() {
      return this;
    }
  }

  @VisibleForTesting
  AbfsClient getClient() {
    return this.client;
  }

  @VisibleForTesting
  void setClient(AbfsClient client) {
    this.client = client;
  }

  @VisibleForTesting
  void setNamespaceEnabled(Trilean isNamespaceEnabled){
    this.isNamespaceEnabled = isNamespaceEnabled;
  }

  private void updateInfiniteLeaseDirs() {
    this.azureInfiniteLeaseDirSet = new HashSet<>(Arrays.asList(
        abfsConfiguration.getAzureInfiniteLeaseDirs().split(AbfsHttpConstants.COMMA)));
    // remove the empty string, since isKeyForDirectory returns true for empty strings
    // and we don't want to default to enabling infinite lease dirs
    this.azureInfiniteLeaseDirSet.remove("");
  }

  private AbfsLease maybeCreateLease(String relativePath, TracingContext tracingContext)
      throws AzureBlobFileSystemException {
    boolean enableInfiniteLease = isInfiniteLeaseKey(relativePath);
    if (!enableInfiniteLease) {
      return null;
    }
    AbfsLease lease = new AbfsLease(client, relativePath, tracingContext);
    leaseRefs.put(lease, null);
    return lease;
  }

  @VisibleForTesting
  boolean areLeasesFreed() {
    for (AbfsLease lease : leaseRefs.keySet()) {
      if (lease != null && !lease.isFreed()) {
        return false;
      }
    }
    return true;
  }

  /**
   * Get the etag header from a response, stripping any quotations.
   * see: https://developer.mozilla.org/en-US/docs/Web/HTTP/Headers/ETag
   * @param result response to process.
   * @return the quote-unwrapped etag.
   */
  private static String extractEtagHeader(AbfsHttpOperation result) {
    String etag = result.getResponseHeader(HttpHeaderConfigurations.ETAG);
    if (etag != null) {
      // strip out any wrapper "" quotes which come back, for consistency with
      // list calls
      if (etag.startsWith("W/\"")) {
        // Weak etag
        etag = etag.substring(3);
      } else if (etag.startsWith("\"")) {
        // strong etag
        etag = etag.substring(1);
      }
      if (etag.endsWith("\"")) {
        // trailing quote
        etag = etag.substring(0, etag.length() - 1);
      }
    }
    return etag;
  }
}<|MERGE_RESOLUTION|>--- conflicted
+++ resolved
@@ -56,14 +56,12 @@
 import java.util.concurrent.Future;
 import java.util.concurrent.TimeUnit;
 
-<<<<<<< HEAD
 import org.apache.hadoop.classification.VisibleForTesting;
+
 import org.apache.hadoop.fs.azurebfs.services.PrefixMode;
-=======
 import org.apache.hadoop.fs.azurebfs.services.BlobList;
 import org.apache.hadoop.fs.azurebfs.services.BlobProperty;
-import org.apache.hadoop.thirdparty.com.google.common.annotations.VisibleForTesting;
->>>>>>> 0fca35be
+
 import org.apache.hadoop.thirdparty.com.google.common.base.Preconditions;
 import org.apache.hadoop.thirdparty.com.google.common.base.Strings;
 import org.apache.hadoop.thirdparty.com.google.common.util.concurrent.Futures;
@@ -552,7 +550,7 @@
       }
       throw ex;
     }
-    final String progress = getCopyBlobProgress(copyOp);
+    final String progress = copyOp.getResult().getResponseHeader(X_MS_COPY_STATUS);
     if (COPY_STATUS_SUCCESS.equalsIgnoreCase(progress)) {
       return;
     }
@@ -606,11 +604,6 @@
       }
     }
     return false;
-  }
-
-  @VisibleForTesting
-  String getCopyBlobProgress(final AbfsRestOperation copyOp) {
-    return getCopyStatus(copyOp.getResult());
   }
 
   /**
@@ -672,14 +665,6 @@
     return blobProperty;
   }
 
-<<<<<<< HEAD
-  @VisibleForTesting
-  String getCopyStatus(final AbfsHttpOperation opResult) {
-    return opResult.getResponseHeader(X_MS_COPY_STATUS);
-  }
-
-=======
->>>>>>> 0fca35be
   /**
    * Get the list of a blob on a give path, or blob starting with the given prefix.
    *
@@ -706,15 +691,9 @@
     List<BlobProperty> blobProperties = new ArrayList<>();
     String nextMarker = null;
     if (prefix == null) {
-<<<<<<< HEAD
-      prefix = sourceDirBlobPath.toUri().getPath() + (absoluteDirSearch
+      prefix = sourceDirBlobPath.toUri().getPath() + (isDefinitiveDirSearch
           ? ROOT_PATH
           : EMPTY_STRING);
-=======
-      prefix = sourceDirBlobPath.toUri().getPath() + (isDefinitiveDirSearch
-          ? "/"
-          : "");
->>>>>>> 0fca35be
     }
     do {
       AbfsRestOperation op = client.getListBlobs(
