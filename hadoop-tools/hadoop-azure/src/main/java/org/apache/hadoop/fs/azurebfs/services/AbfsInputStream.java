--- conflicted
+++ resolved
@@ -97,7 +97,7 @@
   private int limit = 0;     // offset of next byte to be read into buffer from service (i.e., upper marker+1
   //                                                      of valid bytes in buffer)
   private boolean closed = false;
-  private TracingContext tracingContext;
+  protected TracingContext tracingContext;
 
   //  Optimisations modify the pointer fields.
   //  For better resilience the following fields are used to save the
@@ -163,22 +163,24 @@
   protected boolean checkFastpathStatus() {
     try {
       AbfsRestOperation op;
+      this.tracingContext.setFastpathStatus(FastpathStatus.FASTPATH);
       op = executeFastpathOpen(path, eTag);
-
       this.fastpathFileHandle = op.getFastpathFileHandle();
       LOG.debug("Fastpath handled opened {}", this.fastpathFileHandle);
     } catch (AzureBlobFileSystemException e) {
+      this.tracingContext.setFastpathStatus(FastpathStatus.CONN_FAIL_REST_FALLBACK);
       LOG.debug("Fastpath status check (Fastpath open) failed with {}", e);
       return false;
     }
 
+
     return true;
   }
 
   @VisibleForTesting
   protected AbfsRestOperation executeFastpathOpen(String path, String eTag)
       throws AzureBlobFileSystemException {
-    return client.fastPathOpen(path, eTag);
+    return client.fastPathOpen(path, eTag, tracingContext);
   }
 
   public String getPath() {
@@ -509,11 +511,7 @@
     }
   }
 
-<<<<<<< HEAD
-  protected int readRemote(long position, byte[] b, int offset, int length) throws IOException {
-=======
   int readRemote(long position, byte[] b, int offset, int length, TracingContext tracingContext) throws IOException {
->>>>>>> 35570e41
     if (position < 0) {
       throw new IllegalArgumentException("attempting to read from negative offset");
     }
@@ -536,24 +534,18 @@
     AbfsPerfTracker tracker = client.getAbfsPerfTracker();
     try (AbfsPerfInfo perfInfo = new AbfsPerfInfo(tracker, "readRemote", "read")) {
       LOG.trace("Trigger client.read for path={} position={} offset={} length={}", path, position, offset, length);
-<<<<<<< HEAD
       ReadRequestParameters reqParams = new ReadRequestParameters(
           (isFastPathEnabled ? Mode.FASTPATH_CONNECTION_MODE : Mode.HTTP_CONNECTION_MODE),
           position, offset, length,
           tolerateOobAppends ? "*" : eTag,
-          fastpathFileHandle, getFastpathStatusAtRead());
-      op = IOStatisticsBinding.trackDuration((IOStatisticsStore) ioStatistics,
-          StoreStatisticNames.ACTION_HTTP_GET_REQUEST,
-          () -> executeRead(path, b, cachedSasToken.get(), reqParams));
-=======
-      op = client.read(path, position, b, offset, length,
-          tolerateOobAppends ? "*" : eTag, cachedSasToken.get(), tracingContext);
->>>>>>> 35570e41
+          fastpathFileHandle);
+      op =  executeRead(path, b, cachedSasToken.get(), reqParams, tracingContext);
       cachedSasToken.update(op.getSasToken());
       // switch to REST permanently if fastpath connection had a problem.
       if (isFastPathEnabled &&
-          (op.getFastpathRequestStatus() == FastpathStatus.CONN_FAIL_REST_FALLBACK)) {
+          (tracingContext.getFastpathStatus() == FastpathStatus.CONN_FAIL_REST_FALLBACK)) {
         isFastPathEnabled = false;
+        this.tracingContext.setFastpathStatus(FastpathStatus.CONN_FAIL_REST_FALLBACK);
       }
 
       if (streamStatistics != null) {
@@ -585,9 +577,9 @@
   }
 
   @VisibleForTesting
-  protected AbfsRestOperation executeRead(String path, byte[] b, String sasToken, ReadRequestParameters reqParam)
+  protected AbfsRestOperation executeRead(String path, byte[] b, String sasToken, ReadRequestParameters reqParam, TracingContext context)
       throws AzureBlobFileSystemException {
-    return client.read(path, b, sasToken, reqParam);
+    return client.read(path, b, sasToken, reqParam, context);
   }
 
   private FastpathStatus getFastpathStatusAtRead() {
@@ -759,7 +751,7 @@
   @VisibleForTesting
   protected AbfsRestOperation executeFastpathClose(String path, String eTag, String fastpathFileHandle)
       throws AzureBlobFileSystemException {
-    return client.fastPathClose(path, eTag, fastpathFileHandle);
+    return client.fastPathClose(path, eTag, fastpathFileHandle, tracingContext);
   }
 
   /**
