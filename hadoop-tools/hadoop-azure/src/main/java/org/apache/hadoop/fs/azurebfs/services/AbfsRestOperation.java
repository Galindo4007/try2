--- conflicted
+++ resolved
@@ -183,11 +183,8 @@
     this.sasToken = sasToken;
     this.abfsCounters = client.getAbfsCounters();
     this.intercept = client.getIntercept();
-<<<<<<< HEAD
     this.abfsConfiguration = abfsConfiguration;
-=======
     this.retryPolicy = client.getExponentialRetryPolicy();
->>>>>>> 5584efd8
   }
 
   /**
@@ -308,12 +305,8 @@
    */
   private boolean executeHttpOperation(final int retryCount,
     TracingContext tracingContext) throws AzureBlobFileSystemException {
-<<<<<<< HEAD
     HttpOperation httpOperation;
-=======
-    AbfsHttpOperation httpOperation;
     boolean wasIOExceptionThrown = false;
->>>>>>> 5584efd8
 
     try {
       // initialize the HTTP request and open the connection
@@ -458,7 +451,6 @@
   }
 
   /**
-<<<<<<< HEAD
    * Creates new object of {@link HttpOperation} with the url, method, and
    * requestHeaders fields of the AbfsRestOperation object.
    */
@@ -469,19 +461,9 @@
       return new AbfsAHCHttpOperation(url, method, requestHeaders, abfsConfiguration,
           clientId, operationType);
     }
-    return new AbfsHttpOperation(url, method, requestHeaders);
-=======
-   * Creates new object of {@link AbfsHttpOperation} with the url, method, requestHeader fields and
-   * timeout values as set in configuration of the AbfsRestOperation object.
-   *
-   * @return {@link AbfsHttpOperation} to be used for sending requests
-   */
-  @VisibleForTesting
-  AbfsHttpOperation createHttpOperation() throws IOException {
     return new AbfsHttpOperation(url, method, requestHeaders,
-            client.getAbfsConfiguration().getHttpConnectionTimeout(),
-            client.getAbfsConfiguration().getHttpReadTimeout());
->>>>>>> 5584efd8
+        client.getAbfsConfiguration().getHttpConnectionTimeout(),
+        client.getAbfsConfiguration().getHttpReadTimeout());
   }
 
   /**
