--- conflicted
+++ resolved
@@ -80,13 +80,10 @@
 import org.apache.hadoop.fs.azurebfs.contracts.services.AzureServiceErrorCode;
 import org.apache.hadoop.fs.azurebfs.security.AbfsDelegationTokenManager;
 import org.apache.hadoop.fs.azurebfs.services.AbfsCounters;
-<<<<<<< HEAD
 import org.apache.hadoop.fs.azurebfs.services.ContentSummaryProcessor;
-=======
 import org.apache.hadoop.fs.azurebfs.utils.Listener;
 import org.apache.hadoop.fs.azurebfs.utils.TracingContext;
 import org.apache.hadoop.fs.azurebfs.utils.TracingHeaderFormat;
->>>>>>> da575a53
 import org.apache.hadoop.fs.impl.AbstractFSBuilderImpl;
 import org.apache.hadoop.fs.impl.OpenFileParameters;
 import org.apache.hadoop.fs.permission.AclEntry;
@@ -449,7 +446,11 @@
   @Override
   public ContentSummary getContentSummary(Path path) throws IOException {
     try {
-      return (new ContentSummaryProcessor(abfsStore)).getContentSummary(path);
+      TracingContext tracingContext = new TracingContext(clientCorrelationId,
+          fileSystemId, FSOperationType.GET_CONTENT_SUMMARY, true,
+          tracingHeaderFormat, listener);
+      return (new ContentSummaryProcessor(abfsStore)).getContentSummary(path,
+          tracingContext);
     } catch (InterruptedException e) {
       LOG.debug("Thread interrupted");
       throw new IOException(e);
@@ -1461,7 +1462,7 @@
   }
 
   @VisibleForTesting
-  String getFileSystemId() {
+  public String getFileSystemId() {
     return fileSystemId;
   }
 
