--- conflicted
+++ resolved
@@ -570,11 +570,7 @@
     if (getAbfsStore().getAbfsConfiguration().getPrefixMode()
         == PrefixMode.BLOB) {
       List<BlobProperty> blobProperties = getAbfsStore()
-<<<<<<< HEAD
-          .getListBlobs(path, tracingContext, 2, true);
-=======
-          .getListBlobs(qualifiedDstPath, tracingContext, 2, 2, true);
->>>>>>> 64824053
+          .getListBlobs(path, tracingContext, 2, 2, true);
       if (blobProperties.size() > 0) {
         isPathExists.set(true);
         isPathDirectory.set(true);
