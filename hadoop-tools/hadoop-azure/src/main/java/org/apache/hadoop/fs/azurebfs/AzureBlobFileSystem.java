/**
 * Licensed to the Apache Software Foundation (ASF) under one
 * or more contributor license agreements.  See the NOTICE file
 * distributed with this work for additional information
 * regarding copyright ownership.  The ASF licenses this file
 * to you under the Apache License, Version 2.0 (the
 * "License"); you may not use this file except in compliance
 * with the License.  You may obtain a copy of the License at
 *
 *     http://www.apache.org/licenses/LICENSE-2.0
 *
 * Unless required by applicable law or agreed to in writing, software
 * distributed under the License is distributed on an "AS IS" BASIS,
 * WITHOUT WARRANTIES OR CONDITIONS OF ANY KIND, either express or implied.
 * See the License for the specific language governing permissions and
 * limitations under the License.
 */

package org.apache.hadoop.fs.azurebfs;

import java.io.File;
import java.io.FileNotFoundException;
import java.io.IOException;
import java.io.InputStream;
import java.io.OutputStream;
import java.net.HttpURLConnection;
import java.net.URI;
import java.net.URISyntaxException;
import java.nio.file.AccessDeniedException;
import java.time.Duration;
import java.util.Hashtable;
import java.util.List;
import java.util.ArrayList;
import java.util.Collections;
import java.util.EnumSet;
import java.util.Map;
import java.util.Optional;
import java.util.UUID;
import java.util.concurrent.Callable;
import java.util.concurrent.CompletableFuture;
import java.util.concurrent.ExecutionException;
import java.util.concurrent.ExecutorService;
import java.util.concurrent.Executors;
import java.util.concurrent.Future;

import javax.annotation.Nullable;

import org.apache.hadoop.classification.VisibleForTesting;
import org.apache.hadoop.util.Preconditions;
import org.slf4j.Logger;
import org.slf4j.LoggerFactory;

import org.apache.commons.lang3.ArrayUtils;
import org.apache.commons.lang3.tuple.Pair;
import org.apache.hadoop.classification.InterfaceAudience;
import org.apache.hadoop.fs.azurebfs.commit.ResilientCommitByRename;
import org.apache.hadoop.fs.azurebfs.services.AbfsClient;
import org.apache.hadoop.fs.azurebfs.services.AbfsListStatusRemoteIterator;
import org.apache.hadoop.fs.RemoteIterator;
import org.apache.hadoop.classification.InterfaceStability;
import org.apache.hadoop.conf.Configuration;
import org.apache.hadoop.fs.BlockLocation;
import org.apache.hadoop.fs.CommonPathCapabilities;
import org.apache.hadoop.fs.CreateFlag;
import org.apache.hadoop.fs.FSDataInputStream;
import org.apache.hadoop.fs.FSDataOutputStream;
import org.apache.hadoop.fs.FileAlreadyExistsException;
import org.apache.hadoop.fs.FileStatus;
import org.apache.hadoop.fs.FileSystem;
import org.apache.hadoop.fs.LocatedFileStatus;
import org.apache.hadoop.fs.Path;
import org.apache.hadoop.fs.PathIOException;
import org.apache.hadoop.fs.PathFilter;
import org.apache.hadoop.fs.XAttrSetFlag;
import org.apache.hadoop.fs.azurebfs.constants.AbfsHttpConstants;
import org.apache.hadoop.fs.azurebfs.constants.FileSystemConfigurations;
import org.apache.hadoop.fs.azurebfs.constants.FileSystemUriSchemes;
import org.apache.hadoop.fs.azurebfs.constants.FSOperationType;
import org.apache.hadoop.fs.azurebfs.contracts.exceptions.AbfsRestOperationException;
import org.apache.hadoop.fs.azurebfs.contracts.exceptions.AzureBlobFileSystemException;
import org.apache.hadoop.fs.azurebfs.contracts.exceptions.FileSystemOperationUnhandledException;
import org.apache.hadoop.fs.azurebfs.contracts.exceptions.InvalidUriAuthorityException;
import org.apache.hadoop.fs.azurebfs.contracts.exceptions.InvalidUriException;
import org.apache.hadoop.fs.azurebfs.contracts.exceptions.SASTokenProviderException;
import org.apache.hadoop.fs.azurebfs.contracts.services.AzureServiceErrorCode;
import org.apache.hadoop.fs.azurebfs.security.AbfsDelegationTokenManager;
import org.apache.hadoop.fs.azurebfs.services.AbfsCounters;
import org.apache.hadoop.fs.azurebfs.services.AbfsLocatedFileStatus;
import org.apache.hadoop.fs.azurebfs.utils.Listener;
import org.apache.hadoop.fs.azurebfs.utils.TracingContext;
import org.apache.hadoop.fs.azurebfs.utils.TracingHeaderFormat;
import org.apache.hadoop.fs.impl.AbstractFSBuilderImpl;
import org.apache.hadoop.fs.impl.OpenFileParameters;
import org.apache.hadoop.fs.permission.AclEntry;
import org.apache.hadoop.fs.permission.AclStatus;
import org.apache.hadoop.fs.permission.FsAction;
import org.apache.hadoop.fs.permission.FsPermission;
import org.apache.hadoop.fs.statistics.IOStatistics;
import org.apache.hadoop.fs.statistics.IOStatisticsSource;
import org.apache.hadoop.fs.store.DataBlocks;
import org.apache.hadoop.io.IOUtils;
import org.apache.hadoop.security.AccessControlException;
import org.apache.hadoop.security.token.Token;
import org.apache.hadoop.security.UserGroupInformation;
import org.apache.hadoop.util.RateLimiting;
import org.apache.hadoop.util.RateLimitingFactory;
import org.apache.hadoop.util.functional.RemoteIterators;
import org.apache.hadoop.util.DurationInfo;
import org.apache.hadoop.util.LambdaUtils;
import org.apache.hadoop.util.Progressable;

import static org.apache.hadoop.fs.CommonConfigurationKeys.IOSTATISTICS_LOGGING_LEVEL;
import static org.apache.hadoop.fs.CommonConfigurationKeys.IOSTATISTICS_LOGGING_LEVEL_DEFAULT;
import static org.apache.hadoop.fs.azurebfs.AbfsStatistic.*;
import static org.apache.hadoop.fs.azurebfs.constants.ConfigurationKeys.DATA_BLOCKS_BUFFER;
import static org.apache.hadoop.fs.azurebfs.constants.ConfigurationKeys.FS_AZURE_BLOCK_UPLOAD_ACTIVE_BLOCKS;
import static org.apache.hadoop.fs.azurebfs.constants.ConfigurationKeys.FS_AZURE_BLOCK_UPLOAD_BUFFER_DIR;
import static org.apache.hadoop.fs.azurebfs.constants.FileSystemConfigurations.BLOCK_UPLOAD_ACTIVE_BLOCKS_DEFAULT;
import static org.apache.hadoop.fs.azurebfs.constants.FileSystemConfigurations.DATA_BLOCKS_BUFFER_DEFAULT;
import static org.apache.hadoop.fs.impl.PathCapabilitiesSupport.validatePathCapabilityArgs;
import static org.apache.hadoop.fs.statistics.IOStatisticsLogging.logIOStatisticsAtLevel;
import static org.apache.hadoop.util.functional.RemoteIterators.filteringRemoteIterator;
import static org.apache.hadoop.util.functional.RemoteIterators.mappingRemoteIterator;

/**
 * A {@link org.apache.hadoop.fs.FileSystem} for reading and writing files stored on <a
 * href="http://store.azure.com/">Windows Azure</a>
 */
@InterfaceStability.Evolving
public class AzureBlobFileSystem extends FileSystem
    implements IOStatisticsSource {
  public static final Logger LOG = LoggerFactory.getLogger(AzureBlobFileSystem.class);
  private URI uri;
  private Path workingDir;
  private AzureBlobFileSystemStore abfsStore;
  private boolean isClosed;
  private final String fileSystemId = UUID.randomUUID().toString();

  private boolean delegationTokenEnabled = false;
  private AbfsDelegationTokenManager delegationTokenManager;
  private AbfsCounters abfsCounters;
  private String clientCorrelationId;
  private TracingHeaderFormat tracingHeaderFormat;
  private Listener listener;

  /** Name of blockFactory to be used by AbfsOutputStream. */
  private String blockOutputBuffer;
  /** BlockFactory instance to be used. */
  private DataBlocks.BlockFactory blockFactory;
  /** Maximum Active blocks per OutputStream. */
  private int blockOutputActiveBlocks;

  /** Rate limiting for operations which use it to throttle their IO. */
  private RateLimiting rateLimiting;

  @Override
  public void initialize(URI uri, Configuration configuration)
      throws IOException {
    uri = ensureAuthority(uri, configuration);
    super.initialize(uri, configuration);
    setConf(configuration);

    LOG.debug("Initializing AzureBlobFileSystem for {}", uri);

    this.uri = URI.create(uri.getScheme() + "://" + uri.getAuthority());
    abfsCounters = new AbfsCountersImpl(uri);
    // name of the blockFactory to be used.
    this.blockOutputBuffer = configuration.getTrimmed(DATA_BLOCKS_BUFFER,
        DATA_BLOCKS_BUFFER_DEFAULT);
    // blockFactory used for this FS instance.
    this.blockFactory =
        DataBlocks.createFactory(FS_AZURE_BLOCK_UPLOAD_BUFFER_DIR,
            configuration, blockOutputBuffer);
    this.blockOutputActiveBlocks =
        configuration.getInt(FS_AZURE_BLOCK_UPLOAD_ACTIVE_BLOCKS,
            BLOCK_UPLOAD_ACTIVE_BLOCKS_DEFAULT);
    if (blockOutputActiveBlocks < 1) {
      blockOutputActiveBlocks = 1;
    }

    // AzureBlobFileSystemStore with params in builder.
    AzureBlobFileSystemStore.AzureBlobFileSystemStoreBuilder
        systemStoreBuilder =
        new AzureBlobFileSystemStore.AzureBlobFileSystemStoreBuilder()
            .withUri(uri)
            .withSecureScheme(this.isSecureScheme())
            .withConfiguration(configuration)
            .withAbfsCounters(abfsCounters)
            .withBlockFactory(blockFactory)
            .withBlockOutputActiveBlocks(blockOutputActiveBlocks)
            .build();

    this.abfsStore = new AzureBlobFileSystemStore(systemStoreBuilder);
    LOG.trace("AzureBlobFileSystemStore init complete");

    final AbfsConfiguration abfsConfiguration = abfsStore
        .getAbfsConfiguration();
    clientCorrelationId = TracingContext.validateClientCorrelationID(
        abfsConfiguration.getClientCorrelationId());
    tracingHeaderFormat = abfsConfiguration.getTracingHeaderFormat();
    this.setWorkingDirectory(this.getHomeDirectory());

    if (abfsConfiguration.getCreateRemoteFileSystemDuringInitialization()) {
      TracingContext tracingContext = new TracingContext(clientCorrelationId,
          fileSystemId, FSOperationType.CREATE_FILESYSTEM, tracingHeaderFormat, listener);
      if (this.tryGetFileStatus(new Path(AbfsHttpConstants.ROOT_PATH), tracingContext) == null) {
        try {
          this.createFileSystem(tracingContext);
        } catch (AzureBlobFileSystemException ex) {
          checkException(null, ex, AzureServiceErrorCode.FILE_SYSTEM_ALREADY_EXISTS);
        }
      }
    }

    LOG.trace("Initiate check for delegation token manager");
    if (UserGroupInformation.isSecurityEnabled()) {
      this.delegationTokenEnabled = abfsConfiguration.isDelegationTokenManagerEnabled();

      if (this.delegationTokenEnabled) {
        LOG.debug("Initializing DelegationTokenManager for {}", uri);
        this.delegationTokenManager = abfsConfiguration.getDelegationTokenManager();
        delegationTokenManager.bind(getUri(), configuration);
        LOG.debug("Created DelegationTokenManager {}", delegationTokenManager);
      }
    }

<<<<<<< HEAD
=======
    rateLimiting = RateLimitingFactory.create(abfsConfiguration.getRateLimit());
>>>>>>> 37096193
    LOG.debug("Initializing AzureBlobFileSystem for {} complete", uri);
  }

  @Override
  public String toString() {
    final StringBuilder sb = new StringBuilder(
        "AzureBlobFileSystem{");
    sb.append("uri=").append(uri);
    sb.append(", user='").append(abfsStore.getUser()).append('\'');
    sb.append(", primaryUserGroup='").append(abfsStore.getPrimaryGroup()).append('\'');
    sb.append('}');
    return sb.toString();
  }

  public boolean isSecureScheme() {
    return false;
  }

  @Override
  public URI getUri() {
    return this.uri;
  }

  public void registerListener(Listener listener1) {
    listener = listener1;
  }

  @Override
  public FSDataInputStream open(final Path path, final int bufferSize) throws IOException {
    LOG.debug("AzureBlobFileSystem.open path: {} bufferSize: {}", path, bufferSize);
    // bufferSize is unused.
    return open(path, Optional.empty());
  }

  private FSDataInputStream open(final Path path,
      final Optional<OpenFileParameters> parameters) throws IOException {
    statIncrement(CALL_OPEN);
    Path qualifiedPath = makeQualified(path);

    try {
      TracingContext tracingContext = new TracingContext(clientCorrelationId,
          fileSystemId, FSOperationType.OPEN, tracingHeaderFormat, listener);
      InputStream inputStream = abfsStore
          .openFileForRead(qualifiedPath, parameters, statistics, tracingContext);
      return new FSDataInputStream(inputStream);
    } catch (AzureBlobFileSystemException ex) {
      checkException(path, ex);
      return null;
    }
  }

  /**
   * Takes config and other options through
   * {@link org.apache.hadoop.fs.impl.OpenFileParameters}. Ensure that
   * FileStatus entered is up-to-date, as it will be used to create the
   * InputStream (with info such as contentLength, eTag)
   * @param path The location of file to be opened
   * @param parameters OpenFileParameters instance; can hold FileStatus,
   *                   Configuration, bufferSize and mandatoryKeys
   */
  @Override
  protected CompletableFuture<FSDataInputStream> openFileWithOptions(
      final Path path, final OpenFileParameters parameters) throws IOException {
    LOG.debug("AzureBlobFileSystem.openFileWithOptions path: {}", path);
    AbstractFSBuilderImpl.rejectUnknownMandatoryKeys(
        parameters.getMandatoryKeys(),
        Collections.emptySet(),
        "for " + path);
    return LambdaUtils.eval(
        new CompletableFuture<>(), () ->
            open(path, Optional.of(parameters)));
  }

  @Override
  public FSDataOutputStream create(final Path f,
      final FsPermission permission,
      final boolean overwrite,
      final int bufferSize,
      final short replication,
      final long blockSize,
      final Progressable progress) throws IOException {
    LOG.debug("AzureBlobFileSystem.create path: {} permission: {} overwrite: {} bufferSize: {}",
        f,
        permission,
        overwrite,
        blockSize);

    statIncrement(CALL_CREATE);
    trailingPeriodCheck(f);

    Path qualifiedPath = makeQualified(f);

    try {
      TracingContext tracingContext = new TracingContext(clientCorrelationId,
          fileSystemId, FSOperationType.CREATE, overwrite, tracingHeaderFormat, listener);
      OutputStream outputStream = abfsStore.createFile(qualifiedPath, statistics, overwrite,
          permission == null ? FsPermission.getFileDefault() : permission,
          FsPermission.getUMask(getConf()), tracingContext);
      statIncrement(FILES_CREATED);
      return new FSDataOutputStream(outputStream, statistics);
    } catch (AzureBlobFileSystemException ex) {
      checkException(f, ex);
      return null;
    }
  }

  @Override
  @SuppressWarnings("deprecation")
  public FSDataOutputStream createNonRecursive(final Path f, final FsPermission permission,
      final boolean overwrite, final int bufferSize, final short replication, final long blockSize,
      final Progressable progress) throws IOException {

    statIncrement(CALL_CREATE_NON_RECURSIVE);
    final Path parent = f.getParent();
    TracingContext tracingContext = new TracingContext(clientCorrelationId,
        fileSystemId, FSOperationType.CREATE_NON_RECURSIVE, tracingHeaderFormat,
        listener);
    final FileStatus parentFileStatus = tryGetFileStatus(parent, tracingContext);

    if (parentFileStatus == null) {
      throw new FileNotFoundException("Cannot create file "
          + f.getName() + " because parent folder does not exist.");
    }

    return create(f, permission, overwrite, bufferSize, replication, blockSize, progress);
  }

  @Override
  @SuppressWarnings("deprecation")
  public FSDataOutputStream createNonRecursive(final Path f,
      final FsPermission permission,
      final EnumSet<CreateFlag> flags,
      final int bufferSize,
      final short replication,
      final long blockSize,
      final Progressable progress) throws IOException {

    // Check if file should be appended or overwritten. Assume that the file
    // is overwritten on if the CREATE and OVERWRITE create flags are set.
    final EnumSet<CreateFlag> createflags =
        EnumSet.of(CreateFlag.CREATE, CreateFlag.OVERWRITE);
    final boolean overwrite = flags.containsAll(createflags);

    // Delegate the create non-recursive call.
    return this.createNonRecursive(f, permission, overwrite,
        bufferSize, replication, blockSize, progress);
  }

  @Override
  @SuppressWarnings("deprecation")
  public FSDataOutputStream createNonRecursive(final Path f,
      final boolean overwrite, final int bufferSize, final short replication, final long blockSize,
      final Progressable progress) throws IOException {
    return this.createNonRecursive(f, FsPermission.getFileDefault(),
        overwrite, bufferSize, replication, blockSize, progress);
  }

  @Override
  public FSDataOutputStream append(final Path f, final int bufferSize, final Progressable progress)
      throws IOException {
    LOG.debug(
        "AzureBlobFileSystem.append path: {} bufferSize: {}",
        f.toString(),
        bufferSize);
    statIncrement(CALL_APPEND);
    Path qualifiedPath = makeQualified(f);

    try {
      TracingContext tracingContext = new TracingContext(clientCorrelationId,
          fileSystemId, FSOperationType.APPEND, tracingHeaderFormat,
          listener);
      OutputStream outputStream = abfsStore
          .openFileForWrite(qualifiedPath, statistics, false, tracingContext);
      return new FSDataOutputStream(outputStream, statistics);
    } catch (AzureBlobFileSystemException ex) {
      checkException(f, ex);
      return null;
    }
  }

  public boolean rename(final Path src, final Path dst) throws IOException {
    LOG.debug("AzureBlobFileSystem.rename src: {} dst: {}", src, dst);
    statIncrement(CALL_RENAME);

    trailingPeriodCheck(dst);

    Path parentFolder = src.getParent();
    if (parentFolder == null) {
      return false;
    }
    Path qualifiedSrcPath = makeQualified(src);
    Path qualifiedDstPath = makeQualified(dst);

    TracingContext tracingContext = new TracingContext(clientCorrelationId,
        fileSystemId, FSOperationType.RENAME, true, tracingHeaderFormat,
        listener);
    // rename under same folder;
    if (makeQualified(parentFolder).equals(qualifiedDstPath)) {
      return tryGetFileStatus(qualifiedSrcPath, tracingContext) != null;
    }

    FileStatus dstFileStatus = null;
    if (qualifiedSrcPath.equals(qualifiedDstPath)) {
      // rename to itself
      // - if it doesn't exist, return false
      // - if it is file, return true
      // - if it is dir, return false.
      dstFileStatus = tryGetFileStatus(qualifiedDstPath, tracingContext);
      if (dstFileStatus == null) {
        return false;
      }
      return dstFileStatus.isDirectory() ? false : true;
    }

    // Non-HNS account need to check dst status on driver side.
    if (!abfsStore.getIsNamespaceEnabled(tracingContext) && dstFileStatus == null) {
      dstFileStatus = tryGetFileStatus(qualifiedDstPath, tracingContext);
    }

    try {
      String sourceFileName = src.getName();
      Path adjustedDst = dst;

      if (dstFileStatus != null) {
        if (!dstFileStatus.isDirectory()) {
          return qualifiedSrcPath.equals(qualifiedDstPath);
        }
        adjustedDst = new Path(dst, sourceFileName);
      }

      qualifiedDstPath = makeQualified(adjustedDst);

      abfsStore.rename(qualifiedSrcPath, qualifiedDstPath, tracingContext, null);
      return true;
    } catch (AzureBlobFileSystemException ex) {
      LOG.debug("Rename operation failed. ", ex);
      checkException(
          src,
          ex,
          AzureServiceErrorCode.PATH_ALREADY_EXISTS,
          AzureServiceErrorCode.INVALID_RENAME_SOURCE_PATH,
          AzureServiceErrorCode.SOURCE_PATH_NOT_FOUND,
          AzureServiceErrorCode.INVALID_SOURCE_OR_DESTINATION_RESOURCE_TYPE,
          AzureServiceErrorCode.RENAME_DESTINATION_PARENT_PATH_NOT_FOUND,
          AzureServiceErrorCode.INTERNAL_OPERATION_ABORT);
      return false;
    }

  }

  /**
   * Private method to create resilient commit support.
   * @return a new instance
   * @param path destination path
   * @throws IOException problem probing store capabilities
   * @throws UnsupportedOperationException if the store lacks this support
   */
  @InterfaceAudience.Private
  public ResilientCommitByRename createResilientCommitSupport(final Path path)
      throws IOException {

    if (!hasPathCapability(path,
        CommonPathCapabilities.ETAGS_PRESERVED_IN_RENAME)) {
      throw new UnsupportedOperationException(
          "Resilient commit support not available for " + path);
    }
    return new ResilientCommitByRenameImpl();
  }

  /**
   * Resilient commit support.
   * Provided as a nested class to avoid contaminating the
   * FS instance with too many private methods which end up
   * being used widely (as has happened to the S3A FS)
   */
  public class ResilientCommitByRenameImpl implements ResilientCommitByRename {

    /**
     * Perform the rename.
     * This will be rate limited, as well as able to recover
     * from rename errors if the etag was passed in.
     * @param source path to source file
     * @param dest destination of rename.
     * @param sourceEtag etag of source file. may be null or empty
     * @return the outcome of the operation
     * @throws IOException any rename failure which was not recovered from.
     */
    public Pair<Boolean, Duration> commitSingleFileByRename(
        final Path source,
        final Path dest,
        @Nullable final String sourceEtag) throws IOException {

      LOG.debug("renameFileWithEtag source: {} dest: {} etag {}", source, dest, sourceEtag);
      statIncrement(CALL_RENAME);

      trailingPeriodCheck(dest);
      Path qualifiedSrcPath = makeQualified(source);
      Path qualifiedDstPath = makeQualified(dest);

      TracingContext tracingContext = new TracingContext(clientCorrelationId,
          fileSystemId, FSOperationType.RENAME, true, tracingHeaderFormat,
          listener);

      if (qualifiedSrcPath.equals(qualifiedDstPath)) {
        // rename to itself is forbidden
        throw new PathIOException(qualifiedSrcPath.toString(), "cannot rename object onto self");
      }

      // acquire one IO permit
      final Duration waitTime = rateLimiting.acquire(1);

      try {
        final boolean recovered = abfsStore.rename(qualifiedSrcPath,
            qualifiedDstPath, tracingContext, sourceEtag);
        return Pair.of(recovered, waitTime);
      } catch (AzureBlobFileSystemException ex) {
        LOG.debug("Rename operation failed. ", ex);
        checkException(source, ex);
        // never reached
        return null;
      }

    }
  }

  @Override
  public boolean delete(final Path f, final boolean recursive) throws IOException {
    LOG.debug(
        "AzureBlobFileSystem.delete path: {} recursive: {}", f.toString(), recursive);
    statIncrement(CALL_DELETE);
    Path qualifiedPath = makeQualified(f);

    if (f.isRoot()) {
      if (!recursive) {
        return false;
      }

      return deleteRoot();
    }

    try {
      TracingContext tracingContext = new TracingContext(clientCorrelationId,
          fileSystemId, FSOperationType.DELETE, tracingHeaderFormat,
          listener);
      abfsStore.delete(qualifiedPath, recursive, tracingContext);
      return true;
    } catch (AzureBlobFileSystemException ex) {
      checkException(f, ex, AzureServiceErrorCode.PATH_NOT_FOUND);
      return false;
    }

  }

  @Override
  public FileStatus[] listStatus(final Path f) throws IOException {
    LOG.debug(
        "AzureBlobFileSystem.listStatus path: {}", f.toString());
    statIncrement(CALL_LIST_STATUS);
    Path qualifiedPath = makeQualified(f);

    try {
      TracingContext tracingContext = new TracingContext(clientCorrelationId,
          fileSystemId, FSOperationType.LISTSTATUS, true, tracingHeaderFormat,
          listener);
      FileStatus[] result = abfsStore.listStatus(qualifiedPath, tracingContext);
      return result;
    } catch (AzureBlobFileSystemException ex) {
      checkException(f, ex);
      return null;
    }
  }

  /**
   * Increment of an Abfs statistic.
   *
   * @param statistic AbfsStatistic that needs increment.
   */
  private void statIncrement(AbfsStatistic statistic) {
    incrementStatistic(statistic);
  }

  /**
   * Method for incrementing AbfsStatistic by a long value.
   *
   * @param statistic the Statistic to be incremented.
   */
  private void incrementStatistic(AbfsStatistic statistic) {
    if (abfsCounters != null) {
      abfsCounters.incrementCounter(statistic, 1);
    }
  }

  /**
   * Performs a check for (.) until root in the path to throw an exception.
   * The purpose is to differentiate between dir/dir1 and dir/dir1.
   * Without the exception the behavior seen is dir1. will appear
   * to be present without it's actual creation as dir/dir1 and dir/dir1. are
   * treated as identical.
   * @param path the path to be checked for trailing period (.)
   * @throws IllegalArgumentException if the path has a trailing period (.)
   */
  private void trailingPeriodCheck(Path path) throws IllegalArgumentException {
    while (!path.isRoot()) {
      String pathToString = path.toString();
      if (pathToString.length() != 0) {
        if (pathToString.charAt(pathToString.length() - 1) == '.') {
          throw new IllegalArgumentException(
              "ABFS does not allow files or directories to end with a dot.");
        }
        path = path.getParent();
      } else {
        break;
      }
    }
  }

  @Override
  public boolean mkdirs(final Path f, final FsPermission permission) throws IOException {
    LOG.debug(
        "AzureBlobFileSystem.mkdirs path: {} permissions: {}", f, permission);
    statIncrement(CALL_MKDIRS);
    trailingPeriodCheck(f);

    final Path parentFolder = f.getParent();
    if (parentFolder == null) {
      // Cannot create root
      return true;
    }

    Path qualifiedPath = makeQualified(f);

    try {
      TracingContext tracingContext = new TracingContext(clientCorrelationId,
          fileSystemId, FSOperationType.MKDIR, false, tracingHeaderFormat,
          listener);
      abfsStore.createDirectory(qualifiedPath,
          permission == null ? FsPermission.getDirDefault() : permission,
          FsPermission.getUMask(getConf()), tracingContext);
      statIncrement(DIRECTORIES_CREATED);
      return true;
    } catch (AzureBlobFileSystemException ex) {
      checkException(f, ex);
      return true;
    }
  }

  @Override
  public synchronized void close() throws IOException {
    if (isClosed) {
      return;
    }
    // does all the delete-on-exit calls, and may be slow.
    super.close();
    LOG.debug("AzureBlobFileSystem.close");
    if (getConf() != null) {
      String iostatisticsLoggingLevel =
          getConf().getTrimmed(IOSTATISTICS_LOGGING_LEVEL,
              IOSTATISTICS_LOGGING_LEVEL_DEFAULT);
      logIOStatisticsAtLevel(LOG, iostatisticsLoggingLevel, getIOStatistics());
    }
    IOUtils.cleanupWithLogger(LOG, abfsStore, delegationTokenManager);
    this.isClosed = true;
    if (LOG.isDebugEnabled()) {
      LOG.debug("Closing Abfs: {}", toString());
    }
  }

  @Override
  public FileStatus getFileStatus(final Path f) throws IOException {
    TracingContext tracingContext = new TracingContext(clientCorrelationId,
        fileSystemId, FSOperationType.GET_FILESTATUS, tracingHeaderFormat,
        listener);
    return getFileStatus(f, tracingContext);
  }

  private FileStatus getFileStatus(final Path path,
      TracingContext tracingContext) throws IOException {
    LOG.debug("AzureBlobFileSystem.getFileStatus path: {}", path);
    statIncrement(CALL_GET_FILE_STATUS);
    Path qualifiedPath = makeQualified(path);

    try {
      return abfsStore.getFileStatus(qualifiedPath, tracingContext);
    } catch (AzureBlobFileSystemException ex) {
      checkException(path, ex);
      return null;
    }
  }

  /**
   * Break the current lease on an ABFS file if it exists. A lease that is broken cannot be
   * renewed. A new lease may be obtained on the file immediately.
   *
   * @param f file name
   * @throws IOException on any exception while breaking the lease
   */
  public void breakLease(final Path f) throws IOException {
    LOG.debug("AzureBlobFileSystem.breakLease path: {}", f);

    Path qualifiedPath = makeQualified(f);

    try (DurationInfo ignored = new DurationInfo(LOG, false, "Break lease for %s",
        qualifiedPath)) {
      TracingContext tracingContext = new TracingContext(clientCorrelationId,
          fileSystemId, FSOperationType.BREAK_LEASE, tracingHeaderFormat,
          listener);
      abfsStore.breakLease(qualifiedPath, tracingContext);
    } catch (AzureBlobFileSystemException ex) {
      checkException(f, ex);
    }
  }

  /**
   * Qualify a path to one which uses this FileSystem and, if relative,
   * made absolute.
   * @param path to qualify.
   * @return this path if it contains a scheme and authority and is absolute, or
   * a new path that includes a path and authority and is fully qualified
   * @see Path#makeQualified(URI, Path)
   * @throws IllegalArgumentException if the path has a schema/URI different
   * from this FileSystem.
   */
  @Override
  public Path makeQualified(Path path) {
    // To support format: abfs://{dfs.nameservices}/file/path,
    // path need to be first converted to URI, then get the raw path string,
    // during which {dfs.nameservices} will be omitted.
    if (path != null) {
      String uriPath = path.toUri().getPath();
      path = uriPath.isEmpty() ? path : new Path(uriPath);
    }
    return super.makeQualified(path);
  }

  @Override
  public Path getWorkingDirectory() {
    return this.workingDir;
  }

  @Override
  public void setWorkingDirectory(final Path newDir) {
    if (newDir.isAbsolute()) {
      this.workingDir = newDir;
    } else {
      this.workingDir = new Path(workingDir, newDir);
    }
  }

  @Override
  public String getScheme() {
    return FileSystemUriSchemes.ABFS_SCHEME;
  }

  @Override
  public Path getHomeDirectory() {
    return makeQualified(new Path(
        FileSystemConfigurations.USER_HOME_DIRECTORY_PREFIX
            + "/" + abfsStore.getUser()));
  }

  /**
   * Return an array containing hostnames, offset and size of
   * portions of the given file. For ABFS we'll just lie and give
   * fake hosts to make sure we get many splits in MR jobs.
   */
  @Override
  public BlockLocation[] getFileBlockLocations(FileStatus file,
      long start, long len) {
    if (file == null) {
      return null;
    }

    if ((start < 0) || (len < 0)) {
      throw new IllegalArgumentException("Invalid start or len parameter");
    }

    if (file.getLen() < start) {
      return new BlockLocation[0];
    }
    final String blobLocationHost = abfsStore.getAbfsConfiguration().getAzureBlockLocationHost();

    final String[] name = {blobLocationHost};
    final String[] host = {blobLocationHost};
    long blockSize = file.getBlockSize();
    if (blockSize <= 0) {
      throw new IllegalArgumentException(
          "The block size for the given file is not a positive number: "
              + blockSize);
    }
    int numberOfLocations = (int) (len / blockSize)
        + ((len % blockSize == 0) ? 0 : 1);
    BlockLocation[] locations = new BlockLocation[numberOfLocations];
    for (int i = 0; i < locations.length; i++) {
      long currentOffset = start + (i * blockSize);
      long currentLength = Math.min(blockSize, start + len - currentOffset);
      locations[i] = new BlockLocation(name, host, currentOffset, currentLength);
    }

    return locations;
  }

  @Override
  protected void finalize() throws Throwable {
    LOG.debug("finalize() called.");
    close();
    super.finalize();
  }

  /**
   * Get the username of the FS.
   * @return the short name of the user who instantiated the FS
   */
  public String getOwnerUser() {
    return abfsStore.getUser();
  }

  /**
   * Get the group name of the owner of the FS.
   * @return primary group name
   */
  public String getOwnerUserPrimaryGroup() {
    return abfsStore.getPrimaryGroup();
  }

  private boolean deleteRoot() throws IOException {
    LOG.debug("Deleting root content");

    final ExecutorService executorService = Executors.newFixedThreadPool(10);

    try {
      final FileStatus[] ls = listStatus(makeQualified(new Path(File.separator)));
      final ArrayList<Future> deleteTasks = new ArrayList<>();
      for (final FileStatus fs : ls) {
        final Future deleteTask = executorService.submit(new Callable<Void>() {
          @Override
          public Void call() throws Exception {
            delete(fs.getPath(), fs.isDirectory());
            if (fs.isDirectory()) {
              statIncrement(DIRECTORIES_DELETED);
            } else {
              statIncrement(FILES_DELETED);
            }
            return null;
          }
        });
        deleteTasks.add(deleteTask);
      }

      for (final Future deleteTask : deleteTasks) {
        execute("deleteRoot", new Callable<Void>() {
          @Override
          public Void call() throws Exception {
            deleteTask.get();
            return null;
          }
        });
      }
    } finally {
      executorService.shutdownNow();
    }

    return true;
  }

  /**
   * Set owner of a path (i.e. a file or a directory).
   * The parameters owner and group cannot both be null.
   *
   * @param path  The path
   * @param owner If it is null, the original username remains unchanged.
   * @param group If it is null, the original groupname remains unchanged.
   */
  @Override
  public void setOwner(final Path path, final String owner, final String group)
      throws IOException {
    LOG.debug(
        "AzureBlobFileSystem.setOwner path: {}", path);
    TracingContext tracingContext = new TracingContext(clientCorrelationId,
        fileSystemId, FSOperationType.SET_OWNER, true, tracingHeaderFormat,
        listener);

    if (!getIsNamespaceEnabled(tracingContext)) {
      super.setOwner(path, owner, group);
      return;
    }

    if ((owner == null || owner.isEmpty()) && (group == null || group.isEmpty())) {
      throw new IllegalArgumentException("A valid owner or group must be specified.");
    }

    Path qualifiedPath = makeQualified(path);

    try {
      abfsStore.setOwner(qualifiedPath,
          owner,
          group,
          tracingContext);
    } catch (AzureBlobFileSystemException ex) {
      checkException(path, ex);
    }
  }

  /**
   * Set the value of an attribute for a path.
   *
   * @param path The path on which to set the attribute
   * @param name The attribute to set
   * @param value The byte value of the attribute to set (encoded in latin-1)
   * @param flag The mode in which to set the attribute
   * @throws IOException If there was an issue setting the attribute on Azure
   * @throws IllegalArgumentException If name is null or empty or if value is null
   */
  @Override
  public void setXAttr(final Path path,
      final String name,
      final byte[] value,
      final EnumSet<XAttrSetFlag> flag)
      throws IOException {
    LOG.debug("AzureBlobFileSystem.setXAttr path: {}", path);

    if (name == null || name.isEmpty() || value == null) {
      throw new IllegalArgumentException("A valid name and value must be specified.");
    }

    Path qualifiedPath = makeQualified(path);

    try {
      TracingContext tracingContext = new TracingContext(clientCorrelationId,
          fileSystemId, FSOperationType.SET_ATTR, true, tracingHeaderFormat,
          listener);
      Hashtable<String, String> properties = abfsStore
          .getPathStatus(qualifiedPath, tracingContext);
      String xAttrName = ensureValidAttributeName(name);
      boolean xAttrExists = properties.containsKey(xAttrName);
      XAttrSetFlag.validate(name, xAttrExists, flag);

      String xAttrValue = abfsStore.decodeAttribute(value);
      properties.put(xAttrName, xAttrValue);
      abfsStore.setPathProperties(qualifiedPath, properties, tracingContext);
    } catch (AzureBlobFileSystemException ex) {
      checkException(path, ex);
    }
  }

  /**
   * Get the value of an attribute for a path.
   *
   * @param path The path on which to get the attribute
   * @param name The attribute to get
   * @return The bytes of the attribute's value (encoded in latin-1)
   *         or null if the attribute does not exist
   * @throws IOException If there was an issue getting the attribute from Azure
   * @throws IllegalArgumentException If name is null or empty
   */
  @Override
  public byte[] getXAttr(final Path path, final String name)
      throws IOException {
    LOG.debug("AzureBlobFileSystem.getXAttr path: {}", path);

    if (name == null || name.isEmpty()) {
      throw new IllegalArgumentException("A valid name must be specified.");
    }

    Path qualifiedPath = makeQualified(path);

    byte[] value = null;
    try {
      TracingContext tracingContext = new TracingContext(clientCorrelationId,
          fileSystemId, FSOperationType.GET_ATTR, true, tracingHeaderFormat,
          listener);
      Hashtable<String, String> properties = abfsStore
          .getPathStatus(qualifiedPath, tracingContext);
      String xAttrName = ensureValidAttributeName(name);
      if (properties.containsKey(xAttrName)) {
        String xAttrValue = properties.get(xAttrName);
        value = abfsStore.encodeAttribute(xAttrValue);
      }
    } catch (AzureBlobFileSystemException ex) {
      checkException(path, ex);
    }
    return value;
  }

  private static String ensureValidAttributeName(String attribute) {
    // to avoid HTTP 400 Bad Request, InvalidPropertyName
    return attribute.replace('.', '_');
  }

  /**
   * Set permission of a path.
   *
   * @param path       The path
   * @param permission Access permission
   */
  @Override
  public void setPermission(final Path path, final FsPermission permission)
      throws IOException {
    LOG.debug("AzureBlobFileSystem.setPermission path: {}", path);
    TracingContext tracingContext = new TracingContext(clientCorrelationId,
        fileSystemId, FSOperationType.SET_PERMISSION, true, tracingHeaderFormat, listener);

    if (!getIsNamespaceEnabled(tracingContext)) {
      super.setPermission(path, permission);
      return;
    }

    if (permission == null) {
      throw new IllegalArgumentException("The permission can't be null");
    }

    Path qualifiedPath = makeQualified(path);

    try {
      abfsStore.setPermission(qualifiedPath, permission, tracingContext);
    } catch (AzureBlobFileSystemException ex) {
      checkException(path, ex);
    }
  }

  /**
   * Modifies ACL entries of files and directories.  This method can add new ACL
   * entries or modify the permissions on existing ACL entries.  All existing
   * ACL entries that are not specified in this call are retained without
   * changes.  (Modifications are merged into the current ACL.)
   *
   * @param path    Path to modify
   * @param aclSpec List of AbfsAclEntry describing modifications
   * @throws IOException if an ACL could not be modified
   */
  @Override
  public void modifyAclEntries(final Path path, final List<AclEntry> aclSpec)
      throws IOException {
    LOG.debug("AzureBlobFileSystem.modifyAclEntries path: {}", path);
    TracingContext tracingContext = new TracingContext(clientCorrelationId,
        fileSystemId, FSOperationType.MODIFY_ACL, true, tracingHeaderFormat,
        listener);

    if (!getIsNamespaceEnabled(tracingContext)) {
      throw new UnsupportedOperationException(
          "modifyAclEntries is only supported by storage accounts with the "
              + "hierarchical namespace enabled.");
    }

    if (aclSpec == null || aclSpec.isEmpty()) {
      throw new IllegalArgumentException("The value of the aclSpec parameter is invalid.");
    }

    Path qualifiedPath = makeQualified(path);

    try {
      abfsStore.modifyAclEntries(qualifiedPath, aclSpec, tracingContext);
    } catch (AzureBlobFileSystemException ex) {
      checkException(path, ex);
    }
  }

  /**
   * Removes ACL entries from files and directories.  Other ACL entries are
   * retained.
   *
   * @param path    Path to modify
   * @param aclSpec List of AclEntry describing entries to remove
   * @throws IOException if an ACL could not be modified
   */
  @Override
  public void removeAclEntries(final Path path, final List<AclEntry> aclSpec)
      throws IOException {
    LOG.debug("AzureBlobFileSystem.removeAclEntries path: {}", path);
    TracingContext tracingContext = new TracingContext(clientCorrelationId,
        fileSystemId, FSOperationType.REMOVE_ACL_ENTRIES, true,
        tracingHeaderFormat, listener);

    if (!getIsNamespaceEnabled(tracingContext)) {
      throw new UnsupportedOperationException(
          "removeAclEntries is only supported by storage accounts with the "
              + "hierarchical namespace enabled.");
    }

    if (aclSpec == null || aclSpec.isEmpty()) {
      throw new IllegalArgumentException("The aclSpec argument is invalid.");
    }

    Path qualifiedPath = makeQualified(path);

    try {
      abfsStore.removeAclEntries(qualifiedPath, aclSpec, tracingContext);
    } catch (AzureBlobFileSystemException ex) {
      checkException(path, ex);
    }
  }

  /**
   * Removes all default ACL entries from files and directories.
   *
   * @param path Path to modify
   * @throws IOException if an ACL could not be modified
   */
  @Override
  public void removeDefaultAcl(final Path path) throws IOException {
    LOG.debug("AzureBlobFileSystem.removeDefaultAcl path: {}", path);
    TracingContext tracingContext = new TracingContext(clientCorrelationId,
        fileSystemId, FSOperationType.REMOVE_DEFAULT_ACL, true,
        tracingHeaderFormat, listener);

    if (!getIsNamespaceEnabled(tracingContext)) {
      throw new UnsupportedOperationException(
          "removeDefaultAcl is only supported by storage accounts with the "
              + "hierarchical namespace enabled.");
    }

    Path qualifiedPath = makeQualified(path);

    try {
      abfsStore.removeDefaultAcl(qualifiedPath, tracingContext);
    } catch (AzureBlobFileSystemException ex) {
      checkException(path, ex);
    }
  }

  /**
   * Removes all but the base ACL entries of files and directories.  The entries
   * for user, group, and others are retained for compatibility with permission
   * bits.
   *
   * @param path Path to modify
   * @throws IOException if an ACL could not be removed
   */
  @Override
  public void removeAcl(final Path path) throws IOException {
    LOG.debug("AzureBlobFileSystem.removeAcl path: {}", path);
    TracingContext tracingContext = new TracingContext(clientCorrelationId,
        fileSystemId, FSOperationType.REMOVE_ACL, true, tracingHeaderFormat,
        listener);

    if (!getIsNamespaceEnabled(tracingContext)) {
      throw new UnsupportedOperationException(
          "removeAcl is only supported by storage accounts with the "
              + "hierarchical namespace enabled.");
    }

    Path qualifiedPath = makeQualified(path);

    try {
      abfsStore.removeAcl(qualifiedPath, tracingContext);
    } catch (AzureBlobFileSystemException ex) {
      checkException(path, ex);
    }
  }

  /**
   * Fully replaces ACL of files and directories, discarding all existing
   * entries.
   *
   * @param path    Path to modify
   * @param aclSpec List of AclEntry describing modifications, must include
   *                entries for user, group, and others for compatibility with
   *                permission bits.
   * @throws IOException if an ACL could not be modified
   */
  @Override
  public void setAcl(final Path path, final List<AclEntry> aclSpec)
      throws IOException {
    LOG.debug("AzureBlobFileSystem.setAcl path: {}", path);
    TracingContext tracingContext = new TracingContext(clientCorrelationId,
        fileSystemId, FSOperationType.SET_ACL, true, tracingHeaderFormat,
        listener);

    if (!getIsNamespaceEnabled(tracingContext)) {
      throw new UnsupportedOperationException(
          "setAcl is only supported by storage accounts with the hierarchical "
              + "namespace enabled.");
    }

    if (aclSpec == null || aclSpec.size() == 0) {
      throw new IllegalArgumentException("The aclSpec argument is invalid.");
    }

    Path qualifiedPath = makeQualified(path);

    try {
      abfsStore.setAcl(qualifiedPath, aclSpec, tracingContext);
    } catch (AzureBlobFileSystemException ex) {
      checkException(path, ex);
    }
  }

  /**
   * Gets the ACL of a file or directory.
   *
   * @param path Path to get
   * @return AbfsAclStatus describing the ACL of the file or directory
   * @throws IOException if an ACL could not be read
   */
  @Override
  public AclStatus getAclStatus(final Path path) throws IOException {
    LOG.debug("AzureBlobFileSystem.getAclStatus path: {}", path);
    TracingContext tracingContext = new TracingContext(clientCorrelationId,
        fileSystemId, FSOperationType.GET_ACL_STATUS, true, tracingHeaderFormat, listener);

    if (!getIsNamespaceEnabled(tracingContext)) {
      throw new UnsupportedOperationException(
          "getAclStatus is only supported by storage account with the "
              + "hierarchical namespace enabled.");
    }

    Path qualifiedPath = makeQualified(path);

    try {
      return abfsStore.getAclStatus(qualifiedPath, tracingContext);
    } catch (AzureBlobFileSystemException ex) {
      checkException(path, ex);
      return null;
    }
  }

  /**
   * Checks if the user can access a path.  The mode specifies which access
   * checks to perform.  If the requested permissions are granted, then the
   * method returns normally.  If access is denied, then the method throws an
   * {@link AccessControlException}.
   *
   * @param path Path to check
   * @param mode type of access to check
   * @throws AccessControlException        if access is denied
   * @throws java.io.FileNotFoundException if the path does not exist
   * @throws IOException                   see specific implementation
   */
  @Override
  public void access(final Path path, final FsAction mode) throws IOException {
    LOG.debug("AzureBlobFileSystem.access path : {}, mode : {}", path, mode);
    Path qualifiedPath = makeQualified(path);
    try {
      TracingContext tracingContext = new TracingContext(clientCorrelationId,
          fileSystemId, FSOperationType.ACCESS, tracingHeaderFormat,
          listener);
      this.abfsStore.access(qualifiedPath, mode, tracingContext);
    } catch (AzureBlobFileSystemException ex) {
      checkCheckAccessException(path, ex);
    }
  }

  /**
   * Incrementing exists() calls from superclass for statistic collection.
   *
   * @param f source path.
   * @return true if the path exists.
   * @throws IOException
   */
  @Override
  public boolean exists(Path f) throws IOException {
    statIncrement(CALL_EXIST);
    return super.exists(f);
  }

  @Override
  public RemoteIterator<FileStatus> listStatusIterator(Path path)
      throws IOException {
    LOG.debug("AzureBlobFileSystem.listStatusIterator path : {}", path);
    if (abfsStore.getAbfsConfiguration().enableAbfsListIterator()) {
      TracingContext tracingContext = new TracingContext(clientCorrelationId,
          fileSystemId, FSOperationType.LISTSTATUS, true, tracingHeaderFormat, listener);
      AbfsListStatusRemoteIterator abfsLsItr =
          new AbfsListStatusRemoteIterator(path, abfsStore,
              tracingContext);
      return RemoteIterators.typeCastingRemoteIterator(abfsLsItr);
    } else {
      return super.listStatusIterator(path);
    }
  }

  /**
   * Incremental listing of located status entries,
   * preserving etags.
   * @param path path to list
   * @param filter a path filter
   * @return iterator of results.
   * @throws FileNotFoundException source path not found.
   * @throws IOException other values.
   */
  @Override
  protected RemoteIterator<LocatedFileStatus> listLocatedStatus(
      final Path path,
      final PathFilter filter)
      throws FileNotFoundException, IOException {

    LOG.debug("AzureBlobFileSystem.listStatusIterator path : {}", path);
    // get a paged iterator over the source data, filtering out non-matching
    // entries.
    final RemoteIterator<FileStatus> sourceEntries = filteringRemoteIterator(
        listStatusIterator(path),
        (st) -> filter.accept(st.getPath()));
    // and then map that to a remote iterator of located file status
    // entries, propagating any etags.
    return mappingRemoteIterator(sourceEntries,
        st -> new AbfsLocatedFileStatus(st,
            st.isFile()
                ? getFileBlockLocations(st, 0, st.getLen())
                : null));
  }

  private FileStatus tryGetFileStatus(final Path f, TracingContext tracingContext) {
    try {
      return getFileStatus(f, tracingContext);
    } catch (IOException ex) {
      LOG.debug("File not found {}", f);
      statIncrement(ERROR_IGNORED);
      return null;
    }
  }

  private boolean fileSystemExists() throws IOException {
    LOG.debug(
        "AzureBlobFileSystem.fileSystemExists uri: {}", uri);
    try {
      TracingContext tracingContext = new TracingContext(clientCorrelationId,
          fileSystemId, FSOperationType.TEST_OP, tracingHeaderFormat, listener);
      abfsStore.getFilesystemProperties(tracingContext);
    } catch (AzureBlobFileSystemException ex) {
      try {
        checkException(null, ex);
        // Because HEAD request won't contain message body,
        // there is not way to get the storage error code
        // workaround here is to check its status code.
      } catch (FileNotFoundException e) {
        statIncrement(ERROR_IGNORED);
        return false;
      }
    }
    return true;
  }

  private void createFileSystem(TracingContext tracingContext) throws IOException {
    LOG.debug(
        "AzureBlobFileSystem.createFileSystem uri: {}", uri);
    try {
      abfsStore.createFilesystem(tracingContext);
    } catch (AzureBlobFileSystemException ex) {
      checkException(null, ex);
    }
  }

  private URI ensureAuthority(URI uri, final Configuration conf) {

    Preconditions.checkNotNull(uri, "uri");

    if (uri.getAuthority() == null) {
      final URI defaultUri = FileSystem.getDefaultUri(conf);

      if (defaultUri != null && isAbfsScheme(defaultUri.getScheme())) {
        try {
          // Reconstruct the URI with the authority from the default URI.
          uri = new URI(
              uri.getScheme(),
              defaultUri.getAuthority(),
              uri.getPath(),
              uri.getQuery(),
              uri.getFragment());
        } catch (URISyntaxException e) {
          // This should never happen.
          throw new IllegalArgumentException(new InvalidUriException(uri.toString()));
        }
      }
    }

    if (uri.getAuthority() == null) {
      throw new IllegalArgumentException(new InvalidUriAuthorityException(uri.toString()));
    }

    return uri;
  }

  private boolean isAbfsScheme(final String scheme) {
    if (scheme == null) {
      return false;
    }

    if (scheme.equals(FileSystemUriSchemes.ABFS_SCHEME)
        || scheme.equals(FileSystemUriSchemes.ABFS_SECURE_SCHEME)) {
      return true;
    }

    return false;
  }

  @VisibleForTesting
  <T> FileSystemOperation<T> execute(
      final String scopeDescription,
      final Callable<T> callableFileOperation) throws IOException {
    return execute(scopeDescription, callableFileOperation, null);
  }

  @VisibleForTesting
  <T> FileSystemOperation<T> execute(
      final String scopeDescription,
      final Callable<T> callableFileOperation,
      T defaultResultValue) throws IOException {

    try {
      final T executionResult = callableFileOperation.call();
      return new FileSystemOperation<>(executionResult, null);
    } catch (AbfsRestOperationException abfsRestOperationException) {
      return new FileSystemOperation<>(defaultResultValue, abfsRestOperationException);
    } catch (AzureBlobFileSystemException azureBlobFileSystemException) {
      throw new IOException(azureBlobFileSystemException);
    } catch (Exception exception) {
      if (exception instanceof ExecutionException) {
        exception = (Exception) getRootCause(exception);
      }
      final FileSystemOperationUnhandledException fileSystemOperationUnhandledException
          = new FileSystemOperationUnhandledException(exception);
      throw new IOException(fileSystemOperationUnhandledException);
    }
  }

  private void checkCheckAccessException(final Path path,
      final AzureBlobFileSystemException exception) throws IOException {
    if (exception instanceof AbfsRestOperationException) {
      AbfsRestOperationException ere = (AbfsRestOperationException) exception;
      if (ere.getStatusCode() == HttpURLConnection.HTTP_FORBIDDEN) {
        throw (IOException) new AccessControlException(ere.getMessage())
            .initCause(exception);
      }
    }
    checkException(path, exception);
  }

  /**
   * Given a path and exception, choose which IOException subclass
   * to create.
   * Will return if and only iff the error code is in the list of allowed
   * error codes.
   * @param path path of operation triggering exception; may be null
   * @param exception the exception caught
   * @param allowedErrorCodesList varargs list of error codes.
   * @throws IOException if the exception error code is not on the allowed list.
   */
  @VisibleForTesting
  public static void checkException(final Path path,
      final AzureBlobFileSystemException exception,
      final AzureServiceErrorCode... allowedErrorCodesList) throws IOException {
    if (exception instanceof AbfsRestOperationException) {
      AbfsRestOperationException ere = (AbfsRestOperationException) exception;

      if (ArrayUtils.contains(allowedErrorCodesList, ere.getErrorCode())) {
        return;
      }
      //AbfsRestOperationException.getMessage() contains full error info including path/uri.
      String message = ere.getMessage();

      switch (ere.getStatusCode()) {
      case HttpURLConnection.HTTP_NOT_FOUND:
        throw (IOException) new FileNotFoundException(message)
            .initCause(exception);
      case HttpURLConnection.HTTP_CONFLICT:
        throw (IOException) new FileAlreadyExistsException(message)
            .initCause(exception);
      case HttpURLConnection.HTTP_FORBIDDEN:
      case HttpURLConnection.HTTP_UNAUTHORIZED:
        throw (IOException) new AccessDeniedException(message)
            .initCause(exception);
      default:
        throw ere;
      }
    } else if (exception instanceof SASTokenProviderException) {
      throw exception;
    } else {
      if (path == null) {
        throw exception;
      }
      // record info of path
      throw new PathIOException(path.toString(), exception);
    }
  }

  /**
   * Gets the root cause of a provided {@link Throwable}.  If there is no cause for the
   * {@link Throwable} provided into this function, the original {@link Throwable} is returned.
   *
   * @param throwable starting {@link Throwable}
   * @return root cause {@link Throwable}
   */
  private Throwable getRootCause(Throwable throwable) {
    if (throwable == null) {
      throw new IllegalArgumentException("throwable can not be null");
    }

    Throwable result = throwable;
    while (result.getCause() != null) {
      result = result.getCause();
    }

    return result;
  }

  /**
   * Get a delegation token from remote service endpoint if
   * 'fs.azure.enable.kerberos.support' is set to 'true', and
   * 'fs.azure.enable.delegation.token' is set to 'true'.
   * @param renewer the account name that is allowed to renew the token.
   * @return delegation token
   * @throws IOException thrown when getting the current user.
   */
  @Override
  public synchronized Token<?> getDelegationToken(final String renewer) throws IOException {
    statIncrement(CALL_GET_DELEGATION_TOKEN);
    return this.delegationTokenEnabled ? this.delegationTokenManager.getDelegationToken(renewer)
        : super.getDelegationToken(renewer);
  }

  /**
   * If Delegation tokens are enabled, the canonical service name of
   * this filesystem is the filesystem URI.
   * @return either the filesystem URI as a string, or null.
   */
  @Override
  public String getCanonicalServiceName() {
    String name = null;
    if (delegationTokenManager != null) {
      name = delegationTokenManager.getCanonicalServiceName();
    }
    return name != null ? name : super.getCanonicalServiceName();
  }

  @VisibleForTesting
  FileSystem.Statistics getFsStatistics() {
    return this.statistics;
  }

  @VisibleForTesting
  void setListenerOperation(FSOperationType operation) {
    listener.setOperation(operation);
  }

  @VisibleForTesting
  static class FileSystemOperation<T> {
    private final T result;
    private final AbfsRestOperationException exception;

    FileSystemOperation(final T result, final AbfsRestOperationException exception) {
      this.result = result;
      this.exception = exception;
    }

    public boolean failed() {
      return this.exception != null;
    }
  }

  @VisibleForTesting
  AzureBlobFileSystemStore getAbfsStore() {
    return abfsStore;
  }

  @VisibleForTesting
  AbfsClient getAbfsClient() {
    return abfsStore.getClient();
  }

  /**
   * Get any Delegation Token manager created by the filesystem.
   * @return the DT manager or null.
   */
  @VisibleForTesting
  AbfsDelegationTokenManager getDelegationTokenManager() {
    return delegationTokenManager;
  }

  @VisibleForTesting
  boolean getIsNamespaceEnabled(TracingContext tracingContext)
      throws AzureBlobFileSystemException {
    return abfsStore.getIsNamespaceEnabled(tracingContext);
  }

  /**
   * Returns the counter() map in IOStatistics containing all the counters
   * and their values.
   *
   * @return Map of IOStatistics counters.
   */
  @VisibleForTesting
  Map<String, Long> getInstrumentationMap() {
    return abfsCounters.toMap();
  }

  @VisibleForTesting
  String getFileSystemId() {
    return fileSystemId;
  }

  @VisibleForTesting
  String getClientCorrelationId() {
    return clientCorrelationId;
  }

  @Override
  public boolean hasPathCapability(final Path path, final String capability)
      throws IOException {
    // qualify the path to make sure that it refers to the current FS.
    final Path p = makeQualified(path);
    switch (validatePathCapabilityArgs(p, capability)) {
    case CommonPathCapabilities.FS_PERMISSIONS:
    case CommonPathCapabilities.FS_APPEND:
    case CommonPathCapabilities.ETAGS_AVAILABLE:
      return true;

    case CommonPathCapabilities.ETAGS_PRESERVED_IN_RENAME:
    case CommonPathCapabilities.FS_ACLS:
      return getIsNamespaceEnabled(
          new TracingContext(clientCorrelationId, fileSystemId,
              FSOperationType.HAS_PATH_CAPABILITY, tracingHeaderFormat,
              listener));
    default:
      return super.hasPathCapability(p, capability);
    }
  }

  /**
   * Getter for IOStatistic instance in AzureBlobFilesystem.
   *
   * @return the IOStatistic instance from abfsCounters.
   */
  @Override
  public IOStatistics getIOStatistics() {
    return abfsCounters != null ? abfsCounters.getIOStatistics() : null;
  }
}<|MERGE_RESOLUTION|>--- conflicted
+++ resolved
@@ -223,11 +223,7 @@
         LOG.debug("Created DelegationTokenManager {}", delegationTokenManager);
       }
     }
-
-<<<<<<< HEAD
-=======
     rateLimiting = RateLimitingFactory.create(abfsConfiguration.getRateLimit());
->>>>>>> 37096193
     LOG.debug("Initializing AzureBlobFileSystem for {} complete", uri);
   }
 
