/**
 * Licensed to the Apache Software Foundation (ASF) under one
 * or more contributor license agreements.  See the NOTICE file
 * distributed with this work for additional information
 * regarding copyright ownership.  The ASF licenses this file
 * to you under the Apache License, Version 2.0 (the
 * "License"); you may not use this file except in compliance
 * with the License.  You may obtain a copy of the License at
 * <p>
 * http://www.apache.org/licenses/LICENSE-2.0
 * <p>
 * Unless required by applicable law or agreed to in writing, software
 * distributed under the License is distributed on an "AS IS" BASIS,
 * WITHOUT WARRANTIES OR CONDITIONS OF ANY KIND, either express or implied.
 * See the License for the specific language governing permissions and
 * limitations under the License.
 */

package org.apache.hadoop.fs.azurebfs.services;

import java.io.Closeable;
import java.io.IOException;
import java.io.UnsupportedEncodingException;
import java.net.HttpURLConnection;
import java.net.MalformedURLException;
import java.net.URL;
import java.net.URLEncoder;
import java.nio.charset.StandardCharsets;
import java.security.MessageDigest;
import java.security.NoSuchAlgorithmException;
import java.util.ArrayList;
import java.util.Base64;
import java.util.List;
import java.util.Locale;
import java.util.UUID;
import java.util.concurrent.Callable;
import java.util.concurrent.ThreadFactory;
import java.util.concurrent.TimeUnit;

import org.apache.hadoop.classification.VisibleForTesting;
import org.apache.hadoop.fs.Path;

import org.apache.hadoop.thirdparty.com.google.common.base.Preconditions;
import org.apache.hadoop.thirdparty.com.google.common.base.Strings;
import org.apache.hadoop.thirdparty.com.google.common.util.concurrent.FutureCallback;
import org.apache.hadoop.thirdparty.com.google.common.util.concurrent.Futures;
import org.apache.hadoop.thirdparty.com.google.common.util.concurrent.ListenableFuture;
import org.apache.hadoop.thirdparty.com.google.common.util.concurrent.ListenableScheduledFuture;
import org.apache.hadoop.thirdparty.com.google.common.util.concurrent.ListeningScheduledExecutorService;
import org.apache.hadoop.thirdparty.com.google.common.util.concurrent.MoreExecutors;
import org.apache.hadoop.thirdparty.com.google.common.util.concurrent.ThreadFactoryBuilder;

import org.slf4j.Logger;
import org.slf4j.LoggerFactory;

import org.apache.hadoop.fs.azurebfs.constants.AbfsHttpConstants;
import org.apache.hadoop.fs.azurebfs.constants.HttpHeaderConfigurations;
import org.apache.hadoop.fs.azurebfs.constants.HttpQueryParams;
import org.apache.hadoop.fs.azurebfs.contracts.exceptions.AzureBlobFileSystemException;
import org.apache.hadoop.fs.azurebfs.contracts.exceptions.InvalidUriException;
import org.apache.hadoop.fs.azurebfs.contracts.exceptions.SASTokenProviderException;
import org.apache.hadoop.fs.azurebfs.extensions.ExtensionHelper;
import org.apache.hadoop.fs.azurebfs.extensions.SASTokenProvider;
import org.apache.hadoop.fs.azurebfs.AbfsConfiguration;
import org.apache.hadoop.fs.azurebfs.contracts.services.AppendRequestParameters;
import org.apache.hadoop.fs.azurebfs.oauth2.AccessTokenProvider;
import org.apache.hadoop.fs.azurebfs.utils.TracingContext;
import org.apache.hadoop.io.IOUtils;
import org.apache.hadoop.security.ssl.DelegatingSSLSocketFactory;
import org.apache.hadoop.util.concurrent.HadoopExecutors;

import static org.apache.hadoop.fs.azurebfs.constants.AbfsHttpConstants.*;
import static org.apache.hadoop.fs.azurebfs.constants.FileSystemConfigurations.DEFAULT_DELETE_CONSIDERED_IDEMPOTENT;
import static org.apache.hadoop.fs.azurebfs.constants.FileSystemConfigurations.SERVER_SIDE_ENCRYPTION_ALGORITHM;
import static org.apache.hadoop.fs.azurebfs.constants.FileSystemUriSchemes.ABFS_DNS_PREFIX;
import static org.apache.hadoop.fs.azurebfs.constants.FileSystemUriSchemes.HTTPS_SCHEME;
import static org.apache.hadoop.fs.azurebfs.constants.FileSystemUriSchemes.WASB_DNS_PREFIX;
import static org.apache.hadoop.fs.azurebfs.constants.HttpHeaderConfigurations.*;
import static org.apache.hadoop.fs.azurebfs.constants.HttpQueryParams.*;

/**
 * AbfsClient.
 */
public class AbfsClient implements Closeable {
  public static final Logger LOG = LoggerFactory.getLogger(AbfsClient.class);

  private final URL baseUrl;
  private final SharedKeyCredentials sharedKeyCredentials;
  private final String xMsVersion = "2019-12-12";
  private final ExponentialRetryPolicy retryPolicy;
  private final String filesystem;
  private final AbfsConfiguration abfsConfiguration;
  private final String userAgent;
  private final AbfsPerfTracker abfsPerfTracker;
  private final String clientProvidedEncryptionKey;
  private final String clientProvidedEncryptionKeySHA;

  private final String accountName;
  private final AuthType authType;
  private AccessTokenProvider tokenProvider;
  private SASTokenProvider sasTokenProvider;
  private final AbfsCounters abfsCounters;

  private final ListeningScheduledExecutorService executorService;

  private AbfsClient(final URL baseUrl, final SharedKeyCredentials sharedKeyCredentials,
                    final AbfsConfiguration abfsConfiguration,
                    final AbfsClientContext abfsClientContext)
      throws IOException {
    this.baseUrl = baseUrl;
    this.sharedKeyCredentials = sharedKeyCredentials;
    String baseUrlString = baseUrl.toString();
    this.filesystem = baseUrlString.substring(baseUrlString.lastIndexOf(FORWARD_SLASH) + 1);
    this.abfsConfiguration = abfsConfiguration;
    this.retryPolicy = abfsClientContext.getExponentialRetryPolicy();
    this.accountName = abfsConfiguration.getAccountName().substring(0, abfsConfiguration.getAccountName().indexOf(AbfsHttpConstants.DOT));
    this.authType = abfsConfiguration.getAuthType(accountName);

    String encryptionKey = this.abfsConfiguration
        .getClientProvidedEncryptionKey();
    if (encryptionKey != null) {
      this.clientProvidedEncryptionKey = getBase64EncodedString(encryptionKey);
      this.clientProvidedEncryptionKeySHA = getBase64EncodedString(
          getSHA256Hash(encryptionKey));
    } else {
      this.clientProvidedEncryptionKey = null;
      this.clientProvidedEncryptionKeySHA = null;
    }

    String sslProviderName = null;

    if (this.baseUrl.toString().startsWith(HTTPS_SCHEME)) {
      try {
        LOG.trace("Initializing DelegatingSSLSocketFactory with {} SSL "
                + "Channel Mode", this.abfsConfiguration.getPreferredSSLFactoryOption());
        DelegatingSSLSocketFactory.initializeDefaultFactory(this.abfsConfiguration.getPreferredSSLFactoryOption());
        sslProviderName = DelegatingSSLSocketFactory.getDefaultFactory().getProviderName();
      } catch (IOException e) {
        // Suppress exception. Failure to init DelegatingSSLSocketFactory would have only performance impact.
        LOG.trace("NonCritFailure: DelegatingSSLSocketFactory Init failed : "
            + "{}", e.getMessage());
      }
    }

    this.userAgent = initializeUserAgent(abfsConfiguration, sslProviderName);
    this.abfsPerfTracker = abfsClientContext.getAbfsPerfTracker();
    this.abfsCounters = abfsClientContext.getAbfsCounters();

    ThreadFactory tf =
        new ThreadFactoryBuilder().setNameFormat("AbfsClient Lease Ops").setDaemon(true).build();
    this.executorService = MoreExecutors.listeningDecorator(
        HadoopExecutors.newScheduledThreadPool(this.abfsConfiguration.getNumLeaseThreads(), tf));
  }

  public AbfsClient(final URL baseUrl, final SharedKeyCredentials sharedKeyCredentials,
                    final AbfsConfiguration abfsConfiguration,
                    final AccessTokenProvider tokenProvider,
                    final AbfsClientContext abfsClientContext)
      throws IOException {
    this(baseUrl, sharedKeyCredentials, abfsConfiguration, abfsClientContext);
    this.tokenProvider = tokenProvider;
  }

  public AbfsClient(final URL baseUrl, final SharedKeyCredentials sharedKeyCredentials,
                    final AbfsConfiguration abfsConfiguration,
                    final SASTokenProvider sasTokenProvider,
                    final AbfsClientContext abfsClientContext)
      throws IOException {
    this(baseUrl, sharedKeyCredentials, abfsConfiguration, abfsClientContext);
    this.sasTokenProvider = sasTokenProvider;
  }

  private byte[] getSHA256Hash(String key) throws IOException {
    try {
      final MessageDigest digester = MessageDigest.getInstance("SHA-256");
      return digester.digest(key.getBytes(StandardCharsets.UTF_8));
    } catch (NoSuchAlgorithmException e) {
      throw new IOException(e);
    }
  }

  private URL changePrefixFromBlobtoDfs(URL url) throws InvalidUriException {
    try {
      url = new URL(url.toString().replace(WASB_DNS_PREFIX, ABFS_DNS_PREFIX));
    } catch (MalformedURLException ex) {
      throw new InvalidUriException(url.toString());
    }
    return url;
  }

  private String getBase64EncodedString(String key) {
    return getBase64EncodedString(key.getBytes(StandardCharsets.UTF_8));
  }

  private String getBase64EncodedString(byte[] bytes) {
    return Base64.getEncoder().encodeToString(bytes);
  }

  @Override
  public void close() throws IOException {
    if (tokenProvider instanceof Closeable) {
      IOUtils.cleanupWithLogger(LOG, (Closeable) tokenProvider);
    }
    HadoopExecutors.shutdown(executorService, LOG, 0, TimeUnit.SECONDS);
  }

  public String getFileSystem() {
    return filesystem;
  }

  protected AbfsPerfTracker getAbfsPerfTracker() {
    return abfsPerfTracker;
  }

  ExponentialRetryPolicy getRetryPolicy() {
    return retryPolicy;
  }

  SharedKeyCredentials getSharedKeyCredentials() {
    return sharedKeyCredentials;
  }

  List<AbfsHttpHeader> createDefaultHeaders() {
    final List<AbfsHttpHeader> requestHeaders = new ArrayList<AbfsHttpHeader>();
    requestHeaders.add(new AbfsHttpHeader(X_MS_VERSION, xMsVersion));
    requestHeaders.add(new AbfsHttpHeader(ACCEPT, APPLICATION_JSON
            + COMMA + SINGLE_WHITE_SPACE + APPLICATION_OCTET_STREAM));
    requestHeaders.add(new AbfsHttpHeader(ACCEPT_CHARSET,
            UTF_8));
    requestHeaders.add(new AbfsHttpHeader(CONTENT_TYPE, EMPTY_STRING));
    requestHeaders.add(new AbfsHttpHeader(USER_AGENT, userAgent));
    return requestHeaders;
  }

  private void addCustomerProvidedKeyHeaders(
      final List<AbfsHttpHeader> requestHeaders) {
    if (clientProvidedEncryptionKey != null) {
      requestHeaders.add(
          new AbfsHttpHeader(X_MS_ENCRYPTION_KEY, clientProvidedEncryptionKey));
      requestHeaders.add(new AbfsHttpHeader(X_MS_ENCRYPTION_KEY_SHA256,
          clientProvidedEncryptionKeySHA));
      requestHeaders.add(new AbfsHttpHeader(X_MS_ENCRYPTION_ALGORITHM,
          SERVER_SIDE_ENCRYPTION_ALGORITHM));
    }
  }

  AbfsUriQueryBuilder createDefaultUriQueryBuilder() {
    final AbfsUriQueryBuilder abfsUriQueryBuilder = new AbfsUriQueryBuilder();
    abfsUriQueryBuilder.addQuery(QUERY_PARAM_TIMEOUT, DEFAULT_TIMEOUT);
    return abfsUriQueryBuilder;
  }

  public AbfsRestOperation createFilesystem(TracingContext tracingContext) throws AzureBlobFileSystemException {
    final List<AbfsHttpHeader> requestHeaders = createDefaultHeaders();

    final AbfsUriQueryBuilder abfsUriQueryBuilder = new AbfsUriQueryBuilder();
    abfsUriQueryBuilder.addQuery(QUERY_PARAM_RESOURCE, FILESYSTEM);

    URL url = createRequestUrl(abfsUriQueryBuilder.toString());
    if (url.toString().contains(WASB_DNS_PREFIX)) {
      url = changePrefixFromBlobtoDfs(url);
    }
    final AbfsRestOperation op = new AbfsRestOperation(
            AbfsRestOperationType.CreateFileSystem,
            this,
            HTTP_METHOD_PUT,
            url,
            requestHeaders);
    op.execute(tracingContext);
    return op;
  }

  public AbfsRestOperation setFilesystemProperties(final String properties, TracingContext tracingContext) throws AzureBlobFileSystemException {
    final List<AbfsHttpHeader> requestHeaders = createDefaultHeaders();
    // JDK7 does not support PATCH, so to workaround the issue we will use
    // PUT and specify the real method in the X-Http-Method-Override header.
    requestHeaders.add(new AbfsHttpHeader(X_HTTP_METHOD_OVERRIDE,
            HTTP_METHOD_PATCH));

    requestHeaders.add(new AbfsHttpHeader(X_MS_PROPERTIES,
            properties));

    final AbfsUriQueryBuilder abfsUriQueryBuilder = createDefaultUriQueryBuilder();
    abfsUriQueryBuilder.addQuery(QUERY_PARAM_RESOURCE, FILESYSTEM);

    URL url = createRequestUrl(abfsUriQueryBuilder.toString());
    if (url.toString().contains(WASB_DNS_PREFIX)) {
      url = changePrefixFromBlobtoDfs(url);
    }
    final AbfsRestOperation op = new AbfsRestOperation(
            AbfsRestOperationType.SetFileSystemProperties,
            this,
            HTTP_METHOD_PUT,
            url,
            requestHeaders);
    op.execute(tracingContext);
    return op;
  }

  public AbfsRestOperation listPath(final String relativePath, final boolean recursive, final int listMaxResults,
                                    final String continuation, TracingContext tracingContext)
          throws AzureBlobFileSystemException {
    final List<AbfsHttpHeader> requestHeaders = createDefaultHeaders();

    final AbfsUriQueryBuilder abfsUriQueryBuilder = createDefaultUriQueryBuilder();
    abfsUriQueryBuilder.addQuery(QUERY_PARAM_RESOURCE, FILESYSTEM);
    abfsUriQueryBuilder.addQuery(QUERY_PARAM_DIRECTORY, getDirectoryQueryParameter(relativePath));
    abfsUriQueryBuilder.addQuery(QUERY_PARAM_RECURSIVE, String.valueOf(recursive));
    abfsUriQueryBuilder.addQuery(QUERY_PARAM_CONTINUATION, continuation);
    abfsUriQueryBuilder.addQuery(QUERY_PARAM_MAXRESULTS, String.valueOf(listMaxResults));
    abfsUriQueryBuilder.addQuery(HttpQueryParams.QUERY_PARAM_UPN, String.valueOf(abfsConfiguration.isUpnUsed()));
    appendSASTokenToQuery(relativePath, SASTokenProvider.LIST_OPERATION, abfsUriQueryBuilder);

    URL url = createRequestUrl(abfsUriQueryBuilder.toString());
    if (url.toString().contains(WASB_DNS_PREFIX)) {
      url = changePrefixFromBlobtoDfs(url);
    }
    final AbfsRestOperation op = new AbfsRestOperation(
            AbfsRestOperationType.ListPaths,
            this,
            HTTP_METHOD_GET,
            url,
            requestHeaders);
    op.execute(tracingContext);
    return op;
  }

  public AbfsRestOperation getFilesystemProperties(TracingContext tracingContext) throws AzureBlobFileSystemException {
    final List<AbfsHttpHeader> requestHeaders = createDefaultHeaders();

    final AbfsUriQueryBuilder abfsUriQueryBuilder = createDefaultUriQueryBuilder();
    abfsUriQueryBuilder.addQuery(QUERY_PARAM_RESOURCE, FILESYSTEM);

    URL url = createRequestUrl(abfsUriQueryBuilder.toString());
    if (url.toString().contains(WASB_DNS_PREFIX)) {
      url = changePrefixFromBlobtoDfs(url);
    }
    final AbfsRestOperation op = new AbfsRestOperation(
            AbfsRestOperationType.GetFileSystemProperties,
            this,
            HTTP_METHOD_HEAD,
            url,
            requestHeaders);
    op.execute(tracingContext);
    return op;
  }

  public AbfsRestOperation deleteFilesystem(TracingContext tracingContext) throws AzureBlobFileSystemException {
    final List<AbfsHttpHeader> requestHeaders = createDefaultHeaders();

    final AbfsUriQueryBuilder abfsUriQueryBuilder = createDefaultUriQueryBuilder();
    abfsUriQueryBuilder.addQuery(QUERY_PARAM_RESOURCE, FILESYSTEM);

    URL url = createRequestUrl(abfsUriQueryBuilder.toString());
    if (url.toString().contains(WASB_DNS_PREFIX)) {
      url = changePrefixFromBlobtoDfs(url);
    }
    final AbfsRestOperation op = new AbfsRestOperation(
            AbfsRestOperationType.DeleteFileSystem,
            this,
            HTTP_METHOD_DELETE,
            url,
            requestHeaders);
    op.execute(tracingContext);
    return op;
  }

  public AbfsRestOperation createPath(final String path, final boolean isFile, final boolean overwrite,
                                      final String permission, final String umask,
                                      final boolean isAppendBlob, final String eTag,
                                      TracingContext tracingContext) throws AzureBlobFileSystemException {
    final List<AbfsHttpHeader> requestHeaders = createDefaultHeaders();
    if (isFile) {
      addCustomerProvidedKeyHeaders(requestHeaders);
    }
    if (!overwrite) {
      requestHeaders.add(new AbfsHttpHeader(IF_NONE_MATCH, AbfsHttpConstants.STAR));
    }

    if (permission != null && !permission.isEmpty()) {
      requestHeaders.add(new AbfsHttpHeader(HttpHeaderConfigurations.X_MS_PERMISSIONS, permission));
    }

    if (umask != null && !umask.isEmpty()) {
      requestHeaders.add(new AbfsHttpHeader(HttpHeaderConfigurations.X_MS_UMASK, umask));
    }

    if (eTag != null && !eTag.isEmpty()) {
      requestHeaders.add(new AbfsHttpHeader(HttpHeaderConfigurations.IF_MATCH, eTag));
    }

    final AbfsUriQueryBuilder abfsUriQueryBuilder = createDefaultUriQueryBuilder();
    abfsUriQueryBuilder.addQuery(QUERY_PARAM_RESOURCE, isFile ? FILE : DIRECTORY);
    if (isAppendBlob) {
      abfsUriQueryBuilder.addQuery(QUERY_PARAM_BLOBTYPE, APPEND_BLOB_TYPE);
    }

    String operation = isFile
        ? SASTokenProvider.CREATE_FILE_OPERATION
        : SASTokenProvider.CREATE_DIRECTORY_OPERATION;
    appendSASTokenToQuery(path, operation, abfsUriQueryBuilder);

    URL url = createRequestUrl(path, abfsUriQueryBuilder.toString());
    if (url.toString().contains(WASB_DNS_PREFIX)) {
      url = changePrefixFromBlobtoDfs(url);
    }
    final AbfsRestOperation op = new AbfsRestOperation(
            AbfsRestOperationType.CreatePath,
            this,
            HTTP_METHOD_PUT,
            url,
            requestHeaders);
    try {
      op.execute(tracingContext);
    } catch (AzureBlobFileSystemException ex) {
      // If we have no HTTP response, throw the original exception.
      if (!op.hasResult()) {
        throw ex;
      }
      if (!isFile && op.getResult().getStatusCode() == HttpURLConnection.HTTP_CONFLICT) {
        String existingResource =
            op.getResult().getResponseHeader(X_MS_EXISTING_RESOURCE_TYPE);
        if (existingResource != null && existingResource.equals(DIRECTORY)) {
          return op; //don't throw ex on mkdirs for existing directory
        }
      }
      throw ex;
    }
    return op;
  }

  public AbfsRestOperation acquireLease(final String path, int duration, TracingContext tracingContext) throws AzureBlobFileSystemException {
    final List<AbfsHttpHeader> requestHeaders = createDefaultHeaders();

    requestHeaders.add(new AbfsHttpHeader(X_MS_LEASE_ACTION, ACQUIRE_LEASE_ACTION));
    requestHeaders.add(new AbfsHttpHeader(X_MS_LEASE_DURATION, Integer.toString(duration)));
    requestHeaders.add(new AbfsHttpHeader(X_MS_PROPOSED_LEASE_ID, UUID.randomUUID().toString()));

    final AbfsUriQueryBuilder abfsUriQueryBuilder = createDefaultUriQueryBuilder();

    URL url = createRequestUrl(path, abfsUriQueryBuilder.toString());
    if (url.toString().contains(WASB_DNS_PREFIX)) {
      url = changePrefixFromBlobtoDfs(url);
    }
    final AbfsRestOperation op = new AbfsRestOperation(
        AbfsRestOperationType.LeasePath,
        this,
        HTTP_METHOD_POST,
        url,
        requestHeaders);
    op.execute(tracingContext);
    return op;
  }

  public AbfsRestOperation renewLease(final String path, final String leaseId,
      TracingContext tracingContext) throws AzureBlobFileSystemException {
    final List<AbfsHttpHeader> requestHeaders = createDefaultHeaders();

    requestHeaders.add(new AbfsHttpHeader(X_MS_LEASE_ACTION, RENEW_LEASE_ACTION));
    requestHeaders.add(new AbfsHttpHeader(X_MS_LEASE_ID, leaseId));

    final AbfsUriQueryBuilder abfsUriQueryBuilder = createDefaultUriQueryBuilder();

    URL url = createRequestUrl(path, abfsUriQueryBuilder.toString());
    if (url.toString().contains(WASB_DNS_PREFIX)) {
      url = changePrefixFromBlobtoDfs(url);
    }
    final AbfsRestOperation op = new AbfsRestOperation(
        AbfsRestOperationType.LeasePath,
        this,
        HTTP_METHOD_POST,
        url,
        requestHeaders);
    op.execute(tracingContext);
    return op;
  }

  public AbfsRestOperation releaseLease(final String path,
      final String leaseId, TracingContext tracingContext) throws AzureBlobFileSystemException {
    final List<AbfsHttpHeader> requestHeaders = createDefaultHeaders();

    requestHeaders.add(new AbfsHttpHeader(X_MS_LEASE_ACTION, RELEASE_LEASE_ACTION));
    requestHeaders.add(new AbfsHttpHeader(X_MS_LEASE_ID, leaseId));

    final AbfsUriQueryBuilder abfsUriQueryBuilder = createDefaultUriQueryBuilder();

    URL url = createRequestUrl(path, abfsUriQueryBuilder.toString());
    if (url.toString().contains(WASB_DNS_PREFIX)) {
      url = changePrefixFromBlobtoDfs(url);
    }
    final AbfsRestOperation op = new AbfsRestOperation(
        AbfsRestOperationType.LeasePath,
        this,
        HTTP_METHOD_POST,
        url,
        requestHeaders);
    op.execute(tracingContext);
    return op;
  }

  public AbfsRestOperation breakLease(final String path,
      TracingContext tracingContext) throws AzureBlobFileSystemException {
    final List<AbfsHttpHeader> requestHeaders = createDefaultHeaders();

    requestHeaders.add(new AbfsHttpHeader(X_MS_LEASE_ACTION, BREAK_LEASE_ACTION));
    requestHeaders.add(new AbfsHttpHeader(X_MS_LEASE_BREAK_PERIOD, DEFAULT_LEASE_BREAK_PERIOD));

    final AbfsUriQueryBuilder abfsUriQueryBuilder = createDefaultUriQueryBuilder();

    URL url = createRequestUrl(path, abfsUriQueryBuilder.toString());
    if (url.toString().contains(WASB_DNS_PREFIX)) {
      url = changePrefixFromBlobtoDfs(url);
    }
    final AbfsRestOperation op = new AbfsRestOperation(
        AbfsRestOperationType.LeasePath,
        this,
        HTTP_METHOD_POST,
        url,
        requestHeaders);
    op.execute(tracingContext);
    return op;
  }

  public AbfsRestOperation renamePath(String source, final String destination,
      final String continuation, TracingContext tracingContext)
      throws AzureBlobFileSystemException {
    final List<AbfsHttpHeader> requestHeaders = createDefaultHeaders();

    String encodedRenameSource = urlEncode(FORWARD_SLASH + this.getFileSystem() + source);
    if (authType == AuthType.SAS) {
      final AbfsUriQueryBuilder srcQueryBuilder = new AbfsUriQueryBuilder();
      appendSASTokenToQuery(source, SASTokenProvider.RENAME_SOURCE_OPERATION, srcQueryBuilder);
      encodedRenameSource += srcQueryBuilder.toString();
    }

    LOG.trace("Rename source queryparam added {}", encodedRenameSource);
    requestHeaders.add(new AbfsHttpHeader(X_MS_RENAME_SOURCE, encodedRenameSource));
    requestHeaders.add(new AbfsHttpHeader(IF_NONE_MATCH, STAR));

    final AbfsUriQueryBuilder abfsUriQueryBuilder = createDefaultUriQueryBuilder();
    abfsUriQueryBuilder.addQuery(QUERY_PARAM_CONTINUATION, continuation);
    appendSASTokenToQuery(destination, SASTokenProvider.RENAME_DESTINATION_OPERATION, abfsUriQueryBuilder);

    URL url = createRequestUrl(destination, abfsUriQueryBuilder.toString());
    if (url.toString().contains(WASB_DNS_PREFIX)) {
      url = changePrefixFromBlobtoDfs(url);
    }
    final AbfsRestOperation op = new AbfsRestOperation(
            AbfsRestOperationType.RenamePath,
            this,
            HTTP_METHOD_PUT,
            url,
            requestHeaders);
    // no attempt at recovery using timestamps as it was not reliable.
    op.execute(tracingContext);
    return op;
  }

  public AbfsRestOperation append(final String path, final byte[] buffer,
      AppendRequestParameters reqParams, final String cachedSasToken, TracingContext tracingContext)
      throws AzureBlobFileSystemException {
    final List<AbfsHttpHeader> requestHeaders = createDefaultHeaders();
    addCustomerProvidedKeyHeaders(requestHeaders);
    // JDK7 does not support PATCH, so to workaround the issue we will use
    // PUT and specify the real method in the X-Http-Method-Override header.
    requestHeaders.add(new AbfsHttpHeader(X_HTTP_METHOD_OVERRIDE,
        HTTP_METHOD_PATCH));
    if (reqParams.getLeaseId() != null) {
      requestHeaders.add(new AbfsHttpHeader(X_MS_LEASE_ID, reqParams.getLeaseId()));
    }

    final AbfsUriQueryBuilder abfsUriQueryBuilder = createDefaultUriQueryBuilder();
    abfsUriQueryBuilder.addQuery(QUERY_PARAM_ACTION, APPEND_ACTION);
    abfsUriQueryBuilder.addQuery(QUERY_PARAM_POSITION, Long.toString(reqParams.getPosition()));

    if ((reqParams.getMode() == AppendRequestParameters.Mode.FLUSH_MODE) || (
        reqParams.getMode() == AppendRequestParameters.Mode.FLUSH_CLOSE_MODE)) {
      abfsUriQueryBuilder.addQuery(QUERY_PARAM_FLUSH, TRUE);
      if (reqParams.getMode() == AppendRequestParameters.Mode.FLUSH_CLOSE_MODE) {
        abfsUriQueryBuilder.addQuery(QUERY_PARAM_CLOSE, TRUE);
      }
    }

    // AbfsInputStream/AbfsOutputStream reuse SAS tokens for better performance
    String sasTokenForReuse = appendSASTokenToQuery(path, SASTokenProvider.WRITE_OPERATION,
        abfsUriQueryBuilder, cachedSasToken);

    URL url = createRequestUrl(path, abfsUriQueryBuilder.toString());
    if (url.toString().contains(WASB_DNS_PREFIX)) {
      url = changePrefixFromBlobtoDfs(url);
    }
    final AbfsRestOperation op = new AbfsRestOperation(
        AbfsRestOperationType.Append,
        this,
        HTTP_METHOD_PUT,
        url,
        requestHeaders,
        buffer,
        reqParams.getoffset(),
        reqParams.getLength(),
        sasTokenForReuse);
    try {
      op.execute(tracingContext);
    } catch (AzureBlobFileSystemException e) {
      // If we have no HTTP response, throw the original exception.
      if (!op.hasResult()) {
        throw e;
      }
      if (reqParams.isAppendBlob()
          && appendSuccessCheckOp(op, path,
          (reqParams.getPosition() + reqParams.getLength()), tracingContext)) {
        final AbfsRestOperation successOp = new AbfsRestOperation(
            AbfsRestOperationType.Append,
            this,
            HTTP_METHOD_PUT,
            url,
            requestHeaders,
            buffer,
            reqParams.getoffset(),
            reqParams.getLength(),
            sasTokenForReuse);
        successOp.hardSetResult(HttpURLConnection.HTTP_OK);
        return successOp;
      }
      throw e;
    }

    return op;
  }

  // For AppendBlob its possible that the append succeeded in the backend but the request failed.
  // However a retry would fail with an InvalidQueryParameterValue
  // (as the current offset would be unacceptable).
  // Hence, we pass/succeed the appendblob append call
  // in case we are doing a retry after checking the length of the file
  public boolean appendSuccessCheckOp(AbfsRestOperation op, final String path,
                                       final long length, TracingContext tracingContext) throws AzureBlobFileSystemException {
    if ((op.isARetriedRequest())
        && (op.getResult().getStatusCode() == HttpURLConnection.HTTP_BAD_REQUEST)) {
      final AbfsRestOperation destStatusOp = getPathStatus(path, false, tracingContext);
      if (destStatusOp.getResult().getStatusCode() == HttpURLConnection.HTTP_OK) {
        String fileLength = destStatusOp.getResult().getResponseHeader(
            HttpHeaderConfigurations.CONTENT_LENGTH);
        if (length <= Long.parseLong(fileLength)) {
          LOG.debug("Returning success response from append blob idempotency code");
          return true;
        }
      }
    }
    return false;
  }

  public AbfsRestOperation flush(final String path, final long position,
      boolean retainUncommittedData, boolean isClose,
      final String cachedSasToken, final String leaseId,
      TracingContext tracingContext) throws AzureBlobFileSystemException {
    final List<AbfsHttpHeader> requestHeaders = createDefaultHeaders();
    addCustomerProvidedKeyHeaders(requestHeaders);
    // JDK7 does not support PATCH, so to workaround the issue we will use
    // PUT and specify the real method in the X-Http-Method-Override header.
    requestHeaders.add(new AbfsHttpHeader(X_HTTP_METHOD_OVERRIDE,
            HTTP_METHOD_PATCH));
    if (leaseId != null) {
      requestHeaders.add(new AbfsHttpHeader(X_MS_LEASE_ID, leaseId));
    }

    final AbfsUriQueryBuilder abfsUriQueryBuilder = createDefaultUriQueryBuilder();
    abfsUriQueryBuilder.addQuery(QUERY_PARAM_ACTION, FLUSH_ACTION);
    abfsUriQueryBuilder.addQuery(QUERY_PARAM_POSITION, Long.toString(position));
    abfsUriQueryBuilder.addQuery(QUERY_PARAM_RETAIN_UNCOMMITTED_DATA, String.valueOf(retainUncommittedData));
    abfsUriQueryBuilder.addQuery(QUERY_PARAM_CLOSE, String.valueOf(isClose));
    // AbfsInputStream/AbfsOutputStream reuse SAS tokens for better performance
    String sasTokenForReuse = appendSASTokenToQuery(path, SASTokenProvider.WRITE_OPERATION,
        abfsUriQueryBuilder, cachedSasToken);

    URL url = createRequestUrl(path, abfsUriQueryBuilder.toString());
    if (url.toString().contains(WASB_DNS_PREFIX)) {
      url = changePrefixFromBlobtoDfs(url);
    }
    final AbfsRestOperation op = new AbfsRestOperation(
            AbfsRestOperationType.Flush,
            this,
            HTTP_METHOD_PUT,
            url,
            requestHeaders, sasTokenForReuse);
    op.execute(tracingContext);
    return op;
  }

  public AbfsRestOperation setPathProperties(final String path, final String properties,
                                             TracingContext tracingContext)
      throws AzureBlobFileSystemException {
    final List<AbfsHttpHeader> requestHeaders = createDefaultHeaders();
    addCustomerProvidedKeyHeaders(requestHeaders);
    // JDK7 does not support PATCH, so to workaround the issue we will use
    // PUT and specify the real method in the X-Http-Method-Override header.
    requestHeaders.add(new AbfsHttpHeader(X_HTTP_METHOD_OVERRIDE,
            HTTP_METHOD_PATCH));

    requestHeaders.add(new AbfsHttpHeader(X_MS_PROPERTIES, properties));

    final AbfsUriQueryBuilder abfsUriQueryBuilder = createDefaultUriQueryBuilder();
    abfsUriQueryBuilder.addQuery(QUERY_PARAM_ACTION, SET_PROPERTIES_ACTION);
    appendSASTokenToQuery(path, SASTokenProvider.SET_PROPERTIES_OPERATION, abfsUriQueryBuilder);

    URL url = createRequestUrl(path, abfsUriQueryBuilder.toString());
    if (url.toString().contains(WASB_DNS_PREFIX)) {
      url = changePrefixFromBlobtoDfs(url);
    }
    final AbfsRestOperation op = new AbfsRestOperation(
            AbfsRestOperationType.SetPathProperties,
            this,
            HTTP_METHOD_PUT,
            url,
            requestHeaders);
    op.execute(tracingContext);
    return op;
  }

  public AbfsRestOperation getPathStatus(final String path, final boolean includeProperties,
                                         TracingContext tracingContext) throws AzureBlobFileSystemException {
    final List<AbfsHttpHeader> requestHeaders = createDefaultHeaders();

    final AbfsUriQueryBuilder abfsUriQueryBuilder = createDefaultUriQueryBuilder();
    String operation = SASTokenProvider.GET_PROPERTIES_OPERATION;
    if (!includeProperties) {
      // The default action (operation) is implicitly to get properties and this action requires read permission
      // because it reads user defined properties.  If the action is getStatus or getAclStatus, then
      // only traversal (execute) permission is required.
      abfsUriQueryBuilder.addQuery(HttpQueryParams.QUERY_PARAM_ACTION, AbfsHttpConstants.GET_STATUS);
      operation = SASTokenProvider.GET_STATUS_OPERATION;
    } else {
      addCustomerProvidedKeyHeaders(requestHeaders);
    }
    abfsUriQueryBuilder.addQuery(HttpQueryParams.QUERY_PARAM_UPN, String.valueOf(abfsConfiguration.isUpnUsed()));
    appendSASTokenToQuery(path, operation, abfsUriQueryBuilder);

    URL url = createRequestUrl(path, abfsUriQueryBuilder.toString());
    if (url.toString().contains(WASB_DNS_PREFIX)) {
      url = changePrefixFromBlobtoDfs(url);
    }
    final AbfsRestOperation op = new AbfsRestOperation(
            AbfsRestOperationType.GetPathStatus,
            this,
            HTTP_METHOD_HEAD,
            url,
            requestHeaders);
    op.execute(tracingContext);
    return op;
  }

  public AbfsRestOperation read(final String path, final long position, final byte[] buffer, final int bufferOffset,
                                final int bufferLength, final String eTag, String cachedSasToken,
      TracingContext tracingContext) throws AzureBlobFileSystemException {
    final List<AbfsHttpHeader> requestHeaders = createDefaultHeaders();
    addCustomerProvidedKeyHeaders(requestHeaders);
    requestHeaders.add(new AbfsHttpHeader(RANGE,
            String.format("bytes=%d-%d", position, position + bufferLength - 1)));
    requestHeaders.add(new AbfsHttpHeader(IF_MATCH, eTag));

    final AbfsUriQueryBuilder abfsUriQueryBuilder = createDefaultUriQueryBuilder();
    // AbfsInputStream/AbfsOutputStream reuse SAS tokens for better performance
    String sasTokenForReuse = appendSASTokenToQuery(path, SASTokenProvider.READ_OPERATION,
        abfsUriQueryBuilder, cachedSasToken);

    URL url = createRequestUrl(path, abfsUriQueryBuilder.toString());
    if (url.toString().contains(WASB_DNS_PREFIX)) {
      url = changePrefixFromBlobtoDfs(url);
    }
    final AbfsRestOperation op = new AbfsRestOperation(
            AbfsRestOperationType.ReadFile,
            this,
            HTTP_METHOD_GET,
            url,
            requestHeaders,
            buffer,
            bufferOffset,
            bufferLength, sasTokenForReuse);
    op.execute(tracingContext);

    return op;
  }

  public AbfsRestOperation deletePath(final String path, final boolean recursive, final String continuation,
                                      TracingContext tracingContext)
          throws AzureBlobFileSystemException {
    final List<AbfsHttpHeader> requestHeaders = createDefaultHeaders();

    final AbfsUriQueryBuilder abfsUriQueryBuilder = createDefaultUriQueryBuilder();
    abfsUriQueryBuilder.addQuery(QUERY_PARAM_RECURSIVE, String.valueOf(recursive));
    abfsUriQueryBuilder.addQuery(QUERY_PARAM_CONTINUATION, continuation);
    String operation = recursive ? SASTokenProvider.DELETE_RECURSIVE_OPERATION : SASTokenProvider.DELETE_OPERATION;
    appendSASTokenToQuery(path, operation, abfsUriQueryBuilder);

    URL url = createRequestUrl(path, abfsUriQueryBuilder.toString());
    if (url.toString().contains(WASB_DNS_PREFIX)) {
      url = changePrefixFromBlobtoDfs(url);
    }
    final AbfsRestOperation op = new AbfsRestOperation(
            AbfsRestOperationType.DeletePath,
            this,
            HTTP_METHOD_DELETE,
            url,
            requestHeaders);
    try {
    op.execute(tracingContext);
    } catch (AzureBlobFileSystemException e) {
      // If we have no HTTP response, throw the original exception.
      if (!op.hasResult()) {
        throw e;
      }
      final AbfsRestOperation idempotencyOp = deleteIdempotencyCheckOp(op);
      if (idempotencyOp.getResult().getStatusCode()
          == op.getResult().getStatusCode()) {
        // idempotency did not return different result
        // throw back the exception
        throw e;
      } else {
        return idempotencyOp;
      }
    }

    return op;
  }

  /**
   * Check if the delete request failure is post a retry and if delete failure
   * qualifies to be a success response assuming idempotency.
   *
   * There are below scenarios where delete could be incorrectly deducted as
   * success post request retry:
   * 1. Target was originally not existing and initial delete request had to be
   * re-tried.
   * 2. Parallel delete issued from any other store interface rather than
   * delete issued from this filesystem instance.
   * These are few corner cases and usually returning a success at this stage
   * should help the job to continue.
   * @param op Delete request REST operation response with non-null HTTP response
   * @return REST operation response post idempotency check
   */
  public AbfsRestOperation deleteIdempotencyCheckOp(final AbfsRestOperation op) {
    Preconditions.checkArgument(op.hasResult(), "Operations has null HTTP response");
    if ((op.isARetriedRequest())
        && (op.getResult().getStatusCode() == HttpURLConnection.HTTP_NOT_FOUND)
        && DEFAULT_DELETE_CONSIDERED_IDEMPOTENT) {
      // Server has returned HTTP 404, which means path no longer
      // exists. Assuming delete result to be idempotent, return success.
      final AbfsRestOperation successOp = new AbfsRestOperation(
          AbfsRestOperationType.DeletePath,
          this,
          HTTP_METHOD_DELETE,
          op.getUrl(),
          op.getRequestHeaders());
      successOp.hardSetResult(HttpURLConnection.HTTP_OK);
      LOG.debug("Returning success response from delete idempotency logic");
      return successOp;
    }

    return op;
  }

  public AbfsRestOperation setOwner(final String path, final String owner, final String group,
                                    TracingContext tracingContext)
      throws AzureBlobFileSystemException {
    final List<AbfsHttpHeader> requestHeaders = createDefaultHeaders();
    // JDK7 does not support PATCH, so to workaround the issue we will use
    // PUT and specify the real method in the X-Http-Method-Override header.
    requestHeaders.add(new AbfsHttpHeader(X_HTTP_METHOD_OVERRIDE,
            HTTP_METHOD_PATCH));

    if (owner != null && !owner.isEmpty()) {
      requestHeaders.add(new AbfsHttpHeader(HttpHeaderConfigurations.X_MS_OWNER, owner));
    }
    if (group != null && !group.isEmpty()) {
      requestHeaders.add(new AbfsHttpHeader(HttpHeaderConfigurations.X_MS_GROUP, group));
    }

    final AbfsUriQueryBuilder abfsUriQueryBuilder = createDefaultUriQueryBuilder();
    abfsUriQueryBuilder.addQuery(HttpQueryParams.QUERY_PARAM_ACTION, AbfsHttpConstants.SET_ACCESS_CONTROL);
    appendSASTokenToQuery(path, SASTokenProvider.SET_OWNER_OPERATION, abfsUriQueryBuilder);

    URL url = createRequestUrl(path, abfsUriQueryBuilder.toString());
    if (url.toString().contains(WASB_DNS_PREFIX)) {
      url = changePrefixFromBlobtoDfs(url);
    }
    final AbfsRestOperation op = new AbfsRestOperation(
        AbfsRestOperationType.SetOwner,
        this,
        AbfsHttpConstants.HTTP_METHOD_PUT,
        url,
        requestHeaders);
    op.execute(tracingContext);
    return op;
  }

  public AbfsRestOperation setPermission(final String path, final String permission,
                                         TracingContext tracingContext)
      throws AzureBlobFileSystemException {
    final List<AbfsHttpHeader> requestHeaders = createDefaultHeaders();
    // JDK7 does not support PATCH, so to workaround the issue we will use
    // PUT and specify the real method in the X-Http-Method-Override header.
    requestHeaders.add(new AbfsHttpHeader(X_HTTP_METHOD_OVERRIDE,
            HTTP_METHOD_PATCH));

    requestHeaders.add(new AbfsHttpHeader(HttpHeaderConfigurations.X_MS_PERMISSIONS, permission));

    final AbfsUriQueryBuilder abfsUriQueryBuilder = createDefaultUriQueryBuilder();
    abfsUriQueryBuilder.addQuery(HttpQueryParams.QUERY_PARAM_ACTION, AbfsHttpConstants.SET_ACCESS_CONTROL);
    appendSASTokenToQuery(path, SASTokenProvider.SET_PERMISSION_OPERATION, abfsUriQueryBuilder);

    URL url = createRequestUrl(path, abfsUriQueryBuilder.toString());
    if (url.toString().contains(WASB_DNS_PREFIX)) {
      url = changePrefixFromBlobtoDfs(url);
    }
    final AbfsRestOperation op = new AbfsRestOperation(
        AbfsRestOperationType.SetPermissions,
        this,
        AbfsHttpConstants.HTTP_METHOD_PUT,
        url,
        requestHeaders);
    op.execute(tracingContext);
    return op;
  }

  public AbfsRestOperation setAcl(final String path, final String aclSpecString,
                                  TracingContext tracingContext) throws AzureBlobFileSystemException {
    return setAcl(path, aclSpecString, AbfsHttpConstants.EMPTY_STRING, tracingContext);
  }

  public AbfsRestOperation setAcl(final String path, final String aclSpecString, final String eTag,
                                  TracingContext tracingContext)
      throws AzureBlobFileSystemException {
    final List<AbfsHttpHeader> requestHeaders = createDefaultHeaders();
    // JDK7 does not support PATCH, so to workaround the issue we will use
    // PUT and specify the real method in the X-Http-Method-Override header.
    requestHeaders.add(new AbfsHttpHeader(X_HTTP_METHOD_OVERRIDE,
            HTTP_METHOD_PATCH));

    requestHeaders.add(new AbfsHttpHeader(HttpHeaderConfigurations.X_MS_ACL, aclSpecString));

    if (eTag != null && !eTag.isEmpty()) {
      requestHeaders.add(new AbfsHttpHeader(HttpHeaderConfigurations.IF_MATCH, eTag));
    }

    final AbfsUriQueryBuilder abfsUriQueryBuilder = createDefaultUriQueryBuilder();
    abfsUriQueryBuilder.addQuery(HttpQueryParams.QUERY_PARAM_ACTION, AbfsHttpConstants.SET_ACCESS_CONTROL);
    appendSASTokenToQuery(path, SASTokenProvider.SET_ACL_OPERATION, abfsUriQueryBuilder);

    final URL url = createRequestUrl(path, abfsUriQueryBuilder.toString());
    final AbfsRestOperation op = new AbfsRestOperation(
        AbfsRestOperationType.SetAcl,
        this,
        AbfsHttpConstants.HTTP_METHOD_PUT,
        url,
        requestHeaders);
    op.execute(tracingContext);
    return op;
  }

  public AbfsRestOperation getAclStatus(final String path, TracingContext tracingContext)
          throws AzureBlobFileSystemException {
    return getAclStatus(path, abfsConfiguration.isUpnUsed(), tracingContext);
  }

  public AbfsRestOperation getAclStatus(final String path, final boolean useUPN,
                                        TracingContext tracingContext) throws AzureBlobFileSystemException {
    final List<AbfsHttpHeader> requestHeaders = createDefaultHeaders();

    final AbfsUriQueryBuilder abfsUriQueryBuilder = createDefaultUriQueryBuilder();
    abfsUriQueryBuilder.addQuery(HttpQueryParams.QUERY_PARAM_ACTION, AbfsHttpConstants.GET_ACCESS_CONTROL);
    abfsUriQueryBuilder.addQuery(HttpQueryParams.QUERY_PARAM_UPN, String.valueOf(useUPN));
    appendSASTokenToQuery(path, SASTokenProvider.GET_ACL_OPERATION, abfsUriQueryBuilder);

    final URL url = createRequestUrl(path, abfsUriQueryBuilder.toString());
    final AbfsRestOperation op = new AbfsRestOperation(
        AbfsRestOperationType.GetAcl,
        this,
        AbfsHttpConstants.HTTP_METHOD_HEAD,
        url,
        requestHeaders);
    op.execute(tracingContext);
    return op;
  }

  /**
   * Talks to the server to check whether the permission specified in
   * the rwx parameter is present for the path specified in the path parameter.
   *
   * @param path  Path for which access check needs to be performed
   * @param rwx   The permission to be checked on the path
   * @param tracingContext Tracks identifiers for request header
   * @return      The {@link AbfsRestOperation} object for the operation
   * @throws AzureBlobFileSystemException in case of bad requests
   */
  public AbfsRestOperation checkAccess(String path, String rwx, TracingContext tracingContext)
      throws AzureBlobFileSystemException {
    AbfsUriQueryBuilder abfsUriQueryBuilder = createDefaultUriQueryBuilder();
    abfsUriQueryBuilder.addQuery(QUERY_PARAM_ACTION, CHECK_ACCESS);
    abfsUriQueryBuilder.addQuery(QUERY_FS_ACTION, rwx);
    appendSASTokenToQuery(path, SASTokenProvider.CHECK_ACCESS_OPERATION, abfsUriQueryBuilder);
    final URL url = createRequestUrl(path, abfsUriQueryBuilder.toString());
    AbfsRestOperation op = new AbfsRestOperation(
        AbfsRestOperationType.CheckAccess, this,
        AbfsHttpConstants.HTTP_METHOD_HEAD, url, createDefaultHeaders());
    op.execute(tracingContext);
    return op;
  }

  /**
   * Caller of <a href = "https://learn.microsoft.com/en-us/rest/api/storageservices/copy-blob">
   * copyBlob API</a>. This is an asynchronous API, it returns copyId and expects client
   * to poll the server on the destination and check the copy-progress.
   *
   * @param sourceBlobPath path of source to be copied
   * @param destinationBlobPath path of the destination
   * @param tracingContext tracingContext object
   *
   * @return AbfsRestOperation abfsRestOperation which contains the response from the server.
   * This method owns the logic of triggereing copyBlob API. The caller of this method have
   * to own the logic of polling the destination with the copyId returned in the response from
   * this method.
   *
   * @throws AzureBlobFileSystemException exception recevied while making server call.
   */
  public AbfsRestOperation copyBlob(Path sourceBlobPath,
      Path destinationBlobPath,
      TracingContext tracingContext) throws AzureBlobFileSystemException {
    AbfsUriQueryBuilder abfsUriQueryBuilderDst = createDefaultUriQueryBuilder();
    AbfsUriQueryBuilder abfsUriQueryBuilderSrc = new AbfsUriQueryBuilder();
    String dstBlobRelativePath = destinationBlobPath.toUri().getPath();
    String srcBlobRelativePath = sourceBlobPath.toUri().getPath();
    appendSASTokenToQuery(dstBlobRelativePath,
        SASTokenProvider.COPY_BLOB_DESTINATION, abfsUriQueryBuilderDst);
    appendSASTokenToQuery(srcBlobRelativePath,
        SASTokenProvider.COPY_BLOB_SOURCE, abfsUriQueryBuilderSrc);
    final URL url = createRequestUrl(dstBlobRelativePath,
        abfsUriQueryBuilderDst.toString());
    final String sourcePathUrl = createRequestUrl(
        srcBlobRelativePath,
        abfsUriQueryBuilderSrc.toString()).toString();
    List<AbfsHttpHeader> requestHeaders = createDefaultHeaders();
    requestHeaders.add(new AbfsHttpHeader(X_MS_COPY_SOURCE, sourcePathUrl));
    requestHeaders.add(new AbfsHttpHeader(IF_NONE_MATCH, STAR));

    final AbfsRestOperation op = getCopyBlobOperation(url, requestHeaders);
    op.execute(tracingContext);

    return op;
  }

  @VisibleForTesting
  AbfsRestOperation getCopyBlobOperation(final URL url,
      final List<AbfsHttpHeader> requestHeaders) {
    return new AbfsRestOperation(
        AbfsRestOperationType.CopyBlob,
        this,
        HTTP_METHOD_PUT,
        url,
        requestHeaders);
  }

  /**
   * @return the properties returned from server.
   * @throws AzureBlobFileSystemException in case it is not a 404 error or some other exception
   * which was not able to be retried.
   * */
  public AbfsRestOperation getBlobProperty(Path blobPath,
      TracingContext tracingContext) throws AzureBlobFileSystemException {
    AbfsUriQueryBuilder abfsUriQueryBuilder = createDefaultUriQueryBuilder();
    String blobRelativePath = blobPath.toUri().getPath();
    appendSASTokenToQuery(blobRelativePath,
        SASTokenProvider.GET_BLOB_PROPERTIES_OPERATION, abfsUriQueryBuilder);
    final URL url = createRequestUrl(blobRelativePath,
        abfsUriQueryBuilder.toString());
    final List<AbfsHttpHeader> requestHeaders = createDefaultHeaders();
    final AbfsRestOperation op = new AbfsRestOperation(
        AbfsRestOperationType.GetBlobProperties,
        this,
        HTTP_METHOD_HEAD,
        url,
        requestHeaders);
    op.execute(tracingContext);
    return op;
  }

  /**
   * Call server API <a href="https://learn.microsoft.com/en-us/rest/api/storageservices/list-blobs">BlobList</a>.
   *
   * @param marker optional value. To be sent in case this method call in a non-first
   * iteration to the blobList API. Value has to be equal to the field NextMarker in the response
   * of previous iteration for the same operation.
   * @param maxResult define how many blobs can client handle in server response.
   * In case maxResult <= 5000, server sends number of blobs equal to the value. In
   * case maxResult > 5000, server sends maximum 5000 blobs.
   * @param tracingContext object of {@link TracingContext}
   *
   * @return abfsRestOperation which contain list of {@link BlobProperty}
   * via {@link AbfsRestOperation#getResult()}.{@link AbfsHttpOperation#getBlobList()}
   *
   * @throws AzureBlobFileSystemException thrown from server-call / xml-parsing
   */
  public AbfsRestOperation getListBlobs(String marker,
      String prefix,
      Integer maxResult,
      TracingContext tracingContext)
      throws AzureBlobFileSystemException {
    AbfsUriQueryBuilder abfsUriQueryBuilder = createDefaultUriQueryBuilder();
    abfsUriQueryBuilder.addQuery(QUERY_PARAM_RESTYPE, CONTAINER);
    abfsUriQueryBuilder.addQuery(QUERY_PARAM_COMP, QUERY_PARAM_COMP_VALUE_LIST);
    abfsUriQueryBuilder.addQuery(QUERY_PARAM_INCLUDE,
        QUERY_PARAM_INCLUDE_VALUE_METADATA);
    prefix = getDirectoryQueryParameter(prefix);
    abfsUriQueryBuilder.addQuery(QUERY_PARAM_PREFIX, prefix);
    if (marker != null) {
      abfsUriQueryBuilder.addQuery(QUERY_PARAM_MARKER, marker);
    }
    if (maxResult != null) {
      abfsUriQueryBuilder.addQuery(QUERY_PARAM_MAXRESULT, maxResult.toString());
    }
    appendSASTokenToQuery(null, SASTokenProvider.LIST_BLOB_OPERATION,
        abfsUriQueryBuilder);
    URL url = createRequestUrl(abfsUriQueryBuilder.toString());
    final List<AbfsHttpHeader> requestHeaders = createDefaultHeaders();
    final AbfsRestOperation op = new AbfsRestOperation(
        AbfsRestOperationType.GetListBlobProperties,
        this,
        HTTP_METHOD_GET,
        url,
        requestHeaders
    );
    op.execute(tracingContext);
    return op;
  }

<<<<<<< HEAD
  private String removeInitialSlash(final String prefix) {
    int len = prefix.length();
    char slash = FORWARD_SLASH.charAt(0);
    for (int i = 0; i < len; i++) {
      if (prefix.charAt(i) != slash) {
        return prefix.substring(i);
      }
    }
    return null;
  }

=======
>>>>>>> 0fca35be
  /**
   * Deletes the blob for which the path is given.
   *
   * @param blobPath path on which blob has to be deleted.
   * @param tracingContext tracingContext object for tracing the server calls.
   *
   * @throws AzureBlobFileSystemException exception thrown from server or due to
   * network issue.
   */
  public void deleteBlobPath(final Path blobPath,
      final TracingContext tracingContext) throws AzureBlobFileSystemException {
    AbfsUriQueryBuilder abfsUriQueryBuilder = createDefaultUriQueryBuilder();
    String blobRelativePath = blobPath.toUri().getPath();
    appendSASTokenToQuery(blobRelativePath,
        SASTokenProvider.DELETE_BLOB_OPERATION, abfsUriQueryBuilder);
    final URL url = createRequestUrl(blobRelativePath,
        abfsUriQueryBuilder.toString());
    final List<AbfsHttpHeader> requestHeaders = createDefaultHeaders();
    final AbfsRestOperation op = new AbfsRestOperation(
        AbfsRestOperationType.DeleteBlob,
        this,
        HTTP_METHOD_DELETE,
        url,
        requestHeaders);
    try {
      op.execute(tracingContext);
      return;
    } catch (AzureBlobFileSystemException ex) {
      if (!op.hasResult()) {
        throw ex;
      }
      if (op.getResult().getStatusCode() == HttpURLConnection.HTTP_NOT_FOUND) {
        return;
      }
      throw ex;
    }
  }

  /**
   * Get the directory query parameter used by the List Paths REST API and used
   * as the path in the continuation token.  If the input path is null or the
   * root path "/", empty string is returned. If the input path begins with '/',
   * the return value is the substring beginning at offset 1.  Otherwise, the
   * input path is returned.
   * @param path the path to be listed.
   * @return the value of the directory query parameter
   */
  public static String getDirectoryQueryParameter(final String path) {
    String directory = path;
    if (Strings.isNullOrEmpty(directory)) {
      directory = AbfsHttpConstants.EMPTY_STRING;
    } else if (directory.charAt(0) == '/') {
      directory = directory.substring(1);
    }
    return directory;
  }

  /**
   * If configured for SAS AuthType, appends SAS token to queryBuilder
   * @param path
   * @param operation
   * @param queryBuilder
   * @return sasToken - returned for optional re-use.
   * @throws SASTokenProviderException
   */
  private String appendSASTokenToQuery(String path, String operation, AbfsUriQueryBuilder queryBuilder) throws SASTokenProviderException {
    return appendSASTokenToQuery(path, operation, queryBuilder, null);
  }

  /**
   * If configured for SAS AuthType, appends SAS token to queryBuilder
   * @param path
   * @param operation
   * @param queryBuilder
   * @param cachedSasToken - previously acquired SAS token to be reused.
   * @return sasToken - returned for optional re-use.
   * @throws SASTokenProviderException
   */
  private String appendSASTokenToQuery(String path,
                                       String operation,
                                       AbfsUriQueryBuilder queryBuilder,
                                       String cachedSasToken)
      throws SASTokenProviderException {
    String sasToken = null;
    if (this.authType == AuthType.SAS) {
      try {
        LOG.trace("Fetch SAS token for {} on {}", operation, path);
        if (cachedSasToken == null) {
          sasToken = sasTokenProvider.getSASToken(this.accountName,
              this.filesystem, path, operation);
          if ((sasToken == null) || sasToken.isEmpty()) {
            throw new UnsupportedOperationException("SASToken received is empty or null");
          }
        } else {
          sasToken = cachedSasToken;
          LOG.trace("Using cached SAS token.");
        }
        queryBuilder.setSASToken(sasToken);
        LOG.trace("SAS token fetch complete for {} on {}", operation, path);
      } catch (Exception ex) {
        throw new SASTokenProviderException(String.format("Failed to acquire a SAS token for %s on %s due to %s",
            operation,
            path,
            ex.toString()));
      }
    }
    return sasToken;
  }

  private URL createRequestUrl(final String query) throws AzureBlobFileSystemException {
    return createRequestUrl(EMPTY_STRING, query);
  }

  @VisibleForTesting
  protected URL createRequestUrl(final String path, final String query)
          throws AzureBlobFileSystemException {
    final String base = baseUrl.toString();
    String encodedPath = path;
    try {
      encodedPath = urlEncode(path);
    } catch (AzureBlobFileSystemException ex) {
      LOG.debug("Unexpected error.", ex);
      throw new InvalidUriException(path);
    }

    final StringBuilder sb = new StringBuilder();
    sb.append(base);
    sb.append(encodedPath);
    sb.append(query);

    final URL url;
    try {
      url = new URL(sb.toString());
    } catch (MalformedURLException ex) {
      throw new InvalidUriException(sb.toString());
    }
    return url;
  }

  public static String urlEncode(final String value) throws AzureBlobFileSystemException {
    String encodedString;
    try {
      encodedString =  URLEncoder.encode(value, UTF_8)
          .replace(PLUS, PLUS_ENCODE)
          .replace(FORWARD_SLASH_ENCODE, FORWARD_SLASH);
    } catch (UnsupportedEncodingException ex) {
        throw new InvalidUriException(value);
    }

    return encodedString;
  }

  public synchronized String getAccessToken() throws IOException {
    if (tokenProvider != null) {
      return "Bearer " + tokenProvider.getToken().getAccessToken();
    } else {
      return null;
    }
  }

  public AuthType getAuthType() {
    return authType;
  }

  @VisibleForTesting
  String initializeUserAgent(final AbfsConfiguration abfsConfiguration,
      final String sslProviderName) {

    StringBuilder sb = new StringBuilder();

    sb.append(APN_VERSION);
    sb.append(SINGLE_WHITE_SPACE);
    sb.append(CLIENT_VERSION);
    sb.append(SINGLE_WHITE_SPACE);

    sb.append("(");

    sb.append(System.getProperty(JAVA_VENDOR)
        .replaceAll(SINGLE_WHITE_SPACE, EMPTY_STRING));
    sb.append(SINGLE_WHITE_SPACE);
    sb.append("JavaJRE");
    sb.append(SINGLE_WHITE_SPACE);
    sb.append(System.getProperty(JAVA_VERSION));
    sb.append(SEMICOLON);
    sb.append(SINGLE_WHITE_SPACE);

    sb.append(System.getProperty(OS_NAME)
        .replaceAll(SINGLE_WHITE_SPACE, EMPTY_STRING));
    sb.append(SINGLE_WHITE_SPACE);
    sb.append(System.getProperty(OS_VERSION));
    sb.append(FORWARD_SLASH);
    sb.append(System.getProperty(OS_ARCH));
    sb.append(SEMICOLON);

    appendIfNotEmpty(sb, sslProviderName, true);
    appendIfNotEmpty(sb,
        ExtensionHelper.getUserAgentSuffix(tokenProvider, EMPTY_STRING), true);

    sb.append(SINGLE_WHITE_SPACE);
    sb.append(abfsConfiguration.getClusterName());
    sb.append(FORWARD_SLASH);
    sb.append(abfsConfiguration.getClusterType());

    sb.append(")");

    appendIfNotEmpty(sb, abfsConfiguration.getCustomUserAgentPrefix(), false);

    return String.format(Locale.ROOT, sb.toString());
  }

  private void appendIfNotEmpty(StringBuilder sb, String regEx,
      boolean shouldAppendSemiColon) {
    if (regEx == null || regEx.trim().isEmpty()) {
      return;
    }
    sb.append(SINGLE_WHITE_SPACE);
    sb.append(regEx);
    if (shouldAppendSemiColon) {
      sb.append(SEMICOLON);
    }
  }

  @VisibleForTesting
  URL getBaseUrl() {
    return baseUrl;
  }

  @VisibleForTesting
  public SASTokenProvider getSasTokenProvider() {
    return this.sasTokenProvider;
  }

  /**
   * Getter for abfsCounters from AbfsClient.
   * @return AbfsCounters instance.
   */
  protected AbfsCounters getAbfsCounters() {
    return abfsCounters;
  }

  public int getNumLeaseThreads() {
    return abfsConfiguration.getNumLeaseThreads();
  }

  public <V> ListenableScheduledFuture<V> schedule(Callable<V> callable, long delay,
      TimeUnit timeUnit) {
    return executorService.schedule(callable, delay, timeUnit);
  }

  public ListenableFuture<?> submit(Runnable runnable) {
    return executorService.submit(runnable);
  }

  public <V> void addCallback(ListenableFuture<V> future, FutureCallback<V> callback) {
    Futures.addCallback(future, callback, executorService);
  }
}<|MERGE_RESOLUTION|>--- conflicted
+++ resolved
@@ -1132,20 +1132,6 @@
     return op;
   }
 
-<<<<<<< HEAD
-  private String removeInitialSlash(final String prefix) {
-    int len = prefix.length();
-    char slash = FORWARD_SLASH.charAt(0);
-    for (int i = 0; i < len; i++) {
-      if (prefix.charAt(i) != slash) {
-        return prefix.substring(i);
-      }
-    }
-    return null;
-  }
-
-=======
->>>>>>> 0fca35be
   /**
    * Deletes the blob for which the path is given.
    *
