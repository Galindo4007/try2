--- conflicted
+++ resolved
@@ -796,14 +796,9 @@
       LOG.info("rename {} to {} failed, checking etag of destination",
               source, destination);
       try {
-<<<<<<< HEAD
-        final AbfsRestOperation destStatusOp = getPathStatus(destination, false, tracingContext);
-        final HttpOperation result = destStatusOp.getResult();
-=======
         final AbfsRestOperation destStatusOp = getPathStatus(destination,
             false, tracingContext, null);
-        final AbfsHttpOperation result = destStatusOp.getResult();
->>>>>>> 5584efd8
+        final HttpOperation result = destStatusOp.getResult();
 
         final boolean recovered = result.getStatusCode() == HttpURLConnection.HTTP_OK
                 && sourceEtag.equals(extractEtagHeader(result));
@@ -1569,7 +1564,7 @@
    * @throws AbfsRestOperationException if Md5Mismatch.
    */
   private void verifyCheckSumForRead(final byte[] buffer,
-      final AbfsHttpOperation result, final int bufferOffset)
+      final HttpOperation result, final int bufferOffset)
       throws AbfsRestOperationException {
     // Number of bytes returned by server could be less than or equal to what
     // caller requests. In case it is less, extra bytes will be initialized to 0
