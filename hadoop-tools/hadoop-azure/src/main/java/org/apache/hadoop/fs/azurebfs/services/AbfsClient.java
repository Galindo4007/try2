--- conflicted
+++ resolved
@@ -1290,17 +1290,16 @@
     Futures.addCallback(future, callback, executorService);
   }
 
-<<<<<<< HEAD
   /**
    * Gets the current active configuration instance.
    * @return active AbfsConfiguration instance.
    */
   public AbfsConfiguration getAbfsConfiguration() {
     return abfsConfiguration;
-=======
+  }
+
   @VisibleForTesting
   protected AccessTokenProvider getTokenProvider() {
     return tokenProvider;
->>>>>>> d93e6f0c
   }
 }