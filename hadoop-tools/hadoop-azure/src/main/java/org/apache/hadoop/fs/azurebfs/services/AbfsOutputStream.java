/**
 * Licensed to the Apache Software Foundation (ASF) under one
 * or more contributor license agreements.  See the NOTICE file
 * distributed with this work for additional information
 * regarding copyright ownership.  The ASF licenses this file
 * to you under the Apache License, Version 2.0 (the
 * "License"); you may not use this file except in compliance
 * with the License.  You may obtain a copy of the License at
 *
 *     http://www.apache.org/licenses/LICENSE-2.0
 *
 * Unless required by applicable law or agreed to in writing, software
 * distributed under the License is distributed on an "AS IS" BASIS,
 * WITHOUT WARRANTIES OR CONDITIONS OF ANY KIND, either express or implied.
 * See the License for the specific language governing permissions and
 * limitations under the License.
 */

package org.apache.hadoop.fs.azurebfs.services;

import java.io.FileNotFoundException;
import java.io.IOException;
import java.io.OutputStream;
import java.net.HttpURLConnection;
import java.util.concurrent.ConcurrentLinkedDeque;
import java.util.concurrent.Future;
import java.util.UUID;

import org.apache.hadoop.fs.azurebfs.security.EncryptionAdapter;
import org.apache.hadoop.classification.VisibleForTesting;
import org.apache.hadoop.util.Preconditions;
import org.apache.hadoop.thirdparty.com.google.common.util.concurrent.ListeningExecutorService;
import org.apache.hadoop.thirdparty.com.google.common.util.concurrent.MoreExecutors;
import org.slf4j.Logger;
import org.slf4j.LoggerFactory;

import org.apache.commons.io.IOUtils;
import org.apache.commons.lang3.StringUtils;
import org.apache.hadoop.fs.PathIOException;
import org.apache.hadoop.fs.azurebfs.constants.FSOperationType;
import org.apache.hadoop.fs.azurebfs.contracts.exceptions.AbfsRestOperationException;
import org.apache.hadoop.fs.azurebfs.contracts.exceptions.AzureBlobFileSystemException;
import org.apache.hadoop.fs.azurebfs.contracts.services.AppendRequestParameters;
import org.apache.hadoop.fs.azurebfs.utils.CachedSASToken;
import org.apache.hadoop.fs.azurebfs.utils.Listener;
import org.apache.hadoop.fs.azurebfs.utils.TracingContext;
import org.apache.hadoop.fs.statistics.IOStatistics;
import org.apache.hadoop.fs.statistics.IOStatisticsSource;
import org.apache.hadoop.fs.store.DataBlocks;
import org.apache.hadoop.fs.FileSystem.Statistics;
import org.apache.hadoop.fs.FSExceptionMessages;
import org.apache.hadoop.fs.StreamCapabilities;
import org.apache.hadoop.fs.Syncable;

import static org.apache.hadoop.fs.azurebfs.constants.FileSystemConfigurations.STREAM_ID_LEN;
import static org.apache.hadoop.fs.azurebfs.services.AbfsErrors.ERR_WRITE_WITHOUT_LEASE;
import static org.apache.hadoop.fs.impl.StoreImplementationUtils.isProbeForSyncable;
import static org.apache.hadoop.io.IOUtils.wrapException;
import static org.apache.hadoop.fs.azurebfs.contracts.services.AppendRequestParameters.Mode.APPEND_MODE;
import static org.apache.hadoop.fs.azurebfs.contracts.services.AppendRequestParameters.Mode.FLUSH_CLOSE_MODE;
import static org.apache.hadoop.fs.azurebfs.contracts.services.AppendRequestParameters.Mode.FLUSH_MODE;
import static org.apache.hadoop.util.Preconditions.checkState;

/**
 * The BlobFsOutputStream for Rest AbfsClient.
 */
public class AbfsOutputStream extends OutputStream implements Syncable,
    StreamCapabilities, IOStatisticsSource {

  private final AbfsClient client;
  private final String path;
  /** The position in the file being uploaded, where the next block would be
   * uploaded.
   * This is used in constructing the AbfsClient requests to ensure that,
   * even if blocks are uploaded out of order, they are reassembled in
   * correct order.
   * */
  private long position;
  private boolean closed;
  private boolean supportFlush;
  private boolean disableOutputStreamFlush;
  private boolean enableSmallWriteOptimization;
  private boolean isAppendBlob;
  private boolean isExpectHeaderEnabled;
  private volatile IOException lastError;

  private long lastFlushOffset;
  private long lastTotalAppendOffset = 0;

  private final int bufferSize;
  private byte[] buffer;
  private int bufferIndex;
  private int numOfAppendsToServerSinceLastFlush;
  private final int maxConcurrentRequestCount;
  private final int maxRequestsThatCanBeQueued;

  private ConcurrentLinkedDeque<WriteOperation> writeOperations;
  private final EncryptionAdapter encryptionAdapter;

  // SAS tokens can be re-used until they expire
  private CachedSASToken cachedSasToken;
  private final String outputStreamId;
  private final TracingContext tracingContext;
  private Listener listener;

  private AbfsLease lease;
  private String leaseId;

  private final Statistics statistics;
  private final AbfsOutputStreamStatistics outputStreamStatistics;
  private IOStatistics ioStatistics;

  private static final Logger LOG =
      LoggerFactory.getLogger(AbfsOutputStream.class);

  /** Factory for blocks. */
  private final DataBlocks.BlockFactory blockFactory;

  /** Current data block. Null means none currently active. */
  private DataBlocks.DataBlock activeBlock;

  /** Count of blocks uploaded. */
  private long blockCount = 0;

  /** The size of a single block. */
  private final int blockSize;

  /** Executor service to carry out the parallel upload requests. */
  private final ListeningExecutorService executorService;

  public AbfsOutputStream(AbfsOutputStreamContext abfsOutputStreamContext)
      throws IOException {
    this.client = abfsOutputStreamContext.getClient();
    this.statistics = abfsOutputStreamContext.getStatistics();
    this.path = abfsOutputStreamContext.getPath();
    this.position = abfsOutputStreamContext.getPosition();
    this.closed = false;
    this.supportFlush = abfsOutputStreamContext.isEnableFlush();
    this.isExpectHeaderEnabled = abfsOutputStreamContext.isExpectHeaderEnabled();
    this.disableOutputStreamFlush = abfsOutputStreamContext
            .isDisableOutputStreamFlush();
    this.enableSmallWriteOptimization
        = abfsOutputStreamContext.isEnableSmallWriteOptimization();
    this.isAppendBlob = abfsOutputStreamContext.isAppendBlob();
    this.lastError = null;
    this.lastFlushOffset = 0;
    this.bufferSize = abfsOutputStreamContext.getWriteBufferSize();
    this.bufferIndex = 0;
    this.numOfAppendsToServerSinceLastFlush = 0;
    this.writeOperations = new ConcurrentLinkedDeque<>();
    this.outputStreamStatistics = abfsOutputStreamContext.getStreamStatistics();
    this.encryptionAdapter = abfsOutputStreamContext.getEncryptionAdapter();

    if (this.isAppendBlob) {
      this.maxConcurrentRequestCount = 1;
    } else {
      this.maxConcurrentRequestCount = abfsOutputStreamContext
          .getWriteMaxConcurrentRequestCount();
    }
    this.maxRequestsThatCanBeQueued = abfsOutputStreamContext
        .getMaxWriteRequestsToQueue();

    this.lease = abfsOutputStreamContext.getLease();
    this.leaseId = abfsOutputStreamContext.getLeaseId();
    this.executorService =
        MoreExecutors.listeningDecorator(abfsOutputStreamContext.getExecutorService());
    this.cachedSasToken = new CachedSASToken(
        abfsOutputStreamContext.getSasTokenRenewPeriodForStreamsInSeconds());
    this.outputStreamId = createOutputStreamId();
    this.tracingContext = new TracingContext(abfsOutputStreamContext.getTracingContext());
    this.tracingContext.setStreamID(outputStreamId);
    this.tracingContext.setOperation(FSOperationType.WRITE);
    this.ioStatistics = outputStreamStatistics.getIOStatistics();
    this.blockFactory = abfsOutputStreamContext.getBlockFactory();
    this.blockSize = bufferSize;
    // create that first block. This guarantees that an open + close sequence
    // writes a 0-byte entry.
    createBlockIfNeeded();
  }

  private String createOutputStreamId() {
    return StringUtils.right(UUID.randomUUID().toString(), STREAM_ID_LEN);
  }

  /**
   * Query the stream for a specific capability.
   *
   * @param capability string to query the stream support for.
   * @return true for hsync and hflush.
   */
  @Override
  public boolean hasCapability(String capability) {
    return supportFlush && isProbeForSyncable(capability);
  }

  /**
   * Writes the specified byte to this output stream. The general contract for
   * write is that one byte is written to the output stream. The byte to be
   * written is the eight low-order bits of the argument b. The 24 high-order
   * bits of b are ignored.
   *
   * @param byteVal the byteValue to write.
   * @throws IOException if an I/O error occurs. In particular, an IOException may be
   *                     thrown if the output stream has been closed.
   */
  @Override
  public void write(final int byteVal) throws IOException {
    write(new byte[]{(byte) (byteVal & 0xFF)});
  }

  /**
   * Writes length bytes from the specified byte array starting at off to
   * this output stream.
   *
   * @param data   the byte array to write.
   * @param off the start off in the data.
   * @param length the number of bytes to write.
   * @throws IOException if an I/O error occurs. In particular, an IOException may be
   *                     thrown if the output stream has been closed.
   */
  @Override
  public synchronized void write(final byte[] data, final int off, final int length)
      throws IOException {
    // validate if data is not null and index out of bounds.
    DataBlocks.validateWriteArgs(data, off, length);
    maybeThrowLastError();

    if (off < 0 || length < 0 || length > data.length - off) {
      throw new IndexOutOfBoundsException();
    }

    if (hasLease() && isLeaseFreed()) {
      throw new PathIOException(path, ERR_WRITE_WITHOUT_LEASE);
    }
    DataBlocks.DataBlock block = createBlockIfNeeded();
    int written = block.write(data, off, length);
    int remainingCapacity = block.remainingCapacity();

    if (written < length) {
      // Number of bytes to write is more than the data block capacity,
      // trigger an upload and then write on the next block.
      LOG.debug("writing more data than block capacity -triggering upload");
      uploadCurrentBlock();
      // tail recursion is mildly expensive, but given buffer sizes must be MB.
      // it's unlikely to recurse very deeply.
      this.write(data, off + written, length - written);
    } else {
      if (remainingCapacity == 0) {
        // the whole buffer is done, trigger an upload
        uploadCurrentBlock();
      }
    }
    incrementWriteOps();
  }

  /**
   * Demand create a destination block.
   *
   * @return the active block; null if there isn't one.
   * @throws IOException on any failure to create
   */
  private synchronized DataBlocks.DataBlock createBlockIfNeeded()
      throws IOException {
    if (activeBlock == null) {
      blockCount++;
      activeBlock = blockFactory
          .create(blockCount, this.blockSize, outputStreamStatistics);
    }
    return activeBlock;
  }

  /**
   * Start an asynchronous upload of the current block.
   *
   * @throws IOException Problems opening the destination for upload,
   *                     initializing the upload, or if a previous operation has failed.
   */
  private synchronized void uploadCurrentBlock() throws IOException {
    checkState(hasActiveBlock(), "No active block");
    LOG.debug("Writing block # {}", blockCount);
    try {
      uploadBlockAsync(getActiveBlock(), false, false);
    } finally {
      // set the block to null, so the next write will create a new block.
      clearActiveBlock();
    }
  }

  /**
   * Upload a block of data.
   * This will take the block.
   *
   * @param blockToUpload    block to upload.
   * @throws IOException     upload failure
   */
  private void uploadBlockAsync(DataBlocks.DataBlock blockToUpload,
      boolean isFlush, boolean isClose)
      throws IOException {
    if (this.isAppendBlob) {
      writeAppendBlobCurrentBufferToService();
      return;
    }
    if (!blockToUpload.hasData()) {
      return;
    }
    numOfAppendsToServerSinceLastFlush++;

    final int bytesLength = blockToUpload.dataSize();
    final long offset = position;
    position += bytesLength;
    outputStreamStatistics.bytesToUpload(bytesLength);
    outputStreamStatistics.writeCurrentBuffer();
    DataBlocks.BlockUploadData blockUploadData = blockToUpload.startUpload();
    final Future<Void> job =
        executorService.submit(() -> {
          AbfsPerfTracker tracker =
              client.getAbfsPerfTracker();
          try (AbfsPerfInfo perfInfo = new AbfsPerfInfo(tracker,
              "writeCurrentBufferToService", "append")) {
            AppendRequestParameters.Mode
                mode = APPEND_MODE;
            if (isFlush & isClose) {
              mode = FLUSH_CLOSE_MODE;
            } else if (isFlush) {
              mode = FLUSH_MODE;
            }
            /*
             * Parameters Required for an APPEND call.
             * offset(here) - refers to the position in the file.
             * bytesLength - Data to be uploaded from the block.
             * mode - If it's append, flush or flush_close.
             * leaseId - The AbfsLeaseId for this request.
             */
            AppendRequestParameters reqParams = new AppendRequestParameters(
<<<<<<< HEAD
                offset, 0, bytesLength, mode, false, leaseId);
            AbfsRestOperation op = client.append(path,
                blockUploadData.toByteArray(), reqParams, cachedSasToken.get(),
                encryptionAdapter, new TracingContext(tracingContext));
=======
                offset, 0, bytesLength, mode, false, leaseId, isExpectHeaderEnabled);
            AbfsRestOperation op =
                client.append(path, blockUploadData.toByteArray(), reqParams,
                    cachedSasToken.get(), new TracingContext(tracingContext));
>>>>>>> 016362a2
            cachedSasToken.update(op.getSasToken());
            perfInfo.registerResult(op.getResult());
            perfInfo.registerSuccess(true);
            outputStreamStatistics.uploadSuccessful(bytesLength);
            return null;
          } finally {
            IOUtils.close(blockUploadData);
          }
        });
    writeOperations.add(new WriteOperation(job, offset, bytesLength));

    // Try to shrink the queue
    shrinkWriteOperationQueue();
  }

  /**
   * A method to set the lastError if an exception is caught.
   * @param ex Exception caught.
   * @throws IOException Throws the lastError.
   */
  private void failureWhileSubmit(Exception ex) throws IOException {
    if (ex instanceof AbfsRestOperationException) {
      if (((AbfsRestOperationException) ex).getStatusCode()
          == HttpURLConnection.HTTP_NOT_FOUND) {
        throw new FileNotFoundException(ex.getMessage());
      }
    }
    if (ex instanceof IOException) {
      lastError = (IOException) ex;
    } else {
      lastError = new IOException(ex);
    }
    throw lastError;
  }

  /**
   * Synchronized accessor to the active block.
   *
   * @return the active block; null if there isn't one.
   */
  private synchronized DataBlocks.DataBlock getActiveBlock() {
    return activeBlock;
  }

  /**
   * Predicate to query whether or not there is an active block.
   *
   * @return true if there is an active block.
   */
  private synchronized boolean hasActiveBlock() {
    return activeBlock != null;
  }

  /**
   * Is there an active block and is there any data in it to upload?
   *
   * @return true if there is some data to upload in an active block else false.
   */
  private boolean hasActiveBlockDataToUpload() {
    return hasActiveBlock() && getActiveBlock().hasData();
  }

  /**
   * Clear the active block.
   */
  private void clearActiveBlock() {
    if (activeBlock != null) {
      LOG.debug("Clearing active block");
    }
    synchronized (this) {
      activeBlock = null;
    }
  }

  /**
   * Increment Write Operations.
   */
  private void incrementWriteOps() {
    if (statistics != null) {
      statistics.incrementWriteOps(1);
    }
  }

  /**
   * Throw the last error recorded if not null.
   * After the stream is closed, this is always set to
   * an exception, so acts as a guard against method invocation once
   * closed.
   * @throws IOException if lastError is set
   */
  private void maybeThrowLastError() throws IOException {
    if (lastError != null) {
      throw lastError;
    }
  }

  /**
   * Flushes this output stream and forces any buffered output bytes to be
   * written out. If any data remains in the payload it is committed to the
   * service. Data is queued for writing and forced out to the service
   * before the call returns.
   */
  @Override
  public void flush() throws IOException {
    if (!disableOutputStreamFlush) {
      flushInternalAsync();
    }
  }

  /** Similar to posix fsync, flush out the data in client's user buffer
   * all the way to the disk device (but the disk may have it in its cache).
   * @throws IOException if error occurs
   */
  @Override
  public void hsync() throws IOException {
    if (supportFlush) {
      flushInternal(false);
    }
  }

  /** Flush out the data in client's user buffer. After the return of
   * this call, new readers will see the data.
   * @throws IOException if any error occurs
   */
  @Override
  public void hflush() throws IOException {
    if (supportFlush) {
      flushInternal(false);
    }
  }

  public String getStreamID() {
    return outputStreamId;
  }

  public void registerListener(Listener listener1) {
    listener = listener1;
    tracingContext.setListener(listener);
  }

  /**
   * Force all data in the output stream to be written to Azure storage.
   * Wait to return until this is complete. Close the access to the stream and
   * shutdown the upload thread pool.
   * If the blob was created, its lease will be released.
   * Any error encountered caught in threads and stored will be rethrown here
   * after cleanup.
   */
  @Override
  public synchronized void close() throws IOException {
    if (closed) {
      return;
    }

    try {
      flushInternal(true);
    } catch (IOException e) {
      // Problems surface in try-with-resources clauses if
      // the exception thrown in a close == the one already thrown
      // -so we wrap any exception with a new one.
      // See HADOOP-16785
      throw wrapException(path, e.getMessage(), e);
    } finally {
      if (encryptionAdapter != null) {
        encryptionAdapter.destroy();
      }
      if (hasLease()) {
        lease.free();
        lease = null;
      }
      lastError = new IOException(FSExceptionMessages.STREAM_IS_CLOSED);
      buffer = null;
      bufferIndex = 0;
      closed = true;
      writeOperations.clear();
      if (hasActiveBlock()) {
        clearActiveBlock();
      }
    }
    LOG.debug("Closing AbfsOutputStream : {}", this);
  }

  private synchronized void flushInternal(boolean isClose) throws IOException {
    maybeThrowLastError();

    // if its a flush post write < buffersize, send flush parameter in append
    if (!isAppendBlob
        && enableSmallWriteOptimization
        && (numOfAppendsToServerSinceLastFlush == 0) // there are no ongoing store writes
        && (writeOperations.size() == 0) // double checking no appends in progress
        && hasActiveBlockDataToUpload()) { // there is
      // some data that is pending to be written
      smallWriteOptimizedflushInternal(isClose);
      return;
    }

    if (hasActiveBlockDataToUpload()) {
      uploadCurrentBlock();
    }
    flushWrittenBytesToService(isClose);
    numOfAppendsToServerSinceLastFlush = 0;
  }

  private synchronized void smallWriteOptimizedflushInternal(boolean isClose) throws IOException {
    // writeCurrentBufferToService will increment numOfAppendsToServerSinceLastFlush
    uploadBlockAsync(getActiveBlock(), true, isClose);
    waitForAppendsToComplete();
    shrinkWriteOperationQueue();
    maybeThrowLastError();
    numOfAppendsToServerSinceLastFlush = 0;
  }

  private synchronized void flushInternalAsync() throws IOException {
    maybeThrowLastError();
    if (hasActiveBlockDataToUpload()) {
      uploadCurrentBlock();
    }
    waitForAppendsToComplete();
    flushWrittenBytesToServiceAsync();
  }

  /**
   * Appending the current active data block to service. Clearing the active
   * data block and releasing all buffered data.
   * @throws IOException if there is any failure while starting an upload for
   *                     the dataBlock or while closing the BlockUploadData.
   */
  private void writeAppendBlobCurrentBufferToService() throws IOException {
    DataBlocks.DataBlock activeBlock = getActiveBlock();
    // No data, return.
    if (!hasActiveBlockDataToUpload()) {
      return;
    }

    final int bytesLength = activeBlock.dataSize();
    DataBlocks.BlockUploadData uploadData = activeBlock.startUpload();
    clearActiveBlock();
    outputStreamStatistics.writeCurrentBuffer();
    outputStreamStatistics.bytesToUpload(bytesLength);
    final long offset = position;
    position += bytesLength;
    AbfsPerfTracker tracker = client.getAbfsPerfTracker();
    try (AbfsPerfInfo perfInfo = new AbfsPerfInfo(tracker,
        "writeCurrentBufferToService", "append")) {
      AppendRequestParameters reqParams = new AppendRequestParameters(offset, 0,
<<<<<<< HEAD
          bytesLength, APPEND_MODE, true, leaseId);
      AbfsRestOperation op = client.append(path, uploadData.toByteArray(),
          reqParams, cachedSasToken.get(), encryptionAdapter,
          new TracingContext(tracingContext));
=======
          bytesLength, APPEND_MODE, true, leaseId, isExpectHeaderEnabled);
      AbfsRestOperation op = client.append(path, uploadData.toByteArray(), reqParams,
          cachedSasToken.get(), new TracingContext(tracingContext));
>>>>>>> 016362a2
      cachedSasToken.update(op.getSasToken());
      outputStreamStatistics.uploadSuccessful(bytesLength);

      perfInfo.registerResult(op.getResult());
      perfInfo.registerSuccess(true);
      return;
    } catch (Exception ex) {
      outputStreamStatistics.uploadFailed(bytesLength);
      failureWhileSubmit(ex);
    } finally {
      IOUtils.close(uploadData);
    }
  }

  private synchronized void waitForAppendsToComplete() throws IOException {
    for (WriteOperation writeOperation : writeOperations) {
      try {
        writeOperation.task.get();
      } catch (Exception ex) {
        outputStreamStatistics.uploadFailed(writeOperation.length);
        if (ex.getCause() instanceof AbfsRestOperationException) {
          if (((AbfsRestOperationException) ex.getCause()).getStatusCode() == HttpURLConnection.HTTP_NOT_FOUND) {
            throw new FileNotFoundException(ex.getMessage());
          }
        }

        if (ex.getCause() instanceof AzureBlobFileSystemException) {
          ex = (AzureBlobFileSystemException) ex.getCause();
        }
        lastError = new IOException(ex);
        throw lastError;
      }
    }
  }

  private synchronized void flushWrittenBytesToService(boolean isClose) throws IOException {
    waitForAppendsToComplete();
    flushWrittenBytesToServiceInternal(position, false, isClose);
  }

  private synchronized void flushWrittenBytesToServiceAsync() throws IOException {
    shrinkWriteOperationQueue();

    if (this.lastTotalAppendOffset > this.lastFlushOffset) {
      this.flushWrittenBytesToServiceInternal(this.lastTotalAppendOffset, true,
        false/*Async flush on close not permitted*/);
    }
  }

  private synchronized void flushWrittenBytesToServiceInternal(final long offset,
      final boolean retainUncommitedData, final boolean isClose) throws IOException {
    // flush is called for appendblob only on close
    if (this.isAppendBlob && !isClose) {
      return;
    }

    AbfsPerfTracker tracker = client.getAbfsPerfTracker();
    try (AbfsPerfInfo perfInfo = new AbfsPerfInfo(tracker,
            "flushWrittenBytesToServiceInternal", "flush")) {
      AbfsRestOperation op = client.flush(path, offset, retainUncommitedData,
          isClose, cachedSasToken.get(), leaseId, encryptionAdapter,
          new TracingContext(tracingContext));
      cachedSasToken.update(op.getSasToken());
      perfInfo.registerResult(op.getResult()).registerSuccess(true);
    } catch (AzureBlobFileSystemException ex) {
      if (ex instanceof AbfsRestOperationException) {
        if (((AbfsRestOperationException) ex).getStatusCode() == HttpURLConnection.HTTP_NOT_FOUND) {
          throw new FileNotFoundException(ex.getMessage());
        }
      }
      lastError = new IOException(ex);
      throw lastError;
    }
    this.lastFlushOffset = offset;
  }

  /**
   * Try to remove the completed write operations from the beginning of write
   * operation FIFO queue.
   */
  private synchronized void shrinkWriteOperationQueue() throws IOException {
    try {
      WriteOperation peek = writeOperations.peek();
      while (peek != null && peek.task.isDone()) {
        peek.task.get();
        lastTotalAppendOffset += peek.length;
        writeOperations.remove();
        peek = writeOperations.peek();
        // Incrementing statistics to indicate queue has been shrunk.
        outputStreamStatistics.queueShrunk();
      }
    } catch (Exception e) {
      if (e.getCause() instanceof AzureBlobFileSystemException) {
        lastError = (AzureBlobFileSystemException) e.getCause();
      } else {
        lastError = new IOException(e);
      }
      throw lastError;
    }
  }

  private static class WriteOperation {
    private final Future<Void> task;
    private final long startOffset;
    private final long length;

    WriteOperation(final Future<Void> task, final long startOffset, final long length) {
      Preconditions.checkNotNull(task, "task");
      Preconditions.checkArgument(startOffset >= 0, "startOffset");
      Preconditions.checkArgument(length >= 0, "length");

      this.task = task;
      this.startOffset = startOffset;
      this.length = length;
    }
  }

  @VisibleForTesting
  public synchronized void waitForPendingUploads() throws IOException {
    waitForAppendsToComplete();
  }

  /**
   * Getter method for AbfsOutputStream statistics.
   *
   * @return statistics for AbfsOutputStream.
   */
  @VisibleForTesting
  public AbfsOutputStreamStatistics getOutputStreamStatistics() {
    return outputStreamStatistics;
  }

  /**
   * Getter to get the size of the task queue.
   *
   * @return the number of writeOperations in AbfsOutputStream.
   */
  @VisibleForTesting
  public int getWriteOperationsSize() {
    return writeOperations.size();
  }

  @VisibleForTesting
  int getMaxConcurrentRequestCount() {
    return this.maxConcurrentRequestCount;
  }

  @VisibleForTesting
  int getMaxRequestsThatCanBeQueued() {
    return maxRequestsThatCanBeQueued;
  }

  @VisibleForTesting
  Boolean isAppendBlobStream() {
    return isAppendBlob;
  }

  @Override
  public IOStatistics getIOStatistics() {
    return ioStatistics;
  }

  @VisibleForTesting
  public boolean isLeaseFreed() {
    if (lease == null) {
      return true;
    }
    return lease.isFreed();
  }

  @VisibleForTesting
  public boolean hasLease() {
    return lease != null;
  }

  /**
   * Appending AbfsOutputStream statistics to base toString().
   *
   * @return String with AbfsOutputStream statistics.
   */
  @Override
  public String toString() {
    final StringBuilder sb = new StringBuilder(super.toString());
    sb.append("AbfsOutputStream@").append(this.hashCode());
    sb.append("){");
    sb.append(outputStreamStatistics.toString());
    sb.append("}");
    return sb.toString();
  }
}<|MERGE_RESOLUTION|>--- conflicted
+++ resolved
@@ -332,17 +332,10 @@
              * leaseId - The AbfsLeaseId for this request.
              */
             AppendRequestParameters reqParams = new AppendRequestParameters(
-<<<<<<< HEAD
-                offset, 0, bytesLength, mode, false, leaseId);
+                offset, 0, bytesLength, mode, false, leaseId, isExpectHeaderEnabled);
             AbfsRestOperation op = client.append(path,
                 blockUploadData.toByteArray(), reqParams, cachedSasToken.get(),
                 encryptionAdapter, new TracingContext(tracingContext));
-=======
-                offset, 0, bytesLength, mode, false, leaseId, isExpectHeaderEnabled);
-            AbfsRestOperation op =
-                client.append(path, blockUploadData.toByteArray(), reqParams,
-                    cachedSasToken.get(), new TracingContext(tracingContext));
->>>>>>> 016362a2
             cachedSasToken.update(op.getSasToken());
             perfInfo.registerResult(op.getResult());
             perfInfo.registerSuccess(true);
@@ -588,16 +581,10 @@
     try (AbfsPerfInfo perfInfo = new AbfsPerfInfo(tracker,
         "writeCurrentBufferToService", "append")) {
       AppendRequestParameters reqParams = new AppendRequestParameters(offset, 0,
-<<<<<<< HEAD
-          bytesLength, APPEND_MODE, true, leaseId);
+          bytesLength, APPEND_MODE, true, leaseId, isExpectHeaderEnabled);
       AbfsRestOperation op = client.append(path, uploadData.toByteArray(),
           reqParams, cachedSasToken.get(), encryptionAdapter,
           new TracingContext(tracingContext));
-=======
-          bytesLength, APPEND_MODE, true, leaseId, isExpectHeaderEnabled);
-      AbfsRestOperation op = client.append(path, uploadData.toByteArray(), reqParams,
-          cachedSasToken.get(), new TracingContext(tracingContext));
->>>>>>> 016362a2
       cachedSasToken.update(op.getSasToken());
       outputStreamStatistics.uploadSuccessful(bytesLength);
 
