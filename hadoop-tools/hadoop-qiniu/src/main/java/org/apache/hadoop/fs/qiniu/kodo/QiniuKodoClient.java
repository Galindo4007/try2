--- conflicted
+++ resolved
@@ -33,7 +33,6 @@
 
     private final UploadManager uploadManager;
     private final BucketManager bucketManager;
-    private final String domain;
     private final Configuration configuration;
     public QiniuKodoClient(Auth auth, Configuration configuration, String bucket) throws QiniuException {
         this.client = new Client(configuration);
@@ -41,7 +40,6 @@
         this.uploadManager = new UploadManager(configuration);
         this.bucketManager = new BucketManager(auth, configuration, this.client);
         this.bucket = bucket;
-        this.domain = bucketManager.domainList(bucket)[0];
         this.configuration = configuration;
     }
 
@@ -76,19 +74,14 @@
         }
     }
 
-<<<<<<< HEAD
     QiniuKodoInputStream open(String key, int bufferSize) throws IOException {
         String[] domains = domains();
         if (domains == null || domains.length == 0) {
             throw new IOException("can't get bucket domain");
         }
-        String publicUrl = domains[0] + "/" + key;
-        String url = auth.privateDownloadUrl(publicUrl, 7 * 24 * 3600);
-=======
-    public QiniuKodoInputStream open(String key, int bufferSize) throws IOException {
+        String domain = domains[0];
         DownloadUrl downloadUrl = new DownloadUrl(domain, false, key);
         String url = auth.privateDownloadUrl(downloadUrl.buildURL(), 7 * 24 * 3600);
->>>>>>> a0de6327
         return new QiniuKodoInputStream(this, url, bufferSize);
     }
 
@@ -259,15 +252,12 @@
         }
     }
 
-<<<<<<< HEAD
     String[] domains() throws IOException {
+        //TODO: 此处增加全局缓存
         return bucketManager.domainList(bucket);
     }
 
-    boolean throwExceptionWhileResponseNotSuccess(Response response) throws IOException {
-=======
     private boolean throwExceptionWhileResponseNotSuccess(Response response) throws IOException {
->>>>>>> a0de6327
         if (response == null) {
             return false;
         }
