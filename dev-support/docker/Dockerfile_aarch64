# Licensed to the Apache Software Foundation (ASF) under one
# or more contributor license agreements.  See the NOTICE file
# distributed with this work for additional information
# regarding copyright ownership.  The ASF licenses this file
# to you under the Apache License, Version 2.0 (the
# "License"); you may not use this file except in compliance
# with the License.  You may obtain a copy of the License at
#
#     http://www.apache.org/licenses/LICENSE-2.0
#
# Unless required by applicable law or agreed to in writing, software
# distributed under the License is distributed on an "AS IS" BASIS,
# WITHOUT WARRANTIES OR CONDITIONS OF ANY KIND, either express or implied.
# See the License for the specific language governing permissions and
# limitations under the License.

# Dockerfile for installing the necessary dependencies for building Hadoop.
# See BUILDING.txt.

FROM ubuntu:bionic

WORKDIR /root

SHELL ["/bin/bash", "-o", "pipefail", "-c"]

#####
# Disable suggests/recommends
#####
RUN echo APT::Install-Recommends "0"\; > /etc/apt/apt.conf.d/10disableextras
RUN echo APT::Install-Suggests "0"\; >>  /etc/apt/apt.conf.d/10disableextras

ENV DEBIAN_FRONTEND noninteractive
ENV DEBCONF_TERSE true

######
# Install common dependencies from packages. Versions here are either
# sufficient or irrelevant.
######
# hadolint ignore=DL3008
RUN apt-get -q update \
    && apt-get -q install -y --no-install-recommends \
        ant \
        apt-utils \
        bats \
        build-essential \
        bzip2 \
        clang \
        cmake \
        curl \
        doxygen \
        findbugs \
        fuse \
        g++ \
        gcc \
        git \
        gnupg-agent \
        libbcprov-java \
        libbz2-dev \
        libcurl4-openssl-dev \
        libfuse-dev \
        libprotobuf-dev \
        libprotoc-dev \
        libsasl2-dev \
        libsnappy-dev \
        libssl-dev \
        libtool \
        libzstd1-dev \
        locales \
        make \
        maven \
        openjdk-11-jdk \
        openjdk-8-jdk \
        pinentry-curses \
        pkg-config \
        python \
        python2.7 \
        python-pip \
        python-pkg-resources \
        python-setuptools \
        python-wheel \
        rsync \
        shellcheck \
        software-properties-common \
        sudo \
        valgrind \
        zlib1g-dev \
    && apt-get clean \
    && rm -rf /var/lib/apt/lists/*

<<<<<<< HEAD
#######
# Boost 1.72 (1.65 ships with Bionic)
#######
WORKDIR /root/boost-library
RUN curl -L https://sourceforge.net/projects/boost/files/boost/1.72.0/boost_1_72_0.tar.bz2/download > boost_1_72_0.tar.bz2 \
    && tar --bzip2 -xf boost_1_72_0.tar.bz2
WORKDIR /root/boost-library/boost_1_72_0
RUN ./bootstrap.sh --prefix=/usr/ \
    && ./b2 --without-python install

#######
# OpenJDK 8
#######
# hadolint ignore=DL3008
RUN apt-get -q update \
    && apt-get -q install -y --no-install-recommends openjdk-8-jdk libbcprov-java \
    && apt-get clean \
    && rm -rf /var/lib/apt/lists/*


=======
>>>>>>> b9fa5e01
######
# Set env vars required to build Hadoop
######
ENV MAVEN_HOME /usr
# JAVA_HOME must be set in Maven >= 3.5.0 (MNG-6003)
ENV JAVA_HOME /usr/lib/jvm/java-8-openjdk-arm64
ENV FINDBUGS_HOME /usr

######
# Install Google Protobuf 3.7.1 (3.0.0 ships with Bionic)
######
# hadolint ignore=DL3003
RUN mkdir -p /opt/protobuf-src \
    && curl -L -s -S \
      https://github.com/protocolbuffers/protobuf/releases/download/v3.7.1/protobuf-java-3.7.1.tar.gz \
      -o /opt/protobuf.tar.gz \
    && tar xzf /opt/protobuf.tar.gz --strip-components 1 -C /opt/protobuf-src \
    && cd /opt/protobuf-src \
    && ./configure --prefix=/opt/protobuf \
    && make install \
    && cd /root \
    && rm -rf /opt/protobuf-src
ENV PROTOBUF_HOME /opt/protobuf
ENV PATH "${PATH}:/opt/protobuf/bin"

####
# Install pylint at fixed version (2.0.0 removed python2 support)
# https://github.com/PyCQA/pylint/issues/2294
####
RUN pip2 install \
    configparser==4.0.2 \
    pylint==1.9.2

####
# Install dateutil.parser
####
RUN pip2 install python-dateutil==2.7.3

###
# Install node.js 10.21.0 for web UI framework (4.2.6 ships with Xenial)
###
RUN curl -L -s -S https://deb.nodesource.com/setup_10.x | bash - \
    && apt-get install -y --no-install-recommends nodejs=10.21.0-1nodesource1 \
    && apt-get clean \
    && rm -rf /var/lib/apt/lists/* \
    && npm install -g bower@1.8.8

###
## Install Yarn 1.12.1 for web UI framework
####
RUN curl -s -S https://dl.yarnpkg.com/debian/pubkey.gpg | apt-key add - \
    && echo 'deb https://dl.yarnpkg.com/debian/ stable main' > /etc/apt/sources.list.d/yarn.list \
    && apt-get -q update \
    && apt-get install -y --no-install-recommends yarn=1.21.1-1 \
    && apt-get clean \
    && rm -rf /var/lib/apt/lists/*

###
# Install phantomjs built for aarch64
####
RUN mkdir -p /opt/phantomjs \
  && curl -L -s -S \
    https://github.com/liusheng/phantomjs/releases/download/2.1.1/phantomjs-2.1.1-linux-aarch64.tar.bz2 \
   -o /opt/phantomjs/phantomjs-2.1.1-linux-aarch64.tar.bz2 \
  && tar xvjf /opt/phantomjs/phantomjs-2.1.1-linux-aarch64.tar.bz2 --strip-components 1 -C /opt/phantomjs \
  && cp /opt/phantomjs/bin/phantomjs /usr/bin/ \
  && rm -rf /opt/phantomjs

###
# Avoid out of memory errors in builds
###
ENV MAVEN_OPTS -Xms256m -Xmx1536m

# Skip gpg verification when downloading Yetus via yetus-wrapper
ENV HADOOP_SKIP_YETUS_VERIFICATION true

###
# Everything past this point is either not needed for testing or breaks Yetus.
# So tell Yetus not to read the rest of the file:
# YETUS CUT HERE
###

# Hugo static website generator (for new hadoop site docs)
RUN curl -L -o hugo.deb https://github.com/gohugoio/hugo/releases/download/v0.58.3/hugo_0.58.3_Linux-ARM64.deb \
    && dpkg --install hugo.deb \
    && rm hugo.deb


# Add a welcome message and environment checks.
COPY hadoop_env_checks.sh /root/hadoop_env_checks.sh
RUN chmod 755 /root/hadoop_env_checks.sh
# hadolint ignore=SC2016
RUN echo '${HOME}/hadoop_env_checks.sh' >> /root/.bashrc<|MERGE_RESOLUTION|>--- conflicted
+++ resolved
@@ -87,9 +87,16 @@
     && apt-get clean \
     && rm -rf /var/lib/apt/lists/*
 
-<<<<<<< HEAD
+######
+# Set env vars required to build Hadoop
+######
+ENV MAVEN_HOME /usr
+# JAVA_HOME must be set in Maven >= 3.5.0 (MNG-6003)
+ENV JAVA_HOME /usr/lib/jvm/java-8-openjdk-arm64
+ENV FINDBUGS_HOME /usr
+
 #######
-# Boost 1.72 (1.65 ships with Bionic)
+# Install Boost 1.72 (1.65 ships with Bionic)
 #######
 WORKDIR /root/boost-library
 RUN curl -L https://sourceforge.net/projects/boost/files/boost/1.72.0/boost_1_72_0.tar.bz2/download > boost_1_72_0.tar.bz2 \
@@ -97,26 +104,6 @@
 WORKDIR /root/boost-library/boost_1_72_0
 RUN ./bootstrap.sh --prefix=/usr/ \
     && ./b2 --without-python install
-
-#######
-# OpenJDK 8
-#######
-# hadolint ignore=DL3008
-RUN apt-get -q update \
-    && apt-get -q install -y --no-install-recommends openjdk-8-jdk libbcprov-java \
-    && apt-get clean \
-    && rm -rf /var/lib/apt/lists/*
-
-
-=======
->>>>>>> b9fa5e01
-######
-# Set env vars required to build Hadoop
-######
-ENV MAVEN_HOME /usr
-# JAVA_HOME must be set in Maven >= 3.5.0 (MNG-6003)
-ENV JAVA_HOME /usr/lib/jvm/java-8-openjdk-arm64
-ENV FINDBUGS_HOME /usr
 
 ######
 # Install Google Protobuf 3.7.1 (3.0.0 ships with Bionic)
