<?xml version="1.0"?>
<?xml-stylesheet type="text/xsl" href="configuration.xsl"?>

<!--
   Licensed to the Apache Software Foundation (ASF) under one or more
   contributor license agreements.  See the NOTICE file distributed with
   this work for additional information regarding copyright ownership.
   The ASF licenses this file to You under the Apache License, Version 2.0
   (the "License"); you may not use this file except in compliance with
   the License.  You may obtain a copy of the License at

       http://www.apache.org/licenses/LICENSE-2.0

   Unless required by applicable law or agreed to in writing, software
   distributed under the License is distributed on an "AS IS" BASIS,
   WITHOUT WARRANTIES OR CONDITIONS OF ANY KIND, either express or implied.
   See the License for the specific language governing permissions and
   limitations under the License.
-->

<!-- Do not modify this file directly.  Instead, copy entries that you -->
<!-- wish to modify from this file into yarn-site.xml and change them -->
<!-- there.  If yarn-site.xml does not already exist, create it.      -->

<configuration>

  <!-- IPC Configuration -->

  <property>
    <description>Factory to create client IPC classes.</description>
    <name>yarn.ipc.client.factory.class</name>
  </property>

  <property>
    <description>Factory to create server IPC classes.</description>
    <name>yarn.ipc.server.factory.class</name>
  </property>

  <property>
    <description>Factory to create serializeable records.</description>
    <name>yarn.ipc.record.factory.class</name>
  </property>

  <property>
    <description>RPC class implementation</description>
    <name>yarn.ipc.rpc.class</name>
    <value>org.apache.hadoop.yarn.ipc.HadoopYarnProtoRPC</value>
  </property>
  
  <!-- Resource Manager Configuration -->

  <property>
    <description>The hostname of the RM.</description>
    <name>yarn.resourcemanager.hostname</name>
    <value>0.0.0.0</value>
  </property>    
  
  <property>
    <description>The address of the applications manager interface in the RM.</description>
    <name>yarn.resourcemanager.address</name>
    <value>${yarn.resourcemanager.hostname}:8032</value>
  </property>

  <property>
    <description>
      The actual address the server will bind to. If this optional address is
      set, the RPC and webapp servers will bind to this address and the port specified in
      yarn.resourcemanager.address and yarn.resourcemanager.webapp.address, respectively. This
      is most useful for making RM listen to all interfaces by setting to 0.0.0.0.
    </description>
    <name>yarn.resourcemanager.bind-host</name>
    <value></value>
  </property>

  <property>
    <description>
      If set to true, then ALL container updates will be automatically sent to
      the NM in the next heartbeat</description>
    <name>yarn.resourcemanager.auto-update.containers</name>
    <value>false</value>
  </property>

  <property>
    <description>The number of threads used to handle applications manager requests.</description>
    <name>yarn.resourcemanager.client.thread-count</name>
    <value>50</value>
  </property>

  <property>
    <description>Number of threads used to launch/cleanup AM.</description>
    <name>yarn.resourcemanager.amlauncher.thread-count</name>
    <value>50</value>
  </property>

  <property>
    <description>Retry times to connect with NM.</description>
    <name>yarn.resourcemanager.nodemanager-connect-retries</name>
    <value>10</value>
  </property>

  <property>
    <description>Timeout in milliseconds when YARN dispatcher tries to drain the
      events. Typically, this happens when service is stopping. e.g. RM drains
      the ATS events dispatcher when stopping.
    </description>
    <name>yarn.dispatcher.drain-events.timeout</name>
    <value>300000</value>
  </property>

  <property>
    <description>
      The threshold used to trigger the logging of event types
      and counts in RM's main event dispatcher. Default length is 5000,
      which means RM will print events info when the queue size cumulatively
      reaches 5000 every time. Such info can be used to reveal what kind of events
      that RM is stuck at processing mostly, it can help to
      narrow down certain performance issues.
    </description>
    <name>yarn.dispatcher.print-events-info.threshold</name>
    <value>5000</value>
  </property>

  <property>
    <description>
      Resource manager dispatcher thread cpu monitor sampling rate.
      Units are samples per minute.  This controls how often to sample
      the cpu utilization of the resource manager dispatcher thread.
      The cpu utilization is displayed on the RM UI as scheduler busy %.
      Set this to zero to disable the dispatcher thread monitor.  Defaults
      to 60 samples per minute.
    </description>
    <name>yarn.dispatcher.cpu-monitor.samples-per-min</name>
    <value>60</value>
  </property>

  <property>
    <description>
      Resource manager dispatcher has a thread pool that prints EventQueue,
      configure the corePoolSize of this thread pool,
      the meaning of corePoolSize is the number of threads to keep in the pool.
      the default value is 1.
    </description>
    <name>yarn.dispatcher.print-thread-pool.core-pool-size</name>
    <value>1</value>
  </property>

  <property>
    <description>
      Resource manager dispatcher has a thread pool that prints EventQueue,
      configure the maximumPoolSize of this thread pool,
      the meaning of maximumPoolSize is the maximum number of threads to allow in the pool.
      the default value is 5.
    </description>
    <name>yarn.dispatcher.print-thread-pool.maximum-pool-size</name>
    <value>5</value>
  </property>

  <property>
    <description>
      Resource manager dispatcher has a thread pool that prints EventQueue,
      configure the keepAliveTime of this thread pool,
      The meaning of keepAliveTime is as follows
      when the number of threads is greater than the core,
      this is the maximum time that excess idle threads will wait for new tasks before terminating.
      the default value is 10s.
    </description>
    <name>yarn.dispatcher.print-thread-pool.keep-alive-time</name>
    <value>10s</value>
  </property>

  <property>
    <description>The expiry interval for application master reporting.</description>
    <name>yarn.am.liveness-monitor.expiry-interval-ms</name>
    <value>600000</value>
  </property>

  <property>
    <description>The Kerberos principal for the resource manager.</description>
    <name>yarn.resourcemanager.principal</name>
  </property>

  <property>
    <description>The address of the scheduler interface.</description>
    <name>yarn.resourcemanager.scheduler.address</name>
    <value>${yarn.resourcemanager.hostname}:8030</value>
  </property>

  <property>
    <description>Number of threads to handle scheduler interface.</description>
    <name>yarn.resourcemanager.scheduler.client.thread-count</name>
    <value>50</value>
  </property>

  <property>
    <description>
      Specify which handler will be used to process PlacementConstraints.
      Acceptable values are: `placement-processor`, `scheduler` and `disabled`.
      For a detailed explanation of these values, please refer to documentation.
    </description>
    <name>yarn.resourcemanager.placement-constraints.handler</name>
    <value>disabled</value>
  </property>

  <property>
    <description>Number of times to retry placing of rejected SchedulingRequests</description>
    <name>yarn.resourcemanager.placement-constraints.retry-attempts</name>
    <value>3</value>
  </property>

  <property>
    <description>Constraint Placement Algorithm to be used.</description>
    <name>yarn.resourcemanager.placement-constraints.algorithm.class</name>
    <value>org.apache.hadoop.yarn.server.resourcemanager.scheduler.constraint.algorithm.DefaultPlacementAlgorithm</value>
  </property>

  <property>
    <description>Placement Algorithm Requests Iterator to be used.</description>
    <name>yarn.resourcemanager.placement-constraints.algorithm.iterator</name>
    <value>SERIAL</value>
  </property>

  <property>
    <description>Threadpool size for the Algorithm used for placement constraint processing.</description>
    <name>yarn.resourcemanager.placement-constraints.algorithm.pool-size</name>
    <value>1</value>
  </property>

  <property>
    <description>Threadpool size for the Scheduler invocation phase of placement constraint processing.</description>
    <name>yarn.resourcemanager.placement-constraints.scheduler.pool-size</name>
    <value>1</value>
  </property>

  <property>
    <description>
      Comma separated class names of ApplicationMasterServiceProcessor
      implementations. The processors will be applied in the order
      they are specified.
    </description>
    <name>yarn.resourcemanager.application-master-service.processors</name>
    <value></value>
  </property>

  <property>
      <description>
        This configures the HTTP endpoint for YARN Daemons.The following
        values are supported:
        - HTTP_ONLY : Service is provided only on http
        - HTTPS_ONLY : Service is provided only on https
      </description>
      <name>yarn.http.policy</name>
      <value>HTTP_ONLY</value>
  </property>

  <property>
    <description>
      The http address of the RM web application.
      If only a host is provided as the value,
      the webapp will be served on a random port.
    </description>
    <name>yarn.resourcemanager.webapp.address</name>
    <value>${yarn.resourcemanager.hostname}:8088</value>
  </property>

  <property>
    <description>
      The https address of the RM web application.
      If only a host is provided as the value,
      the webapp will be served on a random port.
    </description>
    <name>yarn.resourcemanager.webapp.https.address</name>
    <value>${yarn.resourcemanager.hostname}:8090</value>
  </property>

  <property>
    <description>
    The Kerberos keytab file to be used for spnego filter for the RM web
    interface.
    </description>
    <name>yarn.resourcemanager.webapp.spnego-keytab-file</name>
    <value></value>
  </property>

  <property>
    <description>
    The Kerberos principal to be used for spnego filter for the RM web
    interface.
    </description>
    <name>yarn.resourcemanager.webapp.spnego-principal</name>
    <value></value>
  </property>

  <property>
    <description>
    Add button to kill application in the RM Application view.
    </description>
    <name>yarn.resourcemanager.webapp.ui-actions.enabled</name>
    <value>true</value>
  </property>

  <property>
    <description>To enable RM web ui2 application.</description>
    <name>yarn.webapp.ui2.enable</name>
    <value>false</value>
  </property>

  <property>
    <description>Enable tools section in all ui1 webapp.</description>
    <name>yarn.webapp.ui1.tools.enable</name>
    <value>true</value>
  </property>

  <property>
    <description>
      Explicitly provide WAR file path for ui2 if needed.
    </description>
    <name>yarn.webapp.ui2.war-file-path</name>
    <value></value>
  </property>

  <property>
    <description>
      Enable services rest api on ResourceManager.
    </description>
    <name>yarn.webapp.api-service.enable</name>
    <value>false</value>
  </property>

  <property>
    <name>yarn.resourcemanager.resource-tracker.address</name>
    <value>${yarn.resourcemanager.hostname}:8031</value>
  </property>

  <property>
   <name>yarn.resourcemanager.resource-tracker.nm.ip-hostname-check</name>
   <value>false</value>
  </property>

  <property>
    <description>Are acls enabled.</description>
    <name>yarn.acl.enable</name>
    <value>false</value>
  </property>

  <property>
    <description>Are reservation acls enabled.</description>
    <name>yarn.acl.reservation-enable</name>
    <value>false</value>
  </property>

  <property>
    <description>ACL of who can be admin of the YARN cluster.</description>
    <name>yarn.admin.acl</name>
    <value>*</value>
  </property>

  <property>
    <description>The address of the RM admin interface.</description>
    <name>yarn.resourcemanager.admin.address</name>
    <value>${yarn.resourcemanager.hostname}:8033</value>
  </property>

  <property>
    <description>Number of threads used to handle RM admin interface.</description>
    <name>yarn.resourcemanager.admin.client.thread-count</name>
    <value>1</value>
  </property>

  <property>
    <description>Maximum time to wait to establish connection to
    ResourceManager.</description>
    <name>yarn.resourcemanager.connect.max-wait.ms</name>
    <value>900000</value>
  </property>

  <property>
    <description>How often to try connecting to the
    ResourceManager.</description>
    <name>yarn.resourcemanager.connect.retry-interval.ms</name>
    <value>30000</value>
  </property>

  <property>
    <description>The default maximum number of application attempts, if unset by
    the user. Each application master can specify its individual maximum number of application
    attempts via the API, but the individual number cannot be more than the global upper bound in
    yarn.resourcemanager.am.global.max-attempts. The default number is set to 2, to
    allow at least one retry for AM.</description>
    <name>yarn.resourcemanager.am.max-attempts</name>
    <value>2</value>
  </property>

  <property>
    <description>How often to check that containers are still alive. </description>
    <name>yarn.resourcemanager.container.liveness-monitor.interval-ms</name>
    <value>600000</value>
  </property>

  <property>
    <description>The keytab for the resource manager.</description>
    <name>yarn.resourcemanager.keytab</name>
    <value>/etc/krb5.keytab</value>
  </property>

  <property>
    <description>Flag to enable override of the default kerberos authentication
    filter with the RM authentication filter to allow authentication using
    delegation tokens(fallback to kerberos if the tokens are missing). Only
    applicable when the http authentication type is kerberos.</description>
    <name>yarn.resourcemanager.webapp.delegation-token-auth-filter.enabled</name>
    <value>true</value>
  </property>

  <property>
    <description>Flag to enable cross-origin (CORS) support in the RM. This flag
    requires the CORS filter initializer to be added to the filter initializers
    list in core-site.xml.</description>
    <name>yarn.resourcemanager.webapp.cross-origin.enabled</name>
    <value>false</value>
  </property>

  <property>
    <description>How long to wait until a node manager is considered dead.</description>
    <name>yarn.nm.liveness-monitor.expiry-interval-ms</name>
    <value>600000</value>
  </property>

  <property>
    <description>Path to file with nodes to include.</description>
    <name>yarn.resourcemanager.nodes.include-path</name>
    <value></value>
  </property>

  <property>
    <description>Path to file with nodes to exclude.</description>
    <name>yarn.resourcemanager.nodes.exclude-path</name>
    <value></value>
  </property>

  <property>
    <description>The expiry interval for node IP caching. -1 disables the caching</description>
    <name>yarn.resourcemanager.node-ip-cache.expiry-interval-secs</name>
    <value>-1</value>
  </property>

  <property>
    <description>Number of threads to handle resource tracker calls.</description>
    <name>yarn.resourcemanager.resource-tracker.client.thread-count</name>
    <value>50</value>
  </property>

  <property>
    <description>The class to use as the resource scheduler.</description>
    <name>yarn.resourcemanager.scheduler.class</name>
    <value>org.apache.hadoop.yarn.server.resourcemanager.scheduler.capacity.CapacityScheduler</value>
  </property>

  <property>
    <description>The minimum allocation for every container request at the RM
    in MBs. Memory requests lower than this will be set to the value of this
    property. Additionally, a node manager that is configured to have less memory
    than this value will be shut down by the resource manager.</description>
    <name>yarn.scheduler.minimum-allocation-mb</name>
    <value>1024</value>
  </property>

  <property>
    <description>The maximum allocation for every container request at the RM
    in MBs. Memory requests higher than this will throw an
    InvalidResourceRequestException.</description>
    <name>yarn.scheduler.maximum-allocation-mb</name>
    <value>8192</value>
  </property>

  <property>
    <description>The minimum allocation for every container request at the RM
    in terms of virtual CPU cores. Requests lower than this will be set to the
    value of this property. Additionally, a node manager that is configured to
    have fewer virtual cores than this value will be shut down by the resource
    manager.</description>
    <name>yarn.scheduler.minimum-allocation-vcores</name>
    <value>1</value>
  </property>

  <property>
    <description>The maximum allocation for every container request at the RM
    in terms of virtual CPU cores. Requests higher than this will throw an
    InvalidResourceRequestException.</description>
    <name>yarn.scheduler.maximum-allocation-vcores</name>
    <value>4</value>
  </property>

  <property>
    <description>
    Used by node labels.  If set to true, the port should be included in the
    node name.  Only usable if your scheduler supports node labels.
    </description>
    <name>yarn.scheduler.include-port-in-node-name</name>
    <value>false</value>
  </property>

  <property>
    <description>Enable RM to recover state after starting. If true, then
      yarn.resourcemanager.store.class must be specified. </description>
    <name>yarn.resourcemanager.recovery.enabled</name>
    <value>false</value>
  </property>

  <property>
    <description>Should RM fail fast if it encounters any errors. By defalt, it
      points to ${yarn.fail-fast}. Errors include:
      1) exceptions when state-store write/read operations fails.
    </description>
    <name>yarn.resourcemanager.fail-fast</name>
    <value>${yarn.fail-fast}</value>
  </property>

  <property>
    <description>Should YARN fail fast if it encounters any errors.
      This is a global config for all other components including RM,NM etc.
      If no value is set for component-specific config (e.g yarn.resourcemanager.fail-fast),
      this value will be the default.
    </description>
    <name>yarn.fail-fast</name>
    <value>false</value>
  </property>

  <property>
    <description>Enable RM work preserving recovery. This configuration is private
    to YARN for experimenting the feature.
    </description>
    <name>yarn.resourcemanager.work-preserving-recovery.enabled</name>
    <value>true</value>
  </property>

  <property>
    <description>Set the amount of time RM waits before allocating new
    containers on work-preserving-recovery. Such wait period gives RM a chance
    to settle down resyncing with NMs in the cluster on recovery, before assigning
    new containers to applications.
    </description>
    <name>yarn.resourcemanager.work-preserving-recovery.scheduling-wait-ms</name>
    <value>10000</value>
  </property>

  <property>
    <description>The class to use as the persistent store.

      If org.apache.hadoop.yarn.server.resourcemanager.recovery.ZKRMStateStore
      is used, the store is implicitly fenced; meaning a single ResourceManager
      is able to use the store at any point in time. More details on this
      implicit fencing, along with setting up appropriate ACLs is discussed
      under yarn.resourcemanager.zk-state-store.root-node.acl.
    </description>
    <name>yarn.resourcemanager.store.class</name>
    <value>org.apache.hadoop.yarn.server.resourcemanager.recovery.FileSystemRMStateStore</value>
  </property>

  <property>
    <description>When automatic failover is enabled, number of zookeeper
      operation retry times in ActiveStandbyElector</description>
    <name>yarn.resourcemanager.ha.failover-controller.active-standby-elector.zk.retries</name>
    <!--<value>3</value>-->
  </property>

  <property>
    <description>The maximum number of completed applications RM state
    store keeps, less than or equals to ${yarn.resourcemanager.max-completed-applications}.
    By default, it equals to ${yarn.resourcemanager.max-completed-applications}.
    This ensures that the applications kept in the state store are consistent with
    the applications remembered in RM memory.
    Any values larger than ${yarn.resourcemanager.max-completed-applications} will
    be reset to ${yarn.resourcemanager.max-completed-applications}.
    Note that this value impacts the RM recovery performance. Typically,
    a smaller value indicates better performance on RM recovery.
    </description>
    <name>yarn.resourcemanager.state-store.max-completed-applications</name>
    <value>${yarn.resourcemanager.max-completed-applications}</value>
  </property>

  <property>
    <description>Full path of the ZooKeeper znode where RM state will be
    stored. This must be supplied when using
    org.apache.hadoop.yarn.server.resourcemanager.recovery.ZKRMStateStore
    as the value for yarn.resourcemanager.store.class</description>
    <name>yarn.resourcemanager.zk-state-store.parent-path</name>
    <value>/rmstore</value>
  </property>

  <property>
    <description>
      ACLs to be used for the root znode when using ZKRMStateStore in an HA
      scenario for fencing.

      ZKRMStateStore supports implicit fencing to allow a single
      ResourceManager write-access to the store. For fencing, the
      ResourceManagers in the cluster share read-write-admin privileges on the
      root node, but the Active ResourceManager claims exclusive create-delete
      permissions.

      By default, when this property is not set, we use the ACLs from
      yarn.resourcemanager.zk-acl for shared admin access and
      rm-address:random-number for username-based exclusive create-delete
      access.

      This property allows users to set ACLs of their choice instead of using
      the default mechanism. For fencing to work, the ACLs should be
      carefully set differently on each ResourceManager such that all the
      ResourceManagers have shared admin access and the Active ResourceManager
      takes over (exclusively) the create-delete access.
    </description>
    <name>yarn.resourcemanager.zk-state-store.root-node.acl</name>
  </property>

  <property>
    <description>URI pointing to the location of the FileSystem path where
    RM state will be stored. This must be supplied when using
    org.apache.hadoop.yarn.server.resourcemanager.recovery.FileSystemRMStateStore
    as the value for yarn.resourcemanager.store.class</description>
    <name>yarn.resourcemanager.fs.state-store.uri</name>
    <value>${hadoop.tmp.dir}/yarn/system/rmstore</value>
    <!--value>hdfs://localhost:9000/rmstore</value-->
  </property>

  <property>
    <description>the number of retries to recover from IOException in
    FileSystemRMStateStore.
    </description>
    <name>yarn.resourcemanager.fs.state-store.num-retries</name>
    <value>0</value>
  </property>

  <property>
    <description>Retry interval in milliseconds in FileSystemRMStateStore.
    </description>
    <name>yarn.resourcemanager.fs.state-store.retry-interval-ms</name>
    <value>1000</value>
  </property>

  <property>
    <description>Local path where the RM state will be stored when using
    org.apache.hadoop.yarn.server.resourcemanager.recovery.LeveldbRMStateStore
    as the value for yarn.resourcemanager.store.class</description>
    <name>yarn.resourcemanager.leveldb-state-store.path</name>
    <value>${hadoop.tmp.dir}/yarn/system/rmstore</value>
  </property>

  <property>
    <description>The time in seconds between full compactions of the leveldb
    database. Setting the interval to zero disables the full compaction
    cycles.</description>
    <name>yarn.resourcemanager.leveldb-state-store.compaction-interval-secs</name>
    <value>3600</value>
  </property>

  <property>
    <description>Enable RM high-availability. When enabled,
      (1) The RM starts in the Standby mode by default, and transitions to
      the Active mode when prompted to.
      (2) The nodes in the RM ensemble are listed in
      yarn.resourcemanager.ha.rm-ids
      (3) The id of each RM either comes from yarn.resourcemanager.ha.id
      if yarn.resourcemanager.ha.id is explicitly specified or can be
      figured out by matching yarn.resourcemanager.address.{id} with local address
      (4) The actual physical addresses come from the configs of the pattern
      - {rpc-config}.{id}</description>
    <name>yarn.resourcemanager.ha.enabled</name>
    <value>false</value>
  </property>

  <property>
    <description>Enable automatic failover.
      By default, it is enabled only when HA is enabled</description>
    <name>yarn.resourcemanager.ha.automatic-failover.enabled</name>
    <value>true</value>
  </property>

  <property>
    <description>Enable embedded automatic failover.
      By default, it is enabled only when HA is enabled.
      The embedded elector relies on the RM state store to handle fencing,
      and is primarily intended to be used in conjunction with ZKRMStateStore.
    </description>
    <name>yarn.resourcemanager.ha.automatic-failover.embedded</name>
    <value>true</value>
  </property>

  <property>
    <description>The base znode path to use for storing leader information,
      when using ZooKeeper based leader election.</description>
    <name>yarn.resourcemanager.ha.automatic-failover.zk-base-path</name>
    <value>/yarn-leader-election</value>
  </property>

  <property>
    <description>Index at which last section of application id (with each section
      separated by _ in application id) will be split so that application znode
      stored in zookeeper RM state store will be stored as two different znodes
      (parent-child). Split is done from the end.
      For instance, with no split, appid znode will be of the form
      application_1352994193343_0001. If the value of this config is 1, the
      appid znode will be broken into two parts application_1352994193343_000
      and 1 respectively with former being the parent node.
      application_1352994193343_0002 will then be stored as 2 under the parent
      node application_1352994193343_000. This config can take values from 0 to 4.
      0 means there will be no split. If configuration value is outside this
      range, it will be treated as config value of 0(i.e. no split). A value
      larger than 0 (up to 4) should be configured if you are storing a large number
      of apps in ZK based RM state store and state store operations are failing due to
      LenError in Zookeeper.</description>
    <name>yarn.resourcemanager.zk-appid-node.split-index</name>
    <value>0</value>
  </property>

  <property>
    <description>Index at which the RM Delegation Token ids will be split so
      that the delegation token znodes stored in the zookeeper RM state store
      will be stored as two different znodes (parent-child). The split is done
      from the end. For instance, with no split, a delegation token znode will
      be of the form RMDelegationToken_123456789. If the value of this config is
      1, the delegation token znode will be broken into two parts:
      RMDelegationToken_12345678 and 9 respectively with former being the parent
      node. This config can take values from 0 to 4. 0 means there will be no
      split. If the value is outside this range, it will be treated as 0 (i.e.
      no split). A value larger than 0 (up to 4) should be configured if you are
      running a large number of applications, with long-lived delegation tokens
      and state store operations (e.g. failover) are failing due to LenError in
      Zookeeper.</description>
    <name>yarn.resourcemanager.zk-delegation-token-node.split-index</name>
    <value>0</value>
  </property>

  <property>
    <description>Specifies the maximum size of the data that can be stored
      in a znode. Value should be same or less than jute.maxbuffer configured
      in zookeeper. Default value configured is 1MB.</description>
    <name>yarn.resourcemanager.zk-max-znode-size.bytes</name>
    <value>1048576</value>
  </property>

  <property>
    <description>Name of the cluster. In a HA setting,
      this is used to ensure the RM participates in leader
      election for this cluster and ensures it does not affect
      other clusters</description>
    <name>yarn.resourcemanager.cluster-id</name>
    <!--value>yarn-cluster</value-->
  </property>

  <property>
    <description>The range of values above base epoch that the RM will use before
      wrapping around</description>
    <name>yarn.resourcemanager.epoch.range</name>
    <value>0</value>
  </property>

  <property>
    <description>The list of RM nodes in the cluster when HA is
      enabled. See description of yarn.resourcemanager.ha
      .enabled for full details on how this is used.</description>
    <name>yarn.resourcemanager.ha.rm-ids</name>
    <!--value>rm1,rm2</value-->
  </property>

  <property>
    <description>The id (string) of the current RM. When HA is enabled, this
      is an optional config. The id of current RM can be set by explicitly
      specifying yarn.resourcemanager.ha.id or figured out by matching
      yarn.resourcemanager.address.{id} with local address
      See description of yarn.resourcemanager.ha.enabled
      for full details on how this is used.</description>
    <name>yarn.resourcemanager.ha.id</name>
    <!--value>rm1</value-->
  </property>

  <property>
    <description>When HA is enabled, the class to be used by Clients, AMs and
      NMs to failover to the Active RM. It should extend
      org.apache.hadoop.yarn.client.RMFailoverProxyProvider</description>
    <name>yarn.client.failover-proxy-provider</name>
    <value>org.apache.hadoop.yarn.client.ConfiguredRMFailoverProxyProvider</value>
  </property>

  <property>
    <description>When HA is not enabled, the class to be used by Clients, AMs and
      NMs to retry connecting to the Active RM. It should extend
      org.apache.hadoop.yarn.client.RMFailoverProxyProvider</description>
    <name>yarn.client.failover-no-ha-proxy-provider</name>
    <value>org.apache.hadoop.yarn.client.DefaultNoHARMFailoverProxyProvider</value>
  </property>

  <property>
    <description>When HA is enabled, the max number of times
      FailoverProxyProvider should attempt failover. When set,
      this overrides the yarn.resourcemanager.connect.max-wait.ms. When
      not set, this is inferred from
      yarn.resourcemanager.connect.max-wait.ms.</description>
    <name>yarn.client.failover-max-attempts</name>
    <!--value>15</value-->
  </property>

  <property>
    <description>When HA is enabled, the sleep base (in milliseconds) to be
      used for calculating the exponential delay between failovers. When set,
      this overrides the yarn.resourcemanager.connect.* settings. When
      not set, yarn.resourcemanager.connect.retry-interval.ms is used instead.
    </description>
    <name>yarn.client.failover-sleep-base-ms</name>
    <!--value>500</value-->
  </property>

  <property>
    <description>When HA is enabled, the maximum sleep time (in milliseconds)
      between failovers. When set, this overrides the
      yarn.resourcemanager.connect.* settings. When not set,
      yarn.resourcemanager.connect.retry-interval.ms is used instead.</description>
    <name>yarn.client.failover-sleep-max-ms</name>
    <!--value>15000</value-->
  </property>

  <property>
    <description>When HA is enabled, the number of retries per
      attempt to connect to a ResourceManager. In other words,
      it is the ipc.client.connect.max.retries to be used during
      failover attempts</description>
    <name>yarn.client.failover-retries</name>
    <value>0</value>
  </property>

  <property>
    <description>When HA is enabled, the number of retries per
      attempt to connect to a ResourceManager on socket timeouts. In other
      words, it is the ipc.client.connect.max.retries.on.timeouts to be used
      during failover attempts</description>
    <name>yarn.client.failover-retries-on-socket-timeouts</name>
    <value>0</value>
  </property>

  <property>
    <description>The maximum number of completed applications RM keeps. </description>
    <name>yarn.resourcemanager.max-completed-applications</name>
    <value>1000</value>
  </property>

  <property>
    <description>Interval at which the delayed token removal thread runs</description>
    <name>yarn.resourcemanager.delayed.delegation-token.removal-interval-ms</name>
    <value>30000</value>
  </property>

  <property>
    <description>Maximum size in bytes for configurations that can be provided
      by application to RM for delegation token renewal.
      By experiment, its roughly 128 bytes per key-value pair.
      The default value 12800 allows roughly 100 configs, may be less.
    </description>
    <name>yarn.resourcemanager.delegation-token.max-conf-size-bytes</name>
    <value>12800</value>
  </property>

  <property>
    <description>If true, ResourceManager will always try to cancel delegation
      tokens after the application completes, even if the client sets
      shouldCancelAtEnd false.  References to delegation tokens are tracked,
      so they will not be canceled until all sub-tasks are done using them.
    </description>
    <name>yarn.resourcemanager.delegation-token.always-cancel</name>
    <value>false</value>
  </property>

  <property>
  <description>If true, ResourceManager will have proxy-user privileges.
    Use case: In a secure cluster, YARN requires the user hdfs delegation-tokens to
    do localization and log-aggregation on behalf of the user. If this is set to true,
    ResourceManager is able to request new hdfs delegation tokens on behalf of
    the user. This is needed by long-running-service, because the hdfs tokens
    will eventually expire and YARN requires new valid tokens to do localization
    and log-aggregation. Note that to enable this use case, the corresponding
    HDFS NameNode has to configure ResourceManager as the proxy-user so that
    ResourceManager can itself ask for new tokens on behalf of the user when
    tokens are past their max-life-time.</description>
    <name>yarn.resourcemanager.proxy-user-privileges.enabled</name>
    <value>false</value>
  </property>

  <property>
    <description>Interval for the roll over for the master key used to generate
        application tokens
    </description>
    <name>yarn.resourcemanager.am-rm-tokens.master-key-rolling-interval-secs</name>
    <value>86400</value>
  </property>

  <property>
    <description>Interval for the roll over for the master key used to generate
        container tokens. It is expected to be much greater than
        yarn.nm.liveness-monitor.expiry-interval-ms and
        yarn.resourcemanager.rm.container-allocation.expiry-interval-ms. Otherwise the
        behavior is undefined.
    </description>
    <name>yarn.resourcemanager.container-tokens.master-key-rolling-interval-secs</name>
    <value>86400</value>
  </property>

  <property>
    <description>The heart-beat interval in milliseconds for every NodeManager in the cluster.</description>
    <name>yarn.resourcemanager.nodemanagers.heartbeat-interval-ms</name>
    <value>1000</value>
  </property>

  <property>
    <description>Enables heart-beat interval scaling.  The NodeManager
      heart-beat interval will scale based on the difference between the CPU
      utilization on the node and the cluster-wide average CPU utilization.
    </description>
    <name>
      yarn.resourcemanager.nodemanagers.heartbeat-interval-scaling-enable
    </name>
    <value>false</value>
  </property>

  <property>
    <description>If heart-beat interval scaling is enabled, this is the
      minimum heart-beat interval in milliseconds
    </description>
    <name>yarn.resourcemanager.nodemanagers.heartbeat-interval-min-ms</name>
    <value>1000</value>
  </property>

  <property>
    <description>If heart-beat interval scaling is enabled, this is the
      maximum heart-beat interval in milliseconds</description>
    <name>yarn.resourcemanager.nodemanagers.heartbeat-interval-max-ms</name>
    <value>1000</value>
  </property>

  <property>
    <description>If heart-beat interval scaling is enabled, this controls
      the degree of adjustment when speeding up heartbeat intervals.
      At 1.0, 20% less than average CPU utilization will result in a 20%
      decrease in heartbeat interval.
    </description>
    <name>
      yarn.resourcemanager.nodemanagers.heartbeat-interval-speedup-factor
    </name>
    <value>1.0</value>
  </property>

  <property>
    <description>If heart-beat interval scaling is enabled, this controls
      the degree of adjustment when slowing down heartbeat intervals.
      At 1.0, 20% greater than average CPU utilization will result in a 20%
      increase in heartbeat interval.
    </description>
    <name>
      yarn.resourcemanager.nodemanagers.heartbeat-interval-slowdown-factor
    </name>
    <value>1.0</value>
  </property>

  <property>
    <description>The Number of consecutive missed heartbeats after which node will be
    skipped from scheduling</description>
    <name>yarn.scheduler.skip.node.multiplier</name>
    <value>2</value>
  </property>

  <property>
    <description>The minimum allowed version of a connecting nodemanager.  The valid values are
      NONE (no version checking), EqualToRM (the nodemanager's version is equal to
      or greater than the RM version), or a Version String.</description>
    <name>yarn.resourcemanager.nodemanager.minimum.version</name>
    <value>NONE</value>
  </property>

  <property>
    <description>Enable a set of periodic monitors (specified in
        yarn.resourcemanager.scheduler.monitor.policies) that affect the
        scheduler.</description>
    <name>yarn.resourcemanager.scheduler.monitor.enable</name>
    <value>false</value>
  </property>

  <property>
    <description>The list of SchedulingEditPolicy classes that interact with
        the scheduler. A particular module may be incompatible with the
        scheduler, other policies, or a configuration of either.</description>
    <name>yarn.resourcemanager.scheduler.monitor.policies</name>
    <value>org.apache.hadoop.yarn.server.resourcemanager.monitor.capacity.ProportionalCapacityPreemptionPolicy</value>
  </property>

  <property>
    <description>The class to use as the configuration provider.
    If org.apache.hadoop.yarn.LocalConfigurationProvider is used,
    the local configuration will be loaded.
    If org.apache.hadoop.yarn.FileSystemBasedConfigurationProvider is used,
    the configuration which will be loaded should be uploaded to remote File system first.
    </description>
    <name>yarn.resourcemanager.configuration.provider-class</name>
    <value>org.apache.hadoop.yarn.LocalConfigurationProvider</value>
    <!-- <value>org.apache.hadoop.yarn.FileSystemBasedConfigurationProvider</value> -->
  </property>

  <property>
    <description>
    The value specifies the file system (e.g. HDFS) path where ResourceManager
    loads configuration if yarn.resourcemanager.configuration.provider-class
    is set to org.apache.hadoop.yarn.FileSystemBasedConfigurationProvider.
    </description>
    <name>yarn.resourcemanager.configuration.file-system-based-store</name>
    <value>/yarn/conf</value>
  </property>

  <property>
    <description>The setting that controls whether yarn system metrics is
    published to the Timeline server (version one) or not, by RM.
    This configuration is now deprecated in favor of
    yarn.system-metrics-publisher.enabled.</description>
    <name>yarn.resourcemanager.system-metrics-publisher.enabled</name>
    <value>false</value>
  </property>

  <property>
    <description>The setting that controls whether yarn system metrics is
    published on the Timeline service or not by RM And NM.</description>
    <name>yarn.system-metrics-publisher.enabled</name>
    <value>false</value>
  </property>

  <property>
    <description>The setting that controls whether yarn container events are
    published to the timeline service or not by RM. This configuration setting
    is for ATS V2.</description>
    <name>yarn.rm.system-metrics-publisher.emit-container-events</name>
    <value>false</value>
  </property>


  <property>
    <description>Number of worker threads that send the yarn system metrics
    data.</description>
    <name>yarn.resourcemanager.system-metrics-publisher.dispatcher.pool-size</name>
    <value>10</value>
  </property>

  <property>
    <description>
      This setting enables/disables timeline server v1 publisher to publish timeline events in batch.
    </description>
    <name>yarn.resourcemanager.system-metrics-publisher.timeline-server-v1.enable-batch</name>
    <value>false</value>
  </property>

  <property>
    <description>
      The size of timeline server v1 publisher sending events in one request.
    </description>
    <name>yarn.resourcemanager.system-metrics-publisher.timeline-server-v1.batch-size</name>
    <value>1000</value>
  </property>

  <property>
    <description>
      When enable batch publishing in timeline server v1, we must avoid that the
      publisher waits for a batch to be filled up and hold events in buffer for long
      time. So we add another thread which send event's in the buffer periodically.
      This config sets the interval of the cyclical sending thread.
    </description>
    <name>yarn.resourcemanager.system-metrics-publisher.timeline-server-v1.interval-seconds</name>
    <value>60</value>
  </property>

  <property>
    <description>Number of diagnostics/failure messages can be saved in RM for
    log aggregation. It also defines the number of diagnostics/failure
    messages can be shown in log aggregation web ui.</description>
    <name>yarn.resourcemanager.max-log-aggregation-diagnostics-in-memory</name>
    <value>10</value>
  </property>

  <!-- Node Manager Configs -->

  <property>
    <description>
    RM DelegationTokenRenewer thread count
    </description>
    <name>yarn.resourcemanager.delegation-token-renewer.thread-count</name>
    <value>50</value>
  </property>

  <property>
    <description>
    RM secret key update interval in ms
    </description>
    <name>yarn.resourcemanager.delegation.key.update-interval</name>
    <value>86400000</value>
  </property>

  <property>
    <description>
    RM delegation token maximum lifetime in ms
    </description>
    <name>yarn.resourcemanager.delegation.token.max-lifetime</name>
    <value>604800000</value>
  </property>

  <property>
    <description>
    RM delegation token update interval in ms
    </description>
    <name>yarn.resourcemanager.delegation.token.renew-interval</name>
    <value>86400000</value>
  </property>

  <property>
    <description>
      This configuration is used for
      how often the tokens are scanned for expired tokens in milliseconds.
      the background thread(delegation token remover thread)
      will delete expired tokens after the configured time.
      the default value is 1h.
    </description>
    <name>yarn.resourcemanager.delegation.token.remove-scan-interval</name>
    <value>1h</value>
  </property>

  <property>
    <description>
    RM DelegationTokenRenewer thread timeout
    </description>
    <name>yarn.resourcemanager.delegation-token-renewer.thread-timeout</name>
    <value>60s</value>
  </property>

  <property>
    <description>
    Default maximum number of retries for each RM DelegationTokenRenewer thread
    </description>
    <name>yarn.resourcemanager.delegation-token-renewer.thread-retry-max-attempts</name>
    <value>10</value>
  </property>

  <property>
    <description>
    Time interval between each RM DelegationTokenRenewer thread retry attempt
    </description>
    <name>yarn.resourcemanager.delegation-token-renewer.thread-retry-interval</name>
    <value>60s</value>
  </property>

  <property>
    <description>
    Thread pool size for RMApplicationHistoryWriter.
    </description>
    <name>yarn.resourcemanager.history-writer.multi-threaded-dispatcher.pool-size</name>
    <value>10</value>
  </property>

  <property>
    <description>
    Comma-separated list of values (in minutes) for schedule queue related
    metrics.
    </description>
    <name>yarn.resourcemanager.metrics.runtime.buckets</name>
    <value>60,300,1440</value>
  </property>

  <property>
    <description>
    Interval for the roll over for the master key used to generate
    NodeManager tokens.  It is expected to be set to a value much larger
    than yarn.nm.liveness-monitor.expiry-interval-ms.
    </description>
    <name>yarn.resourcemanager.nm-tokens.master-key-rolling-interval-secs</name>
    <value>86400</value>
  </property>

  <property>
    <description>
    Flag to enable the ResourceManager reservation system.
    </description>
    <name>yarn.resourcemanager.reservation-system.enable</name>
    <value>false</value>
  </property>

  <property>
    <description>
    The Java class to use as the ResourceManager reservation system.
    By default, is set to
    org.apache.hadoop.yarn.server.resourcemanager.reservation.CapacityReservationSystem
    when using CapacityScheduler and is set to
    org.apache.hadoop.yarn.server.resourcemanager.reservation.FairReservationSystem
    when using FairScheduler.
    </description>
    <name>yarn.resourcemanager.reservation-system.class</name>
    <value></value>
  </property>

  <property>
    <description>
    The plan follower policy class name to use for the ResourceManager
    reservation system.
    By default, is set to
    org.apache.hadoop.yarn.server.resourcemanager.reservation.CapacitySchedulerPlanFollower
    is used when using CapacityScheduler, and is set to
    org.apache.hadoop.yarn.server.resourcemanager.reservation.FairSchedulerPlanFollower
    when using FairScheduler.
    </description>
    <name>yarn.resourcemanager.reservation-system.plan.follower</name>
    <value></value>
  </property>

  <property>
    <description>
    Step size of the reservation system in ms
    </description>
    <name>yarn.resourcemanager.reservation-system.planfollower.time-step</name>
    <value>1000</value>
  </property>

  <property>
    <description>
    The expiry interval for a container
    </description>
    <name>yarn.resourcemanager.rm.container-allocation.expiry-interval-ms</name>
    <value>600000</value>
  </property>

  <property>
    <description>
    Flag to enable/disable resource profiles
    </description>
    <name>yarn.resourcemanager.resource-profiles.enabled</name>
    <value>false</value>
  </property>

  <property>
    <description>
    If resource profiles is enabled, source file for the profiles
    </description>
    <name>yarn.resourcemanager.resource-profiles.source-file</name>
    <value>resource-profiles.json</value>
  </property>

  <!-- Node Manager Configuration -->

  <property>
    <description>The hostname of the NM.</description>
    <name>yarn.nodemanager.hostname</name>
    <value>0.0.0.0</value>
  </property>
  
  <property>
    <description>The address of the container manager in the NM.</description>
    <name>yarn.nodemanager.address</name>
    <value>${yarn.nodemanager.hostname}:0</value>
  </property>

  <property>
    <description>
      The actual address the server will bind to. If this optional address is
      set, the RPC and webapp servers will bind to this address and the port specified in
      yarn.nodemanager.address and yarn.nodemanager.webapp.address, respectively. This is
      most useful for making NM listen to all interfaces by setting to 0.0.0.0.
    </description>
    <name>yarn.nodemanager.bind-host</name>
    <value></value>
  </property>

  <property>
    <description>
      Environment variables that should be forwarded from the NodeManager's
      environment to the container's, specified as a comma separated list of
      VARNAME=value pairs.

      To define environment variables individually, you can specify
      multiple properties of the form yarn.nodemanager.admin-env.VARNAME,
      where VARNAME is the name of the environment variable. This is the only
      way to add a variable when its value contains commas.
    </description>
    <name>yarn.nodemanager.admin-env</name>
    <value>MALLOC_ARENA_MAX=$MALLOC_ARENA_MAX</value>
  </property>

  <property>
    <description>
      * PATH components that will be prepended to the user's path.
      * If this is defined and the user does not define PATH, NM will also
      * append ":$PATH" to prevent this from eclipsing the PATH defined in
      * the container. This feature is only available for Linux.
    </description>
    <name>yarn.nodemanager.force.path</name>
    <value></value>
  </property>

  <property>
    <description>Environment variables that containers may override rather than use NodeManager's default.</description>
    <name>yarn.nodemanager.env-whitelist</name>
    <value>JAVA_HOME,HADOOP_COMMON_HOME,HADOOP_HDFS_HOME,HADOOP_CONF_DIR,CLASSPATH_PREPEND_DISTCACHE,HADOOP_YARN_HOME,HADOOP_HOME,PATH,LANG,TZ</value>
  </property>

  <property>
    <description>who will execute(launch) the containers.</description>
    <name>yarn.nodemanager.container-executor.class</name>
    <value>org.apache.hadoop.yarn.server.nodemanager.DefaultContainerExecutor</value>
  </property>

  <property>
    <description>Comma separated List of container state transition listeners.</description>
    <name>yarn.nodemanager.container-state-transition-listener.classes</name>
    <value></value>
  </property>

  <property>
    <description>Number of threads container manager uses.</description>
    <name>yarn.nodemanager.container-manager.thread-count</name>
    <value>20</value>
  </property>

    <property>
    <description>Number of threads collector service uses.</description>
    <name>yarn.nodemanager.collector-service.thread-count</name>
    <value>5</value>
  </property>

  <property>
    <description>Number of threads used in cleanup.</description>
    <name>yarn.nodemanager.delete.thread-count</name>
    <value>4</value>
  </property>

  <property>
    <description>
      How long the container executor should wait for the exit code file to
      appear after a reacquired container has exited.
    </description>
    <name>yarn.nodemanager.container-executor.exit-code-file.timeout-ms</name>
    <value>2000</value>
  </property>

  <property>
    <description>
      At the NM, the policy to determine whether to queue an
      OPPORTUNISTIC container or not.
      If set to BY_QUEUE_LEN, uses the queue capacity, as set by
      yarn.nodemanager.opportunistic-containers-max-queue-length
      to limit how many containers to accept/queue.
      If set to BY_RESOURCES, limits the number of containers
      accepted based on the resource capacity of the node.
    </description>
    <name>yarn.nodemanager.opportunistic-containers-queue-policy</name>
    <value>BY_QUEUE_LEN</value>
  </property>

  <property>
    <description>
      Max number of OPPORTUNISTIC containers to queue at the
      nodemanager (NM). If the value is 0 or negative,
      NMs do not allow any OPPORTUNISTIC containers.
      If the value is positive, the NM caps the number of OPPORTUNISTIC
      containers that can be queued at the NM.
    </description>
    <name>yarn.nodemanager.opportunistic-containers-max-queue-length</name>
    <value>0</value>
  </property>

  <property>
    <description>
      Number of seconds after an application finishes before the nodemanager's 
      DeletionService will delete the application's localized file directory
      and log directory.
      
      To diagnose YARN application problems, set this property's value large
      enough (for example, to 600 = 10 minutes) to permit examination of these
      directories. After changing the property's value, you must restart the 
      nodemanager in order for it to have an effect.

      The roots of YARN applications' work directories is configurable with
      the yarn.nodemanager.local-dirs property (see below), and the roots
      of the YARN applications' log directories is configurable with the
      yarn.nodemanager.log-dirs property (see also below).
    </description>
    <name>yarn.nodemanager.delete.debug-delay-sec</name>
    <value>0</value>
  </property>

  <property>
    <description>Keytab for NM.</description>
    <name>yarn.nodemanager.keytab</name>
    <value>/etc/krb5.keytab</value>
  </property>

  <property>
    <description>List of directories to store localized files in. An 
      application's localized file directory will be found in:
      ${yarn.nodemanager.local-dirs}/usercache/${user}/appcache/application_${appid}.
      Individual containers' work directories, called container_${contid}, will
      be subdirectories of this.
   </description>
    <name>yarn.nodemanager.local-dirs</name>
    <value>${hadoop.tmp.dir}/nm-local-dir</value>
  </property>

  <property>
    <description>It limits the maximum number of files which will be localized
      in a single local directory. If the limit is reached then sub-directories
      will be created and new files will be localized in them. If it is set to
      a value less than or equal to 36 [which are sub-directories (0-9 and then
      a-z)] then NodeManager will fail to start. For example; [for public
      cache] if this is configured with a value of 40 ( 4 files +
      36 sub-directories) and the local-dir is "/tmp/local-dir1" then it will
      allow 4 files to be created directly inside "/tmp/local-dir1/filecache".
      For files that are localized further it will create a sub-directory "0"
      inside "/tmp/local-dir1/filecache" and will localize files inside it
      until it becomes full. If a file is removed from a sub-directory that
      is marked full, then that sub-directory will be used back again to
      localize files.
   </description>
    <name>yarn.nodemanager.local-cache.max-files-per-directory</name>
    <value>8192</value>
  </property>

  <property>
    <description>Address where the localizer IPC is.</description>
    <name>yarn.nodemanager.localizer.address</name>
    <value>${yarn.nodemanager.hostname}:8040</value>
  </property>


  <property>
    <description>Address where the collector service IPC is.</description>
    <name>yarn.nodemanager.collector-service.address</name>
    <value>${yarn.nodemanager.hostname}:8048</value>
  </property>

  <property>
    <description>The setting that controls whether yarn container events are
      published to the timeline service or not by NM. This configuration setting
      is for ATS V2.</description>
    <name>yarn.nodemanager.emit-container-events</name>
    <value>true</value>
  </property>

  <property>
    <description>Interval in between cache cleanups.</description>
    <name>yarn.nodemanager.localizer.cache.cleanup.interval-ms</name>
    <value>600000</value>
  </property>

  <property>
    <description>Target size of localizer cache in MB, per nodemanager. It is
      a target retention size that only includes resources with PUBLIC and 
      PRIVATE visibility and excludes resources with APPLICATION visibility
    </description>
    <name>yarn.nodemanager.localizer.cache.target-size-mb</name>
    <value>10240</value>
  </property>

  <property>
    <description>Number of threads to handle localization requests.</description>
    <name>yarn.nodemanager.localizer.client.thread-count</name>
    <value>5</value>
  </property>

  <property>
    <description>Number of threads to use for localization fetching.</description>
    <name>yarn.nodemanager.localizer.fetch.thread-count</name>
    <value>4</value>
  </property>

  <property>
    <description>
    </description>
    <name>yarn.nodemanager.container-localizer.java.opts</name>
    <value>-Xmx256m</value>
  </property>

  <property>
    <description>
      The log level for container localizer while it is an independent process.
    </description>
    <name>yarn.nodemanager.container-localizer.log.level</name>
    <value>INFO</value>
  </property>

  <property>
    <description>
      Where to store container logs. An application's localized log directory
      will be found in ${yarn.nodemanager.log-dirs}/application_${appid}.
      Individual containers' log directories will be below this, in directories 
      named container_{$contid}. Each container directory will contain the files
      stderr, stdin, and syslog generated by that container.
    </description>
    <name>yarn.nodemanager.log-dirs</name>
    <value>${yarn.log.dir}/userlogs</value>
  </property>

  <property>
    <description>
      The permissions settings used for the creation of container
      directories when using DefaultContainerExecutor.  This follows
      standard user/group/all permissions format.
    </description>
    <name>yarn.nodemanager.default-container-executor.log-dirs.permissions</name>
    <value>710</value>
  </property>

  <property>
    <description>Whether to enable log aggregation. Log aggregation collects
      each container's logs and moves these logs onto a file-system, for e.g.
      HDFS, after the application completes. Users can configure the
      "yarn.nodemanager.remote-app-log-dir" and
      "yarn.nodemanager.remote-app-log-dir-suffix" properties to determine
      where these logs are moved to. Users can access the logs via the
      Application Timeline Server.
    </description>
    <name>yarn.log-aggregation-enable</name>
    <value>false</value>
  </property>

  <property>
    <description>
      Whether to enable application placement based on user ID passed via
      application tags. When it is enabled, userid=&lt;userId&gt;
      pattern will be checked and if found, the application will be placed
      onto the found user's queue,
      if the original user has enough rights on the passed user's queue.
    </description>
    <name>yarn.resourcemanager.application-tag-based-placement.enable</name>
    <value>false</value>
  </property>

  <property>
    <description>
      Comma separated list of users who can use the application tag based
      placement, if it is enabled.
    </description>
    <name>yarn.resourcemanager.application-tag-based-placement.username.whitelist</name>
    <value></value>
  </property>

  <property>
    <description>How long to keep aggregation logs before deleting them.  -1 disables. 
    Be careful set this too small and you will spam the name node.</description>
    <name>yarn.log-aggregation.retain-seconds</name>
    <value>-1</value>
  </property> 
  
  <property>
    <description>How long to wait between aggregated log retention checks.
    If set to 0 or a negative value then the value is computed as one-tenth
    of the aggregated log retention time. Be careful set this too small and
    you will spam the name node.</description>
    <name>yarn.log-aggregation.retain-check-interval-seconds</name>
    <value>-1</value>
  </property>

  <property>
    <description>The log files created under NM Local Directories
    will be logged if it exceeds the configured bytes. This
    only takes effect if log4j level is at least Debug.</description>
    <name>yarn.log-aggregation.debug.filesize</name>
    <value>104857600</value>
  </property>

  <property>
    <description>Specify which log file controllers we will support. The first
    file controller we add will be used to write the aggregated logs.
    This comma separated configuration will work with the configuration:
    yarn.log-aggregation.file-controller.%s.class which defines the supported
    file controller's class. By default, the TFile controller would be used.
    The user could override this configuration by adding more file controllers.
    To support back-ward compatibility, make sure that we always
    add TFile file controller.</description>
    <name>yarn.log-aggregation.file-formats</name>
    <value>TFile</value>
  </property>

  <property>
    <description>Class that supports TFile read and write operations.</description>
    <name>yarn.log-aggregation.file-controller.TFile.class</name>
    <value>org.apache.hadoop.yarn.logaggregation.filecontroller.tfile.LogAggregationTFileController</value>
  </property>

  <property>
    <description>
    How long for ResourceManager to wait for NodeManager to report its
    log aggregation status. If waiting time of which the log aggregation
    status is reported from NodeManager exceeds the configured value, RM
    will report log aggregation status for this NodeManager as TIME_OUT.
    This configuration will be used in NodeManager as well to decide
    whether and when to delete the cached log aggregation status.
    </description>
    <name>yarn.log-aggregation-status.time-out.ms</name>
    <value>600000</value>
  </property>

  <property>
    <description>Whether to clean up nodemanager logs when log aggregation is enabled. Setting to
      false disables the cleanup nodemanager logging, and it causes disk full in the long run. Users
      can set to false for test-only purpose.
    </description>
    <name>yarn.log-aggregation.enable-local-cleanup</name>
    <value>true</value>
  </property>

  <property>
    <description>Time in seconds to retain user logs. Only applicable if
    log aggregation is disabled
    </description>
    <name>yarn.nodemanager.log.retain-seconds</name>
    <value>10800</value>
  </property>

  <property>
    <description>Where to aggregate logs to.</description>
    <name>yarn.nodemanager.remote-app-log-dir</name>
    <value>/tmp/logs</value>
  </property>
  <property>
    <description>The remote log dir will be created at 
      {yarn.nodemanager.remote-app-log-dir}/${user}/{thisParam}
    </description>
    <name>yarn.nodemanager.remote-app-log-dir-suffix</name>
    <value>logs</value>
  </property>

  <property>
    <description>If set to true, the older application log directory
    will be considered while fetching application logs.
    </description>
    <name>yarn.nodemanager.remote-app-log-dir-include-older</name>
    <value>true</value>
  </property>

  <property>
    <description>If the NodeManager creates the remote-app-log-dir folder,
    it will be created with this groupname.
    </description>
    <name>yarn.nodemanager.remote-app-log-dir.groupname</name>
    <value></value>
  </property>

  <property>
    <description>Generate additional logs about container launches.
    Currently, this creates a copy of the launch script and lists the
    directory contents of the container work dir. When listing directory
    contents, we follow symlinks to a max-depth of 5(including symlinks
    which point to outside the container work dir) which may lead to a
    slowness in launching containers.
    </description>
    <name>yarn.nodemanager.log-container-debug-info.enabled</name>
    <value>true</value>
  </property>

  <property>
    <description>Amount of physical memory, in MB, that can be allocated 
    for containers. If set to -1 and
    yarn.nodemanager.resource.detect-hardware-capabilities is true, it is
    automatically calculated(in case of Windows and Linux).
    In other cases, the default is 8192MB.
    </description>
    <name>yarn.nodemanager.resource.memory-mb</name>
    <value>-1</value>
  </property>

  <property>
    <description>Amount of physical memory, in MB, that is reserved
    for non-YARN processes. This configuration is only used if
    yarn.nodemanager.resource.detect-hardware-capabilities is set
    to true and yarn.nodemanager.resource.memory-mb is -1. If set
    to -1, this amount is calculated as
    20% of (system memory - 2*HADOOP_HEAPSIZE)
    </description>
    <name>yarn.nodemanager.resource.system-reserved-memory-mb</name>
    <value>-1</value>
  </property>

  <property>
    <description>Whether YARN CGroups memory tracking is enabled.</description>
    <name>yarn.nodemanager.resource.memory.enabled</name>
    <value>false</value>
  </property>

  <property>
    <description>Whether YARN CGroups strict memory enforcement is enabled.
    </description>
    <name>yarn.nodemanager.resource.memory.enforced</name>
    <value>true</value>
  </property>

  <property>
    <description>If memory limit is enforced, this the percentage of soft limit
      compared to the memory assigned to the container. If there is memory
      pressure container memory usage will be pushed back to its soft limit
      by swapping out memory.
    </description>
    <name>yarn.nodemanager.resource.memory.cgroups.soft-limit-percentage</name>
    <value>90.0</value>
  </property>

  <property>
    <description>Container swappiness is the likelihood a page will be swapped
      out compared to be kept in memory. Value is between 0-100.
    </description>
    <name>yarn.nodemanager.resource.memory.cgroups.swappiness</name>
    <value>0</value>
  </property>

  <property>
    <description>Whether physical memory limits will be enforced for
    containers.</description>
    <name>yarn.nodemanager.pmem-check-enabled</name>
    <value>true</value>
  </property>

  <property>
    <description>Whether virtual memory limits will be enforced for
    containers.</description>
    <name>yarn.nodemanager.vmem-check-enabled</name>
    <value>true</value>
  </property>

  <property>
    <description>Ratio between virtual memory to physical memory when
    setting memory limits for containers. Container allocations are
    expressed in terms of physical memory, and virtual memory usage
    is allowed to exceed this allocation by this ratio.
    </description>
    <name>yarn.nodemanager.vmem-pmem-ratio</name>
    <value>2.1</value>
  </property>

  <property>
    <description>Number of vcores that can be allocated
    for containers. This is used by the RM scheduler when allocating
    resources for containers. This is not used to limit the number of
    CPUs used by YARN containers. If it is set to -1 and
    yarn.nodemanager.resource.detect-hardware-capabilities is true, it is
    automatically determined from the hardware in case of Windows and Linux.
    In other cases, number of vcores is 8 by default.</description>
    <name>yarn.nodemanager.resource.cpu-vcores</name>
    <value>-1</value>
  </property>

  <property>
    <description>Flag to determine if logical processors(such as
    hyperthreads) should be counted as cores. Only applicable on Linux
    when yarn.nodemanager.resource.cpu-vcores is set to -1 and
    yarn.nodemanager.resource.detect-hardware-capabilities is true.
    </description>
    <name>yarn.nodemanager.resource.count-logical-processors-as-cores</name>
    <value>false</value>
  </property>

  <property>
    <description>Multiplier to determine how to convert phyiscal cores to
    vcores. This value is used if yarn.nodemanager.resource.cpu-vcores
    is set to -1(which implies auto-calculate vcores) and
    yarn.nodemanager.resource.detect-hardware-capabilities is set to true. The
    number of vcores will be calculated as
    number of CPUs * multiplier.
    </description>
    <name>yarn.nodemanager.resource.pcores-vcores-multiplier</name>
    <value>1.0</value>
  </property>

  <property>
    <description>
    Thread pool size for LogAggregationService in Node Manager.
    </description>
    <name>yarn.nodemanager.logaggregation.threadpool-size-max</name>
    <value>100</value>
  </property>

  <property>
    <description>Percentage of CPU that can be allocated
    for containers. This setting allows users to limit the amount of
    CPU that YARN containers use. Currently functional only
    on Linux using cgroups. The default is to use 100% of CPU.
    </description>
    <name>yarn.nodemanager.resource.percentage-physical-cpu-limit</name>
    <value>100</value>
  </property>

  <property>
    <description>Enable auto-detection of node capabilities such as
    memory and CPU.
    </description>
    <name>yarn.nodemanager.resource.detect-hardware-capabilities</name>
    <value>false</value>
  </property>

  <property>
    <description>NM Webapp address.</description>
    <name>yarn.nodemanager.webapp.address</name>
    <value>${yarn.nodemanager.hostname}:8042</value>
  </property>

  <property>
    <description>
    The https adddress of the NM web application.
    </description>
    <name>yarn.nodemanager.webapp.https.address</name>
    <value>0.0.0.0:8044</value>
  </property>

  <property>
    <description>
    The Kerberos keytab file to be used for spnego filter for the NM web
    interface.
    </description>
    <name>yarn.nodemanager.webapp.spnego-keytab-file</name>
    <value></value>
  </property>

  <property>
    <description>
    The Kerberos principal to be used for spnego filter for the NM web
    interface.
    </description>
    <name>yarn.nodemanager.webapp.spnego-principal</name>
    <value></value>
  </property>

  <property>
    <description>How often to monitor the node and the containers.
    If 0 or negative, monitoring is disabled.</description>
    <name>yarn.nodemanager.resource-monitor.interval-ms</name>
    <value>3000</value>
  </property>

  <property>
    <description>Class that calculates current resource utilization.</description>
    <name>yarn.nodemanager.resource-calculator.class</name>
  </property>

  <property>
    <description>Enable container monitor</description>
    <name>yarn.nodemanager.container-monitor.enabled</name>
    <value>true</value>
  </property>

  <property>
    <description>How often to monitor containers. If not set, the value for
    yarn.nodemanager.resource-monitor.interval-ms will be used.
    If 0 or negative, container monitoring is disabled.</description>
    <name>yarn.nodemanager.container-monitor.interval-ms</name>
  </property>

  <property>
    <description>Flag to enable the container log monitor which enforces
      container log directory size limits.</description>
    <name>yarn.nodemanager.container-log-monitor.enable</name>
    <value>false</value>
  </property>

  <property>
    <description>How often to check the usage of a container's log directories
      in milliseconds</description>
    <name>yarn.nodemanager.container-log-monitor.interval-ms</name>
    <value>60000</value>
  </property>

  <property>
    <description>The disk space limit, in bytes, for a single
      container log directory</description>
    <name>yarn.nodemanager.container-log-monitor.dir-size-limit-bytes</name>
    <value>1000000000</value>
  </property>

  <property>
    <description>The disk space limit, in bytes, for all of a container's
      logs</description>
    <name>yarn.nodemanager.container-log-monitor.total-size-limit-bytes</name>
    <value>10000000000</value>
  </property>

  <property>
    <description>Class that calculates containers current resource utilization.
    If not set, the value for yarn.nodemanager.resource-calculator.class will
    be used.</description>
    <name>yarn.nodemanager.container-monitor.resource-calculator.class</name>
  </property>

  <property>
    <description>The nodemanager health check scripts to run.</description>
    <name>yarn.nodemanager.health-checker.scripts</name>
    <value>script</value>
  </property>

  <property>
    <description>Health check script time out period.</description>
    <name>yarn.nodemanager.health-checker.timeout-ms</name>
    <value>1200000</value>
  </property>

  <property>
    <description>Whether or not to run the node health script
    before the NM starts up.</description>
    <name>yarn.nodemanager.health-checker.run-before-startup</name>
    <value>false</value>
  </property>

  <property>
    <description>Frequency of running node health scripts.</description>
    <name>yarn.nodemanager.health-checker.interval-ms</name>
    <value>600000</value>
  </property>

  <property>
    <description>Frequency of running disk health checker code.</description>
    <name>yarn.nodemanager.disk-health-checker.interval-ms</name>
    <value>120000</value>
  </property>

  <property>
    <description>The minimum fraction of number of disks to be healthy for the
    nodemanager to launch new containers. This correspond to both
    yarn.nodemanager.local-dirs and yarn.nodemanager.log-dirs. i.e. If there
    are less number of healthy local-dirs (or log-dirs) available, then
    new containers will not be launched on this node.</description>
    <name>yarn.nodemanager.disk-health-checker.min-healthy-disks</name>
    <value>0.25</value>
  </property>

  <property>
    <description>Enable/Disable the disk utilisation percentage
      threshold for disk health checker.</description>
    <name>yarn.nodemanager.disk-health-checker.disk-utilization-threshold.enabled</name>
    <value>true</value>
  </property>

  <property>
    <description> Enable/Disable the minimum disk free
      space threshold for disk health checker.</description>
    <name>yarn.nodemanager.disk-health-checker.disk-free-space-threshold.enabled</name>
    <value>true</value>
  </property>

  <property>
    <description>The maximum percentage of disk space utilization allowed after 
    which a disk is marked as bad. Values can range from 0.0 to 100.0. 
    If the value is greater than or equal to 100, the nodemanager will check 
    for full disk. This applies to yarn.nodemanager.local-dirs and
    yarn.nodemanager.log-dirs when
      yarn.nodemanager.disk-health-checker.disk-utilization-threshold.enabled is true.</description>
    <name>yarn.nodemanager.disk-health-checker.max-disk-utilization-per-disk-percentage</name>
    <value>90.0</value>
  </property>

  <property>
    <description>The low threshold percentage of disk space used when a bad disk is
    marked as good. Values can range from 0.0 to 100.0. This applies to
    yarn.nodemanager.local-dirs and yarn.nodemanager.log-dirs.
    Note that if its value is more than yarn.nodemanager.disk-health-checker.
    max-disk-utilization-per-disk-percentage or not set, it will be set to the same value as
    yarn.nodemanager.disk-health-checker.max-disk-utilization-per-disk-percentage.</description>
    <name>yarn.nodemanager.disk-health-checker.disk-utilization-watermark-low-per-disk-percentage</name>
    <value></value>
  </property>

  <property>
    <description>The minimum space in megabytes that must be available on a disk for
    it to be used. If space on a disk falls below this threshold, it will be marked
    as bad. This applies to yarn.nodemanager.local-dirs and
    yarn.nodemanager.log-dirs when
      yarn.nodemanager.disk-health-checker.disk-free-space-threshold.enabled is true.</description>
    <name>yarn.nodemanager.disk-health-checker.min-free-space-per-disk-mb</name>
    <value>0</value>
  </property>

  <property>
    <description>The minimum space in megabytes that must be available on a bad
    disk for it to be marked as good.  This value should not be less
    than yarn.nodemanager.disk-health-checker.min-free-space-per-disk-mb.
    If it is less than yarn.nodemanager.disk-health-checker.min-free-space-per-disk-mb,
    or it is not set, it will be set to the
    same value as yarn.nodemanager.disk-health-checker.min-free-space-per-disk-mb.
    This applies to yarn.nodemanager.local-dirs and yarn.nodemanager.log-dirs.</description>
    <name>yarn.nodemanager.disk-health-checker.min-free-space-per-disk-watermark-high-mb</name>
    <value>0</value>
  </property>

  <property>
    <description>The path to the Linux container executor.</description>
    <name>yarn.nodemanager.linux-container-executor.path</name>
  </property>

  <property>
    <description>The class which should help the LCE handle resources.</description>
    <name>yarn.nodemanager.linux-container-executor.resources-handler.class</name>
    <value>org.apache.hadoop.yarn.server.nodemanager.util.DefaultLCEResourcesHandler</value>
    <!-- <value>org.apache.hadoop.yarn.server.nodemanager.util.CgroupsLCEResourcesHandler</value> -->
  </property>

  <property>
    <description>The cgroups hierarchy under which to place YARN proccesses (cannot contain commas).
    If yarn.nodemanager.linux-container-executor.cgroups.mount is false
    (that is, if cgroups have been pre-configured) and the YARN user has write
    access to the parent directory, then the directory will be created.
    If the directory already exists, the administrator has to give YARN
    write permissions to it recursively.
    This property only applies when the LCE resources handler is set to
    CgroupsLCEResourcesHandler.</description>
    <name>yarn.nodemanager.linux-container-executor.cgroups.hierarchy</name>
    <value>/hadoop-yarn</value>
  </property>

  <property>
    <description>Whether the LCE should attempt to mount cgroups if not found.
    This property only applies when the LCE resources handler is set to
    CgroupsLCEResourcesHandler.
    </description>
    <name>yarn.nodemanager.linux-container-executor.cgroups.mount</name>
    <value>false</value>
  </property>

  <property>
    <description>This property sets the path from which YARN will read the
    CGroups configuration. YARN has built-in functionality to discover the
    system CGroup mount paths, so use this property only if YARN's automatic
    mount path discovery does not work.

    The path specified by this property must exist before the NodeManager is
    launched.
    If yarn.nodemanager.linux-container-executor.cgroups.mount is set to true,
    YARN will first try to mount the CGroups at the specified path before
    reading them.
    If yarn.nodemanager.linux-container-executor.cgroups.mount is set to
    false, YARN will read the CGroups at the specified path.
    If this property is empty, YARN tries to detect the CGroups location.

    Please refer to NodeManagerCgroups.html in the documentation for further
    details.
    This property only applies when the LCE resources handler is set to
    CgroupsLCEResourcesHandler.
    </description>
    <name>yarn.nodemanager.linux-container-executor.cgroups.mount-path</name>
  </property>

  <property>
    <description>Delay in ms between attempts to remove linux cgroup</description>
    <name>yarn.nodemanager.linux-container-executor.cgroups.delete-delay-ms</name>
    <value>20</value>
  </property>

  <property>
    <description>This determines which of the two modes that LCE should use on
      a non-secure cluster.  If this value is set to true, then all containers
      will be launched as the user specified in
      yarn.nodemanager.linux-container-executor.nonsecure-mode.local-user.  If
      this value is set to false, then containers will run as the user who
      submitted the application.</description>
    <name>yarn.nodemanager.linux-container-executor.nonsecure-mode.limit-users</name>
    <value>true</value>
  </property>

  <property>
    <description>The UNIX user that containers will run as when
      Linux-container-executor is used in nonsecure mode (a use case for this
      is using cgroups) if the
      yarn.nodemanager.linux-container-executor.nonsecure-mode.limit-users is
      set to true.</description>
    <name>yarn.nodemanager.linux-container-executor.nonsecure-mode.local-user</name>
    <value>nobody</value>
  </property>

  <property>
    <description>The allowed pattern for UNIX user names enforced by
    Linux-container-executor when used in nonsecure mode (use case for this
    is using cgroups). The default value is taken from /usr/sbin/adduser</description>
    <name>yarn.nodemanager.linux-container-executor.nonsecure-mode.user-pattern</name>
    <value>^[_.A-Za-z0-9][-@_.A-Za-z0-9]{0,255}?[$]?$</value>
  </property>

  <property>
    <description>This flag determines whether apps should run with strict resource limits
    or be allowed to consume spare resources if they need them. For example, turning the
    flag on will restrict apps to use only their share of CPU, even if the node has spare
    CPU cycles. The default value is false i.e. use available resources. Please note that
    turning this flag on may reduce job throughput on the cluster. This setting does
    not apply to other subsystems like memory.</description>
    <name>yarn.nodemanager.linux-container-executor.cgroups.strict-resource-usage</name>
    <value>false</value>
  </property>

  <property>
    <description>Comma separated list of runtimes that are allowed when using
    LinuxContainerExecutor. The allowed values are default, docker, runc, and
    javasandbox.</description>
    <name>yarn.nodemanager.runtime.linux.allowed-runtimes</name>
    <value>default</value>
  </property>

  <property>
    <description>Default container runtime to use.</description>
    <name>yarn.nodemanager.runtime.linux.type</name>
    <value></value>
  </property>

  <property>
    <description>This configuration setting determines the capabilities
      assigned to docker containers when they are launched. While these may not
      be case-sensitive from a docker perspective, it is best to keep these
      uppercase. To run without any capabilities, set this value to
      "none" or "NONE"</description>
    <name>yarn.nodemanager.runtime.linux.docker.capabilities</name>
    <value>CHOWN,DAC_OVERRIDE,FSETID,FOWNER,MKNOD,NET_RAW,SETGID,SETUID,SETFCAP,SETPCAP,NET_BIND_SERVICE,SYS_CHROOT,KILL,AUDIT_WRITE</value>
  </property>

  <property>
    <description>Default docker image to be used when the docker runtime is
    selected.</description>
    <name>yarn.nodemanager.runtime.linux.docker.image-name</name>
    <value></value>
  </property>

  <property>
    <description>Default option to decide whether to pull the latest image
      or not.</description>
    <name>yarn.nodemanager.runtime.linux.docker.image-update</name>
    <value>false</value>
  </property>

  <property>
    <description>This configuration setting determines if privileged docker
      containers are allowed on this cluster. Privileged containers are granted
      the complete set of capabilities and are not subject to the limitations
      imposed by the device cgroup controller. In other words, privileged
      containers can do almost everything that the host can do. Use with
      extreme care.</description>
    <name>yarn.nodemanager.runtime.linux.docker.privileged-containers.allowed</name>
    <value>false</value>
  </property>

  <property>
    <description>This configuration setting determines who is allowed to run
      privileged docker containers on this cluster. Use with extreme care.
    </description>
    <name>yarn.nodemanager.runtime.linux.docker.privileged-containers.acl</name>
    <value></value>
  </property>

  <property>
    <description>The set of networks allowed when launching containers using the
      DockerContainerRuntime.</description>
    <name>yarn.nodemanager.runtime.linux.docker.allowed-container-networks</name>
    <value>host,none,bridge</value>
  </property>

  <property>
    <description>The network used when launching containers using the
      DockerContainerRuntime when no network is specified in the request
      . This network must be one of the (configurable) set of allowed container
      networks.</description>
    <name>yarn.nodemanager.runtime.linux.docker.default-container-network</name>
    <value>host</value>
  </property>

  <property>
    <description>The set of runtimes allowed when launching containers using the
      DockerContainerRuntime.</description>
    <name>yarn.nodemanager.runtime.linux.docker.allowed-container-runtimes</name>
    <value>runc</value>
  </property>

  <property>
    <description>This configuration setting determines whether the host's PID
      namespace is allowed for docker containers on this cluster.
      Use with care.</description>
    <name>yarn.nodemanager.runtime.linux.docker.host-pid-namespace.allowed</name>
    <value>false</value>
  </property>

  <property>
    <description>Property to enable docker user remapping</description>
    <name>yarn.nodemanager.runtime.linux.docker.enable-userremapping.allowed</name>
    <value>true</value>
  </property>

  <property>
    <description>lower limit for acceptable uids of user remapped user</description>
    <name>yarn.nodemanager.runtime.linux.docker.userremapping-uid-threshold</name>
    <value>1</value>
  </property>


  <property>
    <description>lower limit for acceptable gids of user remapped user</description>
    <name>yarn.nodemanager.runtime.linux.docker.userremapping-gid-threshold</name>
    <value>1</value>
  </property>

  <property>
    <description>Whether or not users are allowed to request that Docker
      containers honor the debug deletion delay. This is useful for
      troubleshooting Docker container related launch failures.</description>
    <name>yarn.nodemanager.runtime.linux.docker.delayed-removal.allowed</name>
    <value>false</value>
  </property>

  <property>
    <description>A configurable value to pass to the Docker Stop command. This value
      defines the number of seconds between the docker stop command sending
      a SIGTERM and a SIGKILL.</description>
    <name>yarn.nodemanager.runtime.linux.docker.stop.grace-period</name>
    <value>10</value>
  </property>

  <property>
    <description>The default list of read-only mounts to be bind-mounted
      into all Docker containers that use DockerContainerRuntime.</description>
    <name>yarn.nodemanager.runtime.linux.docker.default-ro-mounts</name>
    <value></value>
  </property>

  <property>
    <description>The default list of read-write mounts to be bind-mounted
      into all Docker containers that use DockerContainerRuntime.</description>
    <name>yarn.nodemanager.runtime.linux.docker.default-rw-mounts</name>
    <value></value>
  </property>

  <property>
    <description>The default list of tmpfs mounts to be mounted into all Docker
      containers that use DockerContainerRuntime.</description>
    <name>yarn.nodemanager.runtime.linux.docker.default-tmpfs-mounts</name>
    <value></value>
  </property>

  <property>
    <description>The runC image tag to manifest plugin
      class to be used.</description>
    <name>yarn.nodemanager.runtime.linux.runc.image-tag-to-manifest-plugin</name>
    <value>org.apache.hadoop.yarn.server.nodemanager.containermanager.linux.runtime.runc.ImageTagToManifestPlugin</value>
  </property>

  <property>
    <description>The runC manifest to resources plugin class to
      be used.</description>
    <name>yarn.nodemanager.runtime.linux.runc.manifest-to-resources-plugin</name>
    <value>org.apache.hadoop.yarn.server.nodemanager.containermanager.linux.runtime.runc.HdfsManifestToResourcesPlugin</value>
  </property>

  <property>
    <description>The HDFS location under which the oci image manifests, layers,
      and configs directories exist.</description>
    <name>yarn.nodemanager.runtime.linux.runc.image-toplevel-dir</name>
    <value>/runc-root</value>
  </property>

  <property>
    <description>Target count of layer mounts that we should keep on disk
      at one time.</description>
    <name>yarn.nodemanager.runtime.linux.runc.layer-mounts-to-keep</name>
    <value>100</value>
  </property>

  <property>
    <description>The interval in seconds between executions of
      reaping layer mounts.</description>
    <name>yarn.nodemanager.runtime.linux.runc.layer-mounts-interval-secs</name>
    <value>600</value>
  </property>

  <property>
    <description>Image to be used if no other image is specified.</description>
    <name>yarn.nodemanager.runtime.linux.runc.image-name</name>
    <value></value>
  </property>

  <property>
    <description>Allow or disallow privileged containers.</description>
    <name>yarn.nodemanager.runtime.linux.runc.privileged-containers.allowed</name>
    <value>false</value>
  </property>

  <property>
    <description>The set of networks allowed when launching containers
      using the RuncContainerRuntime.</description>
    <name>yarn.nodemanager.runtime.linux.runc.allowed-container-networks</name>
    <value>host,none,bridge</value>
  </property>

  <property>
    <description>The set of runtimes allowed when launching containers
      using the RuncContainerRuntime.</description>
    <name>yarn.nodemanager.runtime.linux.runc.allowed-container-runtimes</name>
    <value>runc</value>
  </property>

  <property>
    <description>ACL list for users allowed to run privileged
      containers.</description>
    <name>yarn.nodemanager.runtime.linux.runc.privileged-containers.acl</name>
    <value></value>
  </property>

  <property>
    <description>Allow host pid namespace for runC containers.
      Use with care.</description>
    <name>yarn.nodemanager.runtime.linux.runc.host-pid-namespace.allowed</name>
    <value>false</value>
  </property>

  <property>
    <description>The default list of read-only mounts to be bind-mounted
      into all runC containers that use RuncContainerRuntime.</description>
    <name>yarn.nodemanager.runtime.linux.runc.default-ro-mounts</name>
    <value></value>
  </property>

  <property>
    <description>The default list of read-write mounts to be bind-mounted
      into all runC containers that use RuncContainerRuntime.</description>
    <name>yarn.nodemanager.runtime.linux.runc.default-rw-mounts</name>
    <value></value>
  </property>

  <property>
    <description>Path to the seccomp profile to use with runC
      containers</description>
    <name>yarn.nodemanager.runtime.linux.runc.seccomp-profile</name>
    <value></value>
  </property>

  <property>
    <description>The HDFS location where the runC image tag to hash
      file exists.</description>
    <name>yarn.nodemanager.runtime.linux.runc.image-tag-to-manifest-plugin.hdfs-hash-file</name>
    <value>/runc-root/image-tag-to-hash</value>
  </property>

  <property>
    <description>The local file system location where the runC image tag
      to hash file exists.</description>
    <name>yarn.nodemanager.runtime.linux.runc.image-tag-to-manifest-plugin.local-hash-file</name>
    <value></value>
  </property>

  <property>
    <description>The interval in seconds between refreshing the hdfs image tag
      to hash cache.</description>
    <name>yarn.nodemanager.runtime.linux.runc.image-tag-to-manifest-plugin.cache-refresh-interval-secs</name>
    <value>60</value>
  </property>

  <property>
    <description>The number of manifests to cache in the image tag
      to hash cache.</description>
    <name>yarn.nodemanager.runtime.linux.runc.image-tag-to-manifest-plugin.num-manifests-to-cache</name>
    <value>10</value>
  </property>

  <property>
    <description>The timeout value in seconds for the values in
      the stat cache.</description>
    <name>yarn.nodemanager.runtime.linux.runc.hdfs-manifest-to-resources-plugin.stat-cache-timeout-interval-secs</name>
    <value>360</value>
  </property>

  <property>
    <description>The size of the stat cache which stores stats of the
      layers and config.</description>
    <name>yarn.nodemanager.runtime.linux.runc.hdfs-manifest-to-resources-plugin.stat-cache-size</name>
    <value>500</value>
  </property>

  <property>
    <description>The mode in which the Java Container Sandbox should run detailed by
      the JavaSandboxLinuxContainerRuntime.</description>
    <name>yarn.nodemanager.runtime.linux.sandbox-mode</name>
    <value>disabled</value>
  </property>

  <property>
    <description>Permissions for application local directories.</description>
    <name>yarn.nodemanager.runtime.linux.sandbox-mode.local-dirs.permissions</name>
    <value>read</value>
  </property>

  <property>
    <description>Location for non-default java policy file.</description>
    <name>yarn.nodemanager.runtime.linux.sandbox-mode.policy</name>
    <value></value>
  </property>

  <property>
    <description>The group which will run by default without the java security
      manager.</description>
    <name>yarn.nodemanager.runtime.linux.sandbox-mode.whitelist-group</name>
    <value></value>
  </property>

  <property>
    <description>This flag determines whether memory limit will be set for the Windows Job
    Object of the containers launched by the default container executor.</description>
    <name>yarn.nodemanager.windows-container.memory-limit.enabled</name>
    <value>false</value>
  </property>

  <property>
    <description>This flag determines whether CPU limit will be set for the Windows Job
    Object of the containers launched by the default container executor.</description>
    <name>yarn.nodemanager.windows-container.cpu-limit.enabled</name>
    <value>false</value>
  </property>

  <property>
    <description>
    Interval of time the linux container executor should try cleaning up
    cgroups entry when cleaning up a container.
    </description>
    <name>yarn.nodemanager.linux-container-executor.cgroups.delete-timeout-ms</name>
    <value>1000</value>
  </property>

  <property>
    <description>T-file compression types used to compress aggregated logs.</description>
    <name>yarn.nodemanager.log-aggregation.compression-type</name>
    <value>none</value>
  </property>

  <property>
    <description>The kerberos principal for the node manager.</description>
    <name>yarn.nodemanager.principal</name>
    <value></value>
  </property>

  <property>
    <description>A comma separated list of services where service name should only
      contain a-zA-Z0-9_ and can not start with numbers</description>
    <name>yarn.nodemanager.aux-services</name>
    <value></value>
    <!--<value>mapreduce_shuffle</value>-->
  </property>

  <property>
    <description>Boolean indicating whether loading aux services from a manifest
      is enabled. If enabled, aux services may be dynamically modified through
      reloading the manifest via filesystem changes or a REST API. When
      enabled, aux services configuration properties unrelated to the manifest
      will be ignored.</description>
    <name>yarn.nodemanager.aux-services.manifest.enabled</name>
    <value>false</value>
  </property>

  <property>
    <description>A file containing auxiliary service specifications.</description>
    <name>yarn.nodemanager.aux-services.manifest</name>
    <value></value>
  </property>

  <property>
    <description>Length of time in ms to wait between reloading aux services
      manifest. If 0 or less, manifest will not be reloaded.</description>
    <name>yarn.nodemanager.aux-services.manifest.reload-ms</name>
    <value>0</value>
  </property>

  <property>
    <description>Provide local directory which includes the related jar file as well as all the dependencies’
      jar file. We could specify the single jar file or use ${local_dir_to_jar}/* to load all
      jars under the dep directory.</description>
    <name>yarn.nodemanager.aux-services.%s.classpath</name>
    <value>NONE</value>
  </property>

  <property>
    <description>Normally this configuration shouldn't be manually set. The class would be loaded from customized
      classpath if it does not belong to system-classes. By default, the package org.apache.hadoop is part of the
      system-classes. If for example the class CustomAuxService is in the package org.apache.hadoop, it will not be
      loaded from the customized classpath. To solve this, either the package of CustomAuxService could be changed,
      or a separate system-classes could be configured which excludes the package org.apache.hadoop.</description>
    <name>yarn.nodemanager.aux-services.%s.system-classes</name>
    <value></value>
  </property>

  <property>
    <description>No. of ms to wait between sending a SIGTERM and SIGKILL to a container</description>
    <name>yarn.nodemanager.sleep-delay-before-sigkill.ms</name>
    <value>250</value>
  </property>

  <property>
    <description>Max time to wait for a process to come up when trying to cleanup a container</description>
    <name>yarn.nodemanager.process-kill-wait.ms</name>
    <value>5000</value>
  </property>

  <property>
    <description>The minimum allowed version of a resourcemanager that a nodemanager will connect to.  
      The valid values are NONE (no version checking), EqualToNM (the resourcemanager's version is 
      equal to or greater than the NM version), or a Version String.</description>
    <name>yarn.nodemanager.resourcemanager.minimum.version</name>
    <value>NONE</value>
  </property>

  <property>
    <description>Maximum size of contain's diagnostics to keep for relaunching
      container case.</description>
    <name>yarn.nodemanager.container-diagnostics-maximum-size</name>
    <value>10000</value>
  </property>

  <property>
    <description>Minimum container restart interval in milliseconds.</description>
    <name>yarn.nodemanager.container-retry-minimum-interval-ms</name>
    <value>1000</value>
  </property>

  <property>
    <description>Max number of threads in NMClientAsync to process container
    management events</description>
    <name>yarn.client.nodemanager-client-async.thread-pool-max-size</name>
    <value>500</value>
  </property>

  <property>
    <description>Max time to wait to establish a connection to NM</description>
    <name>yarn.client.nodemanager-connect.max-wait-ms</name>
    <value>180000</value>
  </property>

  <property>
    <description>Time interval between each attempt to connect to NM</description>
    <name>yarn.client.nodemanager-connect.retry-interval-ms</name>
    <value>10000</value>
  </property>

  <property>
    <description>
      Max time to wait for NM to connect to RM.
      When not set, proxy will fall back to use value of
      yarn.resourcemanager.connect.max-wait.ms.
    </description>
    <name>yarn.nodemanager.resourcemanager.connect.max-wait.ms</name>
    <value></value>
  </property>

  <property>
    <description>
      Time interval between each NM attempt to connect to RM.
      When not set, proxy will fall back to use value of
      yarn.resourcemanager.connect.retry-interval.ms.
    </description>
    <name>yarn.nodemanager.resourcemanager.connect.retry-interval.ms</name>
    <value></value>
  </property>

  <property>
    <description>
      Maximum number of proxy connections to cache for node managers. If set
      to a value greater than zero then the cache is enabled and the NMClient
      and MRAppMaster will cache the specified number of node manager proxies.
      There will be at max one proxy per node manager. Ex. configuring it to a
      value of 5 will make sure that client will at max have 5 proxies cached
      with 5 different node managers. These connections for these proxies will
      be timed out if idle for more than the system wide idle timeout period.
      Note that this could cause issues on large clusters as many connections
      could linger simultaneously and lead to a large number of connection
      threads. The token used for authentication will be used only at
      connection creation time. If a new token is received then the earlier
      connection should be closed in order to use the new token. This and
      (yarn.client.nodemanager-client-async.thread-pool-max-size) are related
      and should be in sync (no need for them to be equal).
      If the value of this property is zero then the connection cache is
      disabled and connections will use a zero idle timeout to prevent too
      many connection threads on large clusters.
    </description>
    <name>yarn.client.max-cached-nodemanagers-proxies</name>
    <value>0</value>
  </property>
  
  <property>
    <description>Enable the node manager to recover after starting</description>
    <name>yarn.nodemanager.recovery.enabled</name>
    <value>false</value>
  </property>

  <property>
    <description>The local filesystem directory in which the node manager will
    store state when recovery is enabled.</description>
    <name>yarn.nodemanager.recovery.dir</name>
    <value>${hadoop.tmp.dir}/yarn-nm-recovery</value>
  </property>

  <property>
    <description>The time in seconds between full compactions of the NM state
    database. Setting the interval to zero disables the full compaction
    cycles.</description>
    <name>yarn.nodemanager.recovery.compaction-interval-secs</name>
    <value>3600</value>
  </property>

  <property>
    <description>Whether the nodemanager is running under supervision. A
      nodemanager that supports recovery and is running under supervision
      will not try to cleanup containers as it exits with the assumption
      it will be immediately be restarted and recover containers.</description>
    <name>yarn.nodemanager.recovery.supervised</name>
    <value>false</value>
  </property>

  <property>
    <description>
    Adjustment to the container OS scheduling priority.  In Linux, passed
    directly to the nice command. If unspecified then containers are launched
    without any explicit OS priority.
    </description>
    <name>yarn.nodemanager.container-executor.os.sched.priority.adjustment</name>
  </property>

  <property>
    <description>
    Flag to enable container metrics
    </description>
    <name>yarn.nodemanager.container-metrics.enable</name>
    <value>true</value>
  </property>

  <property>
    <description>
    Container metrics flush period in ms.  Set to -1 for flush on completion.
    </description>
    <name>yarn.nodemanager.container-metrics.period-ms</name>
    <value>-1</value>
  </property>

  <property>
    <description>
    The delay time ms to unregister container metrics after completion.
    </description>
    <name>yarn.nodemanager.container-metrics.unregister-delay-ms</name>
    <value>10000</value>
  </property>

  <property>
    <description>
    Class used to calculate current container resource utilization.
    </description>
    <name>yarn.nodemanager.container-monitor.process-tree.class</name>
    <value></value>
  </property>

  <property>
    <description>
    Flag to enable NodeManager disk health checker
    </description>
    <name>yarn.nodemanager.disk-health-checker.enable</name>
    <value>true</value>
  </property>

  <property>
    <description>
    Number of threads to use in NM log cleanup.  Used when log aggregation
    is disabled.
    </description>
    <name>yarn.nodemanager.log.deletion-threads-count</name>
    <value>4</value>
  </property>

  <property>
    <description>
    The Windows group that the windows-container-executor should run as.
    </description>
    <name>yarn.nodemanager.windows-secure-container-executor.group</name>
    <value></value>
  </property>

  <!-- Map Reduce Configuration -->

  <property>
    <name>yarn.nodemanager.aux-services.mapreduce_shuffle.class</name>
    <value>org.apache.hadoop.mapred.ShuffleHandler</value>
  </property>

  <!-- WebAppProxy Configuration -->

  <property>
    <description>The kerberos principal for the proxy, if the proxy is not
    running as part of the RM.</description>
    <name>yarn.web-proxy.principal</name>
    <value/>
  </property>
  
  <property>
    <description>Keytab for WebAppProxy, if the proxy is not running as part of 
    the RM.</description>
    <name>yarn.web-proxy.keytab</name>
  </property>
  
  <property>
    <description>The address for the web proxy as HOST:PORT, if this is not
     given then the proxy will run as part of the RM</description>
     <name>yarn.web-proxy.address</name>
     <value/>
  </property>

  <property>
    <description>The actual address the web proxy will bind to. If this optional
     address is set, it overrides only the hostname portion of yarn.web-proxy.address.
     This is useful for making the web proxy server listen on all interfaces by setting
     it to 0.0.0.0 </description>
    <name>yarn.web-proxy.bind-host</name>
    <value/>
  </property>

  <property>
    <description>Enable the web proxy connection timeout, default is enabled.</description>
    <name>yarn.resourcemanager.proxy.timeout.enabled</name>
    <value>true</value>
  </property>

  <property>
    <description>The web proxy connection timeout.</description>
    <name>yarn.resourcemanager.proxy.connection.timeout</name>
    <value>60000</value>
  </property>

  <!-- Applications' Configuration -->

  <property>
    <description>
      CLASSPATH for YARN applications. A comma-separated list
      of CLASSPATH entries. When this value is empty, the following default
      CLASSPATH for YARN applications would be used. 
      For Linux:
      $HADOOP_CONF_DIR,
      $HADOOP_COMMON_HOME/share/hadoop/common/*,
      $HADOOP_COMMON_HOME/share/hadoop/common/lib/*,
      $HADOOP_HDFS_HOME/share/hadoop/hdfs/*,
      $HADOOP_HDFS_HOME/share/hadoop/hdfs/lib/*,
      $HADOOP_YARN_HOME/share/hadoop/yarn/*,
      $HADOOP_YARN_HOME/share/hadoop/yarn/lib/*
      For Windows:
      %HADOOP_CONF_DIR%,
      %HADOOP_COMMON_HOME%/share/hadoop/common/*,
      %HADOOP_COMMON_HOME%/share/hadoop/common/lib/*,
      %HADOOP_HDFS_HOME%/share/hadoop/hdfs/*,
      %HADOOP_HDFS_HOME%/share/hadoop/hdfs/lib/*,
      %HADOOP_YARN_HOME%/share/hadoop/yarn/*,
      %HADOOP_YARN_HOME%/share/hadoop/yarn/lib/*
    </description>
    <name>yarn.application.classpath</name>
    <value></value>
  </property>

  <!-- Timeline Service Configuration -->

  <property>
    <description>Indicate what is the current version of the running
    timeline service. For example, if "yarn.timeline-service.version" is 1.5,
    and "yarn.timeline-service.enabled" is true, it means the cluster will and
    should bring up the timeline service v.1.5 (and nothing else).
    On the client side, if the client uses the same version of timeline service,
    it should succeed. If the client chooses to use a smaller version in spite of this,
    then depending on how robust the compatibility story is between versions,
    the results may vary.
    </description>
    <name>yarn.timeline-service.version</name>
    <value>1.0f</value>
  </property>

  <property>
    <description>
    In the server side it indicates whether timeline service is enabled or not.
    And in the client side, users can enable it to indicate whether client wants
    to use timeline service. If its enabled in the client side along with
    security, then yarn client tries to fetch the delegation tokens for the
    timeline server.
    </description>
    <name>yarn.timeline-service.enabled</name>
    <value>false</value>
  </property>

  <property>
    <description>The hostname of the timeline service web application.</description>
    <name>yarn.timeline-service.hostname</name>
    <value>0.0.0.0</value>
  </property>

  <property>
    <description>This is default address for the timeline server to start the
    RPC server.</description>
    <name>yarn.timeline-service.address</name>
    <value>${yarn.timeline-service.hostname}:10200</value>
  </property>

  <property>
    <description>The http address of the timeline service web application.</description>
    <name>yarn.timeline-service.webapp.address</name>
    <value>${yarn.timeline-service.hostname}:8188</value>
  </property>

  <property>
    <description>The https address of the timeline service web application.</description>
    <name>yarn.timeline-service.webapp.https.address</name>
    <value>${yarn.timeline-service.hostname}:8190</value>
  </property>

  <property>
    <description>
      The actual address the server will bind to. If this optional address is
      set, the RPC and webapp servers will bind to this address and the port specified in
      yarn.timeline-service.address and yarn.timeline-service.webapp.address, respectively.
      This is most useful for making the service listen to all interfaces by setting to
      0.0.0.0.
    </description>
    <name>yarn.timeline-service.bind-host</name>
    <value></value>
  </property>

  <property>
    <description>
      Defines the max number of applications could be fetched using REST API or
      application history protocol and shown in timeline server web ui.
    </description>
    <name>yarn.timeline-service.generic-application-history.max-applications</name>
    <value>10000</value>
  </property>

  <property>
    <description>Store class name for timeline store.</description>
    <name>yarn.timeline-service.store-class</name>
    <value>org.apache.hadoop.yarn.server.timeline.LeveldbTimelineStore</value>
  </property>

  <property>
    <description>Enable age off of timeline store data.</description>
    <name>yarn.timeline-service.ttl-enable</name>
    <value>true</value>
  </property>

  <property>
    <description>Time to live for timeline store data in milliseconds.</description>
    <name>yarn.timeline-service.ttl-ms</name>
    <value>604800000</value>
  </property>

  <property>
    <description>Store file name for leveldb timeline store.</description>
    <name>yarn.timeline-service.leveldb-timeline-store.path</name>
    <value>${hadoop.tmp.dir}/yarn/timeline</value>
  </property>

  <property>
    <description>Length of time to wait between deletion cycles of leveldb timeline store in milliseconds.</description>
    <name>yarn.timeline-service.leveldb-timeline-store.ttl-interval-ms</name>
    <value>300000</value>
  </property>

  <property>
    <description>Size of read cache for uncompressed blocks for leveldb timeline store in bytes.</description>
    <name>yarn.timeline-service.leveldb-timeline-store.read-cache-size</name>
    <value>104857600</value>
  </property>

  <property>
    <description>Size of cache for recently read entity start times for leveldb timeline store in number of entities.</description>
    <name>yarn.timeline-service.leveldb-timeline-store.start-time-read-cache-size</name>
    <value>10000</value>
  </property>

  <property>
    <description>Size of cache for recently written entity start times for leveldb timeline store in number of entities.</description>
    <name>yarn.timeline-service.leveldb-timeline-store.start-time-write-cache-size</name>
    <value>10000</value>
  </property>

  <property>
    <description>Handler thread count to serve the client RPC requests.</description>
    <name>yarn.timeline-service.handler-thread-count</name>
    <value>10</value>
  </property>

  <property>
    <name>yarn.timeline-service.http-authentication.type</name>
    <value>simple</value>
    <description>
      Defines authentication used for the timeline server HTTP endpoint.
      Supported values are: simple | kerberos | #AUTHENTICATION_HANDLER_CLASSNAME#
    </description>
  </property>

  <property>
    <name>yarn.timeline-service.http-authentication.simple.anonymous.allowed</name>
    <value>true</value>
    <description>
      Indicates if anonymous requests are allowed by the timeline server when using
      'simple' authentication.
    </description>
  </property>

  <property>
    <description>The Kerberos principal for the timeline server.</description>
    <name>yarn.timeline-service.principal</name>
    <value></value>
  </property>

  <property>
    <description>The Kerberos keytab for the timeline server.</description>
    <name>yarn.timeline-service.keytab</name>
    <value>/etc/krb5.keytab</value>
  </property>

  <property>
    <description>Comma separated list of UIs that will be hosted</description>
    <name>yarn.timeline-service.ui-names</name>
    <value></value>
  </property>

  <property>
    <description>
    Default maximum number of retries for timeline service client
    and value -1 means no limit.
    </description>
    <name>yarn.timeline-service.client.max-retries</name>
    <value>30</value>
  </property>

  <property>
    <description>Client policy for whether timeline operations are non-fatal.
    Should the failure to obtain a delegation token be considered an application
    failure (option = false),  or should the client attempt to continue to
    publish information without it (option=true)</description>
    <name>yarn.timeline-service.client.best-effort</name>
    <value>false</value>
  </property>

  <property>
    <description>
    Default retry time interval for timeline servive client.
    </description>
    <name>yarn.timeline-service.client.retry-interval-ms</name>
    <value>1000</value>
  </property>

  <property>
    <description>
    The time period for which timeline v2 client will wait for draining
    leftover entities after stop.
    </description>
    <name>yarn.timeline-service.client.drain-entities.timeout.ms</name>
    <value>2000</value>
  </property>

  <property>
    <description>Enable timeline server to recover state after starting. If
    true, then yarn.timeline-service.state-store-class must be specified.
    </description>
    <name>yarn.timeline-service.recovery.enabled</name>
    <value>false</value>
  </property>

  <property>
    <description>Store class name for timeline state store.</description>
    <name>yarn.timeline-service.state-store-class</name>
    <value>org.apache.hadoop.yarn.server.timeline.recovery.LeveldbTimelineStateStore</value>
  </property>

  <property>
    <description>Store file name for leveldb state store.</description>
    <name>yarn.timeline-service.leveldb-state-store.path</name>
    <value>${hadoop.tmp.dir}/yarn/timeline</value>
  </property>

  <!-- Timeline Service v1.5 Configuration -->
  <property>
    <name>yarn.timeline-service.entity-group-fs-store.cache-store-class</name>
    <value>org.apache.hadoop.yarn.server.timeline.MemoryTimelineStore</value>
    <description>Caching storage timeline server v1.5 is using. </description>
  </property>

  <property>
    <name>yarn.timeline-service.entity-group-fs-store.active-dir</name>
    <value>/tmp/entity-file-history/active</value>
    <description>HDFS path to store active application’s timeline data</description>
  </property>

  <property>
    <name>yarn.timeline-service.entity-group-fs-store.done-dir</name>
    <value>/tmp/entity-file-history/done/</value>
    <description>HDFS path to store done application’s timeline data</description>
  </property>

  <property>
    <name>yarn.timeline-service.entity-group-fs-store.group-id-plugin-classes</name>
    <value></value>
    <description>
      Plugins that can translate a timeline entity read request into
      a list of timeline entity group ids, separated by commas.
    </description>
  </property>

  <property>
    <name>yarn.timeline-service.entity-group-fs-store.group-id-plugin-classpath</name>
    <value></value>
    <description>
      Classpath for all plugins defined in
      yarn.timeline-service.entity-group-fs-store.group-id-plugin-classes.
    </description>
  </property>

   <property>
     <name>yarn.timeline-service.entity-group-fs-store.summary-store</name>
     <description>Summary storage for ATS v1.5</description>
     <value>org.apache.hadoop.yarn.server.timeline.LeveldbTimelineStore</value>
  </property>

  <property>
    <name>yarn.timeline-service.entity-group-fs-store.scan-interval-seconds</name>
    <description>
      Scan interval for ATS v1.5 entity group file system storage reader.This
      value controls how frequent the reader will scan the HDFS active directory
      for application status.
    </description>
    <value>60</value>
  </property>

  <property>
    <name>yarn.timeline-service.entity-group-fs-store.cleaner-interval-seconds</name>
    <description>
      Scan interval for ATS v1.5 entity group file system storage cleaner.This
      value controls how frequent the reader will scan the HDFS done directory
      for stale application data.
    </description>
    <value>3600</value>
  </property>

  <property>
    <name>yarn.timeline-service.entity-group-fs-store.retain-seconds</name>
    <description>
      How long the ATS v1.5 entity group file system storage will keep an
      application's data in the done directory.
    </description>
    <value>604800</value>
  </property>

  <property>
    <name>yarn.timeline-service.entity-group-fs-store.leveldb-cache-read-cache-size</name>
    <description>
      Read cache size for the leveldb cache storage in ATS v1.5 plugin storage.
    </description>
    <value>10485760</value>
  </property>

  <property>
    <name>yarn.timeline-service.entity-group-fs-store.app-cache-size</name>
    <description>
      Size of the reader cache for ATS v1.5 reader. This value controls how many
      entity groups the ATS v1.5 server should cache. If the number of active
      read entity groups is greater than the number of caches items, some reads
      may return empty data. This value must be greater than 0.
    </description>
    <value>10</value>
  </property>

  <property>
    <name>yarn.timeline-service.client.fd-flush-interval-secs</name>
    <description>
      Flush interval for ATS v1.5 writer. This value controls how frequent
      the writer will flush the HDFS FSStream for the entity/domain.
    </description>
    <value>10</value>
  </property>

  <property>
    <name>yarn.timeline-service.client.fd-clean-interval-secs</name>
    <description>
      Scan interval for ATS v1.5 writer. This value controls how frequent
      the writer will scan the HDFS FSStream for the entity/domain.
      If the FSStream is stale for a long time, this FSStream will be close.
    </description>
    <value>60</value>
  </property>

  <property>
    <name>yarn.timeline-service.client.fd-retain-secs</name>
    <description>
      How long the ATS v1.5 writer will keep an FSStream open.
      If this fsstream does not write anything for this configured time,
      it will be close.
    </description>
    <value>300</value>
  </property>

  <!-- Timeline Service v2 Configuration -->
  <property>
    <name>yarn.timeline-service.writer.class</name>
    <description>
      Storage implementation ATS v2 will use for the TimelineWriter service.
    </description>
    <value>org.apache.hadoop.yarn.server.timelineservice.storage.HBaseTimelineWriterImpl</value>
  </property>

  <property>
    <name>yarn.timeline-service.reader.class</name>
    <description>
      Storage implementation ATS v2 will use for the TimelineReader service.
    </description>
    <value>org.apache.hadoop.yarn.server.timelineservice.storage.HBaseTimelineReaderImpl</value>
  </property>

  <property>
    <name>yarn.timeline-service.client.internal-timers-ttl-secs</name>
    <description>
      How long the internal Timer Tasks can be alive in writer. If there is no
      write operation for this configured time, the internal timer tasks will
      be close.
    </description>
    <value>420</value>
  </property>

  <property>
    <description>The setting that controls how often the timeline collector
    flushes the timeline writer.</description>
    <name>yarn.timeline-service.writer.flush-interval-seconds</name>
    <value>60</value>
  </property>

  <property>
    <description>The setting that decides the capacity of the queue to hold
    asynchronous timeline entities.</description>
    <name>yarn.timeline-service.writer.async.queue.capacity</name>
    <value>100</value>
  </property>

  <property>
    <description>Time period till which the application collector will be alive
     in NM, after the  application master container finishes.</description>
    <name>yarn.timeline-service.app-collector.linger-period.ms</name>
    <value>60000</value>
  </property>

  <property>
    <description>Time line V2 client tries to merge these many number of
    async entities (if available) and then call the REST ATS V2 API to submit.
    </description>
    <name>yarn.timeline-service.timeline-client.number-of-async-entities-to-merge</name>
    <value>10</value>
  </property>

  <property>
    <description>
    The setting that controls how long the final value
    of a metric of a completed app is retained before merging into
    the flow sum. Up to this time after an application is completed
    out-of-order values that arrive can be recognized and discarded at the
    cost of increased storage.
    </description>
    <name>yarn.timeline-service.hbase.coprocessor.app-final-value-retention-milliseconds
    </name>
    <value>259200000</value>
  </property>

  <property>
    <description>
      The setting that controls how often in-memory app level
      aggregation is kicked off in timeline collector.
    </description>
    <name>yarn.timeline-service.app-aggregation-interval-secs</name>
    <value>15</value>
  </property>

  <property>
    <description>
    The default hdfs location for flowrun coprocessor jar.
    </description>
    <name>yarn.timeline-service.hbase.coprocessor.jar.hdfs.location
    </name>
    <value>/hbase/coprocessor/hadoop-yarn-server-timelineservice.jar</value>
  </property>

  <property>
    <description>
    The value of this parameter sets the prefix for all tables that are part of
    timeline service in the hbase storage schema. It can be set to "dev."
    or "staging." if it is to be used for development or staging instances.
    This way the data in production tables stays in a separate set of tables
    prefixed by "prod.".
    </description>
    <name>yarn.timeline-service.hbase-schema.prefix</name>
    <value>prod.</value>
  </property>

  <property>
    <description> Optional URL to an hbase-site.xml configuration file to be
    used to connect to the timeline-service hbase cluster. If empty or not
    specified, then the HBase configuration will be loaded from the classpath.
    When specified the values in the specified configuration file will override
    those from the ones that are present on the classpath.
    </description>
    <name>yarn.timeline-service.hbase.configuration.file
    </name>
    <value></value>
  </property>

  <property>
    <description>
      Removes the UUID if represent and limit the the flowname length with
      the given value for ATSv2. In case the value is negative or 0,
      it only removes the UUID and does not limit the flow name.
    </description>
    <name>yarn.timeline-service.flowname.max-size
    </name>
    <value>0</value>
  </property>

  <!--  Shared Cache Configuration -->

  <property>
    <description>Whether the shared cache is enabled</description>
    <name>yarn.sharedcache.enabled</name>
    <value>false</value>
  </property>

  <property>
    <description>The root directory for the shared cache</description>
    <name>yarn.sharedcache.root-dir</name>
    <value>/sharedcache</value>
  </property>

  <property>
    <description>The level of nested directories before getting to the checksum
    directories. It must be non-negative.</description>
    <name>yarn.sharedcache.nested-level</name>
    <value>3</value>
  </property>

  <property>
    <description>The implementation to be used for the SCM store</description>
    <name>yarn.sharedcache.store.class</name>
    <value>org.apache.hadoop.yarn.server.sharedcachemanager.store.InMemorySCMStore</value>
  </property>

  <property>
    <description>The implementation to be used for the SCM app-checker</description>
    <name>yarn.sharedcache.app-checker.class</name>
    <value>org.apache.hadoop.yarn.server.sharedcachemanager.RemoteAppChecker</value>
  </property>
  
  <property>
    <description>A resource in the in-memory store is considered stale
    if the time since the last reference exceeds the staleness period.
    This value is specified in minutes.</description>
    <name>yarn.sharedcache.store.in-memory.staleness-period-mins</name>
    <value>10080</value>
  </property>
  
  <property>
    <description>Initial delay before the in-memory store runs its first check
    to remove dead initial applications. Specified in minutes.</description>
    <name>yarn.sharedcache.store.in-memory.initial-delay-mins</name>
    <value>10</value>
  </property>
  
  <property>
    <description>The frequency at which the in-memory store checks to remove
    dead initial applications. Specified in minutes.</description>
    <name>yarn.sharedcache.store.in-memory.check-period-mins</name>
    <value>720</value>
  </property>
  
  <property>
    <description>The address of the admin interface in the SCM (shared cache manager)</description>
    <name>yarn.sharedcache.admin.address</name>
    <value>0.0.0.0:8047</value>
  </property>

  <property>
    <description>The number of threads used to handle SCM admin interface (1 by default)</description>
    <name>yarn.sharedcache.admin.thread-count</name>
    <value>1</value>
  </property>

  <property>
    <description>The address of the web application in the SCM (shared cache manager)</description>
    <name>yarn.sharedcache.webapp.address</name>
    <value>0.0.0.0:8788</value>
  </property>

  <property>
    <description>The frequency at which a cleaner task runs.
    Specified in minutes.</description>
    <name>yarn.sharedcache.cleaner.period-mins</name>
    <value>1440</value>
  </property>

  <property>
    <description>Initial delay before the first cleaner task is scheduled.
    Specified in minutes.</description>
    <name>yarn.sharedcache.cleaner.initial-delay-mins</name>
    <value>10</value>
  </property>

  <property>
    <description>The time to sleep between processing each shared cache
    resource. Specified in milliseconds.</description>
    <name>yarn.sharedcache.cleaner.resource-sleep-ms</name>
    <value>0</value>
  </property>

  <property>
    <description>The address of the node manager interface in the SCM
    (shared cache manager)</description>
    <name>yarn.sharedcache.uploader.server.address</name>
    <value>0.0.0.0:8046</value>
  </property>

  <property>
    <description>The number of threads used to handle shared cache manager
    requests from the node manager (50 by default)</description>
    <name>yarn.sharedcache.uploader.server.thread-count</name>
    <value>50</value>
  </property>

  <property>
    <description>The address of the client interface in the SCM
    (shared cache manager)</description>
    <name>yarn.sharedcache.client-server.address</name>
    <value>0.0.0.0:8045</value>
  </property>

  <property>
    <description>The number of threads used to handle shared cache manager
    requests from clients (50 by default)</description>
    <name>yarn.sharedcache.client-server.thread-count</name>
    <value>50</value>
  </property>

  <property>
    <description>The algorithm used to compute checksums of files (SHA-256 by
    default)</description>
    <name>yarn.sharedcache.checksum.algo.impl</name>
    <value>org.apache.hadoop.yarn.sharedcache.ChecksumSHA256Impl</value>
  </property>

  <property>
    <description>The replication factor for the node manager uploader for the
    shared cache (10 by default)</description>
    <name>yarn.sharedcache.nm.uploader.replication.factor</name>
    <value>10</value>
  </property>

  <property>
    <description>The number of threads used to upload files from a node manager
    instance (20 by default)</description>
    <name>yarn.sharedcache.nm.uploader.thread-count</name>
    <value>20</value>
  </property>

  <property>
    <description>
    ACL protocol for use in the Timeline server.
    </description>
    <name>security.applicationhistory.protocol.acl</name>
    <value></value>
  </property>

  <!-- Minicluster Configuration (for testing only!) -->

  <property>
    <description>
    Set to true for MiniYARNCluster unit tests
    </description>
    <name>yarn.is.minicluster</name>
    <value>false</value>
  </property>

  <property>
    <description>
    Set for MiniYARNCluster unit tests to control resource monitoring
    </description>
    <name>yarn.minicluster.control-resource-monitoring</name>
    <value>false</value>
  </property>

  <property>
    <description>
    Set to false in order to allow MiniYARNCluster to run tests without
    port conflicts.
    </description>
    <name>yarn.minicluster.fixed.ports</name>
    <value>false</value>
  </property>

  <property>
    <description>
    Set to false in order to allow the NodeManager in MiniYARNCluster to
    use RPC to talk to the RM.
    </description>
    <name>yarn.minicluster.use-rpc</name>
    <value>false</value>
  </property>

  <property>
    <description>
    As yarn.nodemanager.resource.memory-mb property but for the NodeManager
    in a MiniYARNCluster.
    </description>
    <name>yarn.minicluster.yarn.nodemanager.resource.memory-mb</name>
    <value>4096</value>
  </property>

  <!-- Node Labels Configuration -->

  <property>
    <description>
    Enable node labels feature
    </description>
    <name>yarn.node-labels.enabled</name>
    <value>false</value>
  </property>

  <property>
    <description>
    URI for NodeLabelManager.  The default value is
    /tmp/hadoop-yarn-${user}/node-labels/ in the local filesystem.
    </description>
    <name>yarn.node-labels.fs-store.root-dir</name>
    <value></value>
  </property>

  <property>
    <description>
    Set configuration type for node labels. Administrators can specify
    "centralized", "delegated-centralized" or "distributed".
    </description>
    <name>yarn.node-labels.configuration-type</name>
    <value>centralized</value>
  </property>

  <!-- Distributed Node Labels Configuration -->
  <property>
    <description>
    When "yarn.node-labels.configuration-type" is configured with "distributed"
    in RM, Administrators can configure in NM the provider for the
    node labels by configuring this parameter. Administrators can
    configure "config", "script" or the class name of the provider. Configured
    class needs to extend
    org.apache.hadoop.yarn.server.nodemanager.nodelabels.NodeLabelsProvider.
    If "config" is configured, then "ConfigurationNodeLabelsProvider" and if
    "script" is configured, then "ScriptNodeLabelsProvider" will be used.
    </description>
    <name>yarn.nodemanager.node-labels.provider</name>
  </property>

  <property>
    <description>
    When "yarn.nodemanager.node-labels.provider" is configured with "config",
    "Script" or the configured class extends AbstractNodeLabelsProvider, then
    periodically node labels are retrieved from the node labels provider. This
    configuration is to define the interval period.
    If -1 is configured then node labels are retrieved from provider only
    during initialization. Defaults to 10 mins.
    </description>
    <name>yarn.nodemanager.node-labels.provider.fetch-interval-ms</name>
    <value>600000</value>
  </property>

  <property>
    <description>
   Interval at which NM syncs its node labels with RM. NM will send its loaded
   labels every x intervals configured, along with heartbeat to RM.
    </description>
    <name>yarn.nodemanager.node-labels.resync-interval-ms</name>
    <value>120000</value>
  </property>

  <property>
    <description>
    When "yarn.nodemanager.node-labels.provider" is configured with "config"
    then ConfigurationNodeLabelsProvider fetches the partition label from this
    parameter.
    </description>
    <name>yarn.nodemanager.node-labels.provider.configured-node-partition</name>
  </property>

  <property>
    <description>
    When "yarn.nodemanager.node-labels.provider" is configured with "Script"
    then this configuration provides the timeout period after which it will
    interrupt the script which queries the Node labels. Defaults to 20 mins.
    </description>
    <name>yarn.nodemanager.node-labels.provider.fetch-timeout-ms</name>
    <value>1200000</value>
  </property>

  <!-- Delegated-centralized Node Labels Configuration -->
  <property>
    <description>
    When node labels "yarn.node-labels.configuration-type" is
    of type "delegated-centralized", administrators should configure
    the class for fetching node labels by ResourceManager. Configured
    class needs to extend
    org.apache.hadoop.yarn.server.resourcemanager.nodelabels.
    RMNodeLabelsMappingProvider.
    </description>
    <name>yarn.resourcemanager.node-labels.provider</name>
    <value></value>
  </property>

  <property>
    <description>
    When "yarn.node-labels.configuration-type" is configured with
    "delegated-centralized", then node labels of all nodes
    are updated by periodically retrieving node labels from the
    provider. If -1 is configured then node labels are retrieved
    from provider only once for each node after it registers.
    Defaults to 30 mins.
    </description>
    <name>yarn.resourcemanager.node-labels.provider.fetch-interval-ms</name>
    <value>1800000</value>
  </property>

  <property>
    <description>
    When "yarn.node-labels.configuration-type" is configured with
    "delegated-centralized", then node labels of newly registered
    nodes are updated by periodically retrieving node labels from
    the provider. Defaults to 30 secs.
    </description>
    <name>yarn.resourcemanager.node-labels.provider.update-newly-registered-nodes-interval-ms</name>
    <value>30000</value>
  </property>

  <property>
    <description>
      Overwrites default-node-label-expression only for the ApplicationMaster
      container. It is disabled by default.
    </description>
    <name>yarn.resourcemanager.node-labels.am.default-node-label-expression</name>
  </property>

  <property>
    <description>
      Flag to indicate whether the AM can be allocated to non-exclusive nodes or not.
      Default is false.
    </description>
    <name>yarn.resourcemanager.node-labels.am.allow-non-exclusive-allocation</name>
    <value>false</value>
  </property>

  <!-- Distributed Node Attributes Configuration -->
  <property>
    <description>
      This property determines which provider will be plugged by the
      node manager to collect node-attributes. Administrators can
      configure "config", "script" or the class name of the provider.
      Configured class needs to extend
      org.apache.hadoop.yarn.server.nodemanager.nodelabels.NodeAttributesProvider.
      If "config" is configured, then "ConfigurationNodeLabelsProvider" and if
      "script" is configured, then "ScriptBasedNodeAttributesProvider"
      will be used.
    </description>
    <name>yarn.nodemanager.node-attributes.provider</name>
  </property>

  <property>
    <description>
      The node attribute script NM runs to collect node attributes.
      Script output Line starting with "NODE_ATTRIBUTE:" will be
      considered as a record of node attribute, attribute name, type
      and value should be delimited by comma. Each of such lines
      will be parsed to a node attribute.
    </description>
    <name>yarn.nodemanager.node-attributes.provider.script.path</name>
  </property>

  <property>
    <description>
      Command arguments passed to the node attribute script.
    </description>
    <name>yarn.nodemanager.node-attributes.provider.script.opts</name>
  </property>

  <property>
    <description>
      Time interval that determines how long NM fetches node attributes
      from a given provider. If -1 is configured then node labels are
      retrieved from provider only during initialization. Defaults to 10 mins.
    </description>
    <name>yarn.nodemanager.node-attributes.provider.fetch-interval-ms</name>
    <value>600000</value>
  </property>

  <property>
    <description>
      Timeout period after which NM will interrupt the node attribute
      provider script which queries node attributes. Defaults to 20 mins.
    </description>
    <name>yarn.nodemanager.node-attributes.provider.fetch-timeout-ms</name>
    <value>1200000</value>
  </property>

  <property>
    <description>
      When "yarn.nodemanager.node-attributes.provider" is configured with
      "config" then ConfigurationNodeAttributesProvider fetches node attributes
      from this parameter.
    </description>
    <name>yarn.nodemanager.node-attributes.provider.configured-node-attributes</name>
    <value></value>
  </property>

  <property>
    <description>
      Interval at which NM syncs its node attributes with RM. NM will send its loaded
      attributes every x intervals configured, along with heartbeat to RM.
    </description>
    <name>yarn.nodemanager.node-attributes.resync-interval-ms</name>
    <value>120000</value>
  </property>

  <property>
    <description>
    Timeout in seconds for YARN node graceful decommission.
    This is the maximal time to wait for running containers and applications to complete
    before transition a DECOMMISSIONING node into DECOMMISSIONED.
    </description>
    <name>yarn.resourcemanager.nodemanager-graceful-decommission-timeout-secs</name>
    <value>3600</value>
  </property>

  <property>
    <description>
    Timeout in seconds of DecommissioningNodesWatcher internal polling.
    </description>
    <name>yarn.resourcemanager.decommissioning-nodes-watcher.poll-interval-secs</name>
    <value>20</value>
  </property>

  <property>
    <description>
    Used to specify custom web services for Resourcemanager. Value can be
    classnames separated by comma.
    Ex: org.apache.hadoop.yarn.server.resourcemanager.webapp.RMWebServices,
    org.apache.hadoop.yarn.server.resourcemanager.webapp.DummyClass
    </description>
    <name>yarn.http.rmwebapp.external.classes</name>
    <value></value>
  </property>

  <property>
    <description>
    Used to specify custom scheduler page
    </description>
    <name>yarn.http.rmwebapp.scheduler.page.class</name>
    <value></value>
  </property>

  <property>
    <description>
    Used to specify custom DAO classes used by custom web services.
    </description>
    <name>yarn.http.rmwebapp.custom.dao.classes</name>
    <value></value>
  </property>

  <property>
    <description>
    Used to specify custom DAO classes used by custom web services which requires
    root unwrapping.
    </description>
    <name>yarn.http.rmwebapp.custom.unwrapped.dao.classes</name>
    <value></value>
  </property>

  <property>
    <description>
    Used to specify custom WebServices class to bind with RMWebApp overriding
    the default RMWebServices.
    </description>
    <name>yarn.webapp.custom.webservice.class</name>
    <value></value>
  </property>

  <property>
    <description>The Node Label script to run. Script output Line starting with
     "NODE_PARTITION:" will be considered as Node Label Partition. In case of
     multiple lines have this pattern, then last one will be considered
    </description>
    <name>yarn.nodemanager.node-labels.provider.script.path</name>
  </property>

  <property>
    <description>The arguments to pass to the Node label script.</description>
    <name>yarn.nodemanager.node-labels.provider.script.opts</name>
  </property>

  <!-- Federation Configuration -->
  <property>
    <description>
      Flag to indicate whether the RM is participating in Federation or not.
    </description>
    <name>yarn.federation.enabled</name>
    <value>false</value>
  </property>
  <property>
    <description>
      Initial delay for federation state-store heartbeat service. Value is followed by a unit
      specifier: ns, us, ms, s, m, h, d for nanoseconds, microseconds, milliseconds, seconds,
      minutes, hours, days respectively. Values should provide units,
      but seconds are assumed
    </description>
    <name>yarn.federation.state-store.heartbeat.initial-delay</name>
    <value>30s</value>
  </property>
  <property>
    <description>
      Machine list file to be loaded by the FederationSubCluster Resolver
    </description>
    <name>yarn.federation.machine-list</name>
  </property>
  <property>
    <description>
      Class name for SubClusterResolver
    </description>
    <name>yarn.federation.subcluster-resolver.class</name>
    <value>org.apache.hadoop.yarn.server.federation.resolver.DefaultSubClusterResolverImpl</value>
  </property>

  <property>
    <description>
      Store class name for federation state store
    </description>
    <name>yarn.federation.state-store.class</name>
    <value>org.apache.hadoop.yarn.server.federation.store.impl.MemoryFederationStateStore</value>
  </property>

  <property>
   <description>
    The time in seconds after which the federation state store local cache
    will be refreshed periodically
   </description>
   <name>yarn.federation.cache-ttl.secs</name>
   <value>300</value>
  </property>

  <property>
    <description>The registry base directory for federation.</description>
    <name>yarn.federation.registry.base-dir</name>
    <value>yarnfederation/</value>
  </property>

  <property>
    <description>
      The number of retries to clear the app in the FederationStateStore,
      the default value is 1, that is, after the app fails to clean up, it will retry the cleanup again.
    </description>
    <name>yarn.federation.state-store.clean-up-retry-count</name>
    <value>1</value>
  </property>

  <property>
    <description>
      Clear the sleep time of App retry in FederationStateStore.
      When the app fails to clean up,
      it will sleep for a period of time and then try to clean up.
      The default value is 1s.
    </description>
    <name>yarn.federation.state-store.clean-up-retry-sleep-time</name>
    <value>1s</value>
  </property>

  <!-- Other Configuration -->

  <property>
    <description>The registry implementation to use.</description>
    <name>yarn.registry.class</name>
    <value>org.apache.hadoop.registry.client.impl.FSRegistryOperationsService</value>
  </property>

  <property>
    <description>The interval that the yarn client library uses to poll the
    completion status of the asynchronous API of application client protocol.
    </description>
    <name>yarn.client.application-client-protocol.poll-interval-ms</name>
    <value>200</value>
  </property>

  <property>
    <description>
    The duration (in ms) the YARN client waits for an expected state change
    to occur.  -1 means unlimited wait time.
    </description>
    <name>yarn.client.application-client-protocol.poll-timeout-ms</name>
    <value>-1</value>
  </property>

  <property>
    <description>RSS usage of a process computed via
    /proc/pid/stat is not very accurate as it includes shared pages of a
    process. /proc/pid/smaps provides useful information like
    Private_Dirty, Private_Clean, Shared_Dirty, Shared_Clean which can be used
    for computing more accurate RSS. When this flag is enabled, RSS is computed
    as Min(Shared_Dirty, Pss) + Private_Clean + Private_Dirty. It excludes
    read-only shared mappings in RSS computation.  
    </description>
    <name>yarn.nodemanager.container-monitor.procfs-tree.smaps-based-rss.enabled</name>
    <value>false</value>
  </property>

  <property>
    <description>
    URL for log aggregation server
    </description>
    <name>yarn.log.server.url</name>
    <value></value>
  </property>

  <property>
    <description>
    URL for log aggregation server web service
    </description>
    <name>yarn.log.server.web-service.url</name>
    <value></value>
  </property>

  <property>
    <description>
    RM Application Tracking URL
    </description>
    <name>yarn.tracking.url.generator</name>
    <value></value>
  </property>

  <property>
    <description>
    Class to be used for YarnAuthorizationProvider
    </description>
    <name>yarn.authorization-provider</name>
    <value></value>
  </property>

  <property>
    <description>Defines how often NMs wake up to upload log files.
    The default value is -1. By default, the logs will be uploaded when
    the application is finished. By setting this configuration logs can
    be uploaded periodically while the application is running.
    The minimum positive accepted value can be configured by the setting
    "yarn.nodemanager.log-aggregation.roll-monitoring-interval-seconds.min".
    </description>
    <name>yarn.nodemanager.log-aggregation.roll-monitoring-interval-seconds</name>
    <value>-1</value>
  </property>

  <property>
    <description>Defines the positive minimum hard limit for
    "yarn.nodemanager.log-aggregation.roll-monitoring-interval-seconds".
    If this configuration has been set less than its default value (3600)
    the NodeManager may raise a warning.
    </description>
    <name>yarn.nodemanager.log-aggregation.roll-monitoring-interval-seconds.min</name>
    <value>3600</value>
  </property>

  <property>
    <description>Define how many aggregated log files per application per NM
    we can have in remote file system. By default, the total number of
    aggregated log files per application per NM is 30.
    </description>
    <name>yarn.nodemanager.log-aggregation.num-log-files-per-app</name>
    <value>30</value>
  </property>

  <property>
    <description>
    Enable/disable intermediate-data encryption at YARN level. For now,
    this only is used by the FileSystemRMStateStore to setup right
    file-system security attributes.
    </description>
    <name>yarn.intermediate-data-encryption.enable</name>
    <value>false</value>
  </property>

  <property>
    <description>Flag to enable cross-origin (CORS) support in the NM. This flag
    requires the CORS filter initializer to be added to the filter initializers
    list in core-site.xml.</description>
    <name>yarn.nodemanager.webapp.cross-origin.enabled</name>
    <value>false</value>
  </property>

  <property>
    <description>
    Defines maximum application priority in a cluster.
    If an application is submitted with a priority higher than this value, it will be
    reset to this maximum value.
    </description>
    <name>yarn.cluster.max-application-priority</name>
    <value>0</value>
  </property>

  <property>
    <description>
    The default log aggregation policy class. Applications can
    override it via LogAggregationContext. This configuration can provide
    some cluster-side default behavior so that if the application doesn't
    specify any policy via LogAggregationContext administrators of the cluster
    can adjust the policy globally.
    </description>
    <name>yarn.nodemanager.log-aggregation.policy.class</name>
    <value>org.apache.hadoop.yarn.server.nodemanager.containermanager.logaggregation.AllContainerLogAggregationPolicy</value>
  </property>

  <property>
    <description>
    The default parameters for the log aggregation policy. Applications can
    override it via LogAggregationContext. This configuration can provide
    some cluster-side default behavior so that if the application doesn't
    specify any policy via LogAggregationContext administrators of the cluster
    can adjust the policy globally.
    </description>
    <name>yarn.nodemanager.log-aggregation.policy.parameters</name>
    <value></value>
  </property>

  <property>
    <description>
    Enable/Disable AMRMProxyService in the node manager. This service is used to
    intercept calls from the application masters to the resource manager.
    </description>
    <name>yarn.nodemanager.amrmproxy.enabled</name>
    <value>false</value>
  </property>

  <property>
    <description>
    The address of the AMRMProxyService listener.
    </description>
    <name>yarn.nodemanager.amrmproxy.address</name>
    <value>0.0.0.0:8049</value>
  </property>

  <property>
    <description>
    The number of threads used to handle requests by the AMRMProxyService.
    </description>
    <name>yarn.nodemanager.amrmproxy.client.thread-count</name>
    <value>25</value>
  </property>

  <property>
    <description>
    The comma separated list of class names that implement the
    RequestInterceptor interface. This is used by the AMRMProxyService to create
    the request processing pipeline for applications.
    </description>
    <name>yarn.nodemanager.amrmproxy.interceptor-class.pipeline</name>
    <value>org.apache.hadoop.yarn.server.nodemanager.amrmproxy.DefaultRequestInterceptor</value>
  </property>

  <property>
    <description>
    Whether AMRMProxy HA is enabled.
    </description>
    <name>yarn.nodemanager.amrmproxy.ha.enable</name>
    <value>false</value>
  </property>

  <property>
    <description>
    Setting that controls whether distributed scheduling is enabled.
    </description>
    <name>yarn.nodemanager.distributed-scheduling.enabled</name>
    <value>false</value>
  </property>

  <property>
    <description>
      Setting that controls whether opportunistic container allocation
      is enabled.
    </description>
    <name>yarn.resourcemanager.opportunistic-container-allocation.enabled</name>
    <value>false</value>
  </property>

  <property>
    <description>
      Maximum number of opportunistic containers to be allocated per
      Application Master heartbeat.
    </description>
    <name>yarn.resourcemanager.opportunistic.max.container-allocation.per.am.heartbeat</name>
    <value>-1</value>
  </property>

  <property>
    <description>
    Number of nodes to be used by the Opportunistic Container Allocator for
    dispatching containers during container allocation.
    </description>
    <name>yarn.resourcemanager.opportunistic-container-allocation.nodes-used</name>
    <value>10</value>
  </property>

  <property>
    <description>
    Frequency for computing least loaded NMs.
    </description>
    <name>yarn.resourcemanager.nm-container-queuing.sorting-nodes-interval-ms</name>
    <value>1000</value>
  </property>

  <property>
    <description>
    Comparator for determining node load for Distributed Scheduling.
    </description>
    <name>yarn.resourcemanager.nm-container-queuing.load-comparator</name>
    <value>QUEUE_LENGTH</value>
  </property>

  <property>
    <description>
    Value of standard deviation used for calculation of queue limit thresholds.
    </description>
    <name>yarn.resourcemanager.nm-container-queuing.queue-limit-stdev</name>
    <value>1.0f</value>
  </property>

  <property>
    <description>
    Min length of container queue at NodeManager.
    </description>
    <name>yarn.resourcemanager.nm-container-queuing.min-queue-length</name>
    <value>5</value>
  </property>

  <property>
    <description>
    Max length of container queue at NodeManager.
    </description>
    <name>yarn.resourcemanager.nm-container-queuing.max-queue-length</name>
    <value>15</value>
  </property>

  <property>
    <description>
    Min queue wait time for a container at a NodeManager.
    </description>
    <name>yarn.resourcemanager.nm-container-queuing.min-queue-wait-time-ms</name>
    <value>10</value>
  </property>

  <property>
    <description>
    Max queue wait time for a container queue at a NodeManager.
    </description>
    <name>yarn.resourcemanager.nm-container-queuing.max-queue-wait-time-ms</name>
    <value>100</value>
  </property>

  <property>
    <description>
    Use container pause as the preemption policy over kill in the container
    queue at a NodeManager.
    </description>
    <name>yarn.nodemanager.opportunistic-containers-use-pause-for-preemption</name>
    <value>false</value>
  </property>

  <property>
    <description>
    Error filename pattern, to identify the file in the container's
    Log directory which contain the container's error log. As error file
    redirection is done by client/AM and yarn will not be aware of the error
    file name. YARN uses this pattern to identify the error file and tail
    the error log as diagnostics when the container execution returns non zero
    value. Filename patterns are case sensitive and should match the
    specifications of FileSystem.globStatus(Path) api. If multiple filenames
    matches the pattern, first file matching the pattern will be picked.
    </description>
    <name>yarn.nodemanager.container.stderr.pattern</name>
    <value>{*stderr*,*STDERR*}</value>
  </property>

  <property>
    <description>
    Size of the container error file which needs to be tailed, in bytes.
    </description>
    <name>yarn.nodemanager.container.stderr.tail.bytes </name>
    <value>4096</value>
  </property>

  <property>
    <description>
    Choose different implementation of node label's storage
    </description>
    <name>yarn.node-labels.fs-store.impl.class</name>
    <value>org.apache.hadoop.yarn.nodelabels.FileSystemNodeLabelsStore</value>
  </property>

  <property>
    <description>The replication factor for the FS store
     files. Default value is 0, means it will use file system
      default replication.</description>
    <name>yarn.fs-store.file.replication</name>
    <value>0</value>
  </property>

  <property>
    <description>
      Enable the CSRF filter for the RM web app
    </description>
    <name>yarn.resourcemanager.webapp.rest-csrf.enabled</name>
    <value>false</value>
  </property>

  <property>
    <description>
      Optional parameter that indicates the custom header name to use for CSRF
      protection.
    </description>
    <name>yarn.resourcemanager.webapp.rest-csrf.custom-header</name>
    <value>X-XSRF-Header</value>
  </property>

  <property>
    <description>
      Optional parameter that indicates the list of HTTP methods that do not
      require CSRF protection
    </description>
    <name>yarn.resourcemanager.webapp.rest-csrf.methods-to-ignore</name>
    <value>GET,OPTIONS,HEAD</value>
  </property>

  <property>
    <description>
      Enable the CSRF filter for the NM web app
    </description>
    <name>yarn.nodemanager.webapp.rest-csrf.enabled</name>
    <value>false</value>
  </property>

  <property>
    <description>
      Optional parameter that indicates the custom header name to use for CSRF
      protection.
    </description>
    <name>yarn.nodemanager.webapp.rest-csrf.custom-header</name>
    <value>X-XSRF-Header</value>
  </property>

  <property>
    <description>
      Optional parameter that indicates the list of HTTP methods that do not
      require CSRF protection
    </description>
    <name>yarn.nodemanager.webapp.rest-csrf.methods-to-ignore</name>
    <value>GET,OPTIONS,HEAD</value>
  </property>

  <property>
    <description>
      The name of disk validator.
    </description>
    <name>yarn.nodemanager.disk-validator</name>
    <value>basic</value>
  </property>

  <property>
  <description>
      Enable the CSRF filter for the timeline service web app
    </description>
    <name>yarn.timeline-service.webapp.rest-csrf.enabled</name>
    <value>false</value>
  </property>

  <property>
    <description>
      Optional parameter that indicates the custom header name to use for CSRF
      protection.
    </description>
    <name>yarn.timeline-service.webapp.rest-csrf.custom-header</name>
    <value>X-XSRF-Header</value>
  </property>

  <property>
    <description>
      Optional parameter that indicates the list of HTTP methods that do not
      require CSRF protection
    </description>
    <name>yarn.timeline-service.webapp.rest-csrf.methods-to-ignore</name>
    <value>GET,OPTIONS,HEAD</value>
  </property>

  <property>
    <description>
      Enable the XFS filter for YARN
    </description>
    <name>yarn.webapp.xfs-filter.enabled</name>
    <value>true</value>
  </property>

  <property>
    <description>
      Property specifying the xframe options value.
    </description>
    <name>yarn.resourcemanager.webapp.xfs-filter.xframe-options</name>
    <value>SAMEORIGIN</value>
  </property>

  <property>
    <description>
      Property specifying the xframe options value.
    </description>
    <name>yarn.nodemanager.webapp.xfs-filter.xframe-options</name>
    <value>SAMEORIGIN</value>
  </property>

  <property>
    <description>
      Property specifying the xframe options value.
    </description>
    <name>yarn.timeline-service.webapp.xfs-filter.xframe-options</name>
    <value>SAMEORIGIN</value>
  </property>

  <property>
    <description>
    The least amount of time(msec.) an inactive (decommissioned or shutdown) node can
    stay in the nodes list of the resourcemanager after being declared untracked.
    A node is marked untracked if and only if it is absent from both include and
    exclude nodemanager lists on the RM. All inactive nodes are checked twice per
    timeout interval or every 10 minutes, whichever is lesser, and marked appropriately.
    The same is done when refreshNodes command (graceful or otherwise) is invoked.
    </description>
    <name>yarn.resourcemanager.node-removal-untracked.timeout-ms</name>
    <value>60000</value>
  </property>

  <property>
    <description>
    The RMAppLifetimeMonitor Service uses this value as monitor interval
    </description>
    <name>yarn.resourcemanager.application-timeouts.monitor.interval-ms</name>
    <value>3000</value>
  </property>

  <property>
    <description>
      Specifies what the RM does regarding HTTPS enforcement for communication
      with AM Web Servers, as well as generating and providing certificates.
      Possible values are:
      - NONE - the RM will do nothing special.
      - LENIENT - the RM will generate and provide a keystore and truststore
      to the AM, which it is free to use for HTTPS in its tracking URL web
      server.  The RM proxy will still allow HTTP connections to AMs that opt
      not to use HTTPS.
      - STRICT - this is the same as LENIENT, except that the RM proxy will
      only allow HTTPS connections to AMs; HTTP connections will be blocked
      and result in a warning page to the user.
    </description>
    <name>yarn.resourcemanager.application-https.policy</name>
    <value>NONE</value>
  </property>

  <property>
    <description>
      Defines the limit of the diagnostics message of an application
      attempt, in kilo characters (character count * 1024).
      When using ZooKeeper to store application state behavior, its
      important to limit the size of the diagnostic messages to
      prevent YARN from overwhelming ZooKeeper. In cases where
      yarn.resourcemanager.state-store.max-completed-applications is set to
      a large number, it may be desirable to reduce the value of this property
      to limit the total data stored.
    </description>
    <name>yarn.app.attempt.diagnostics.limit.kc</name>
    <value>64</value>
  </property>

  <property>
    <description>
      Flag to enable cross-origin (CORS) support for timeline service v1.x or
      Timeline Reader in timeline service v2. For timeline service v2, also add
      org.apache.hadoop.security.HttpCrossOriginFilterInitializer to the
      configuration hadoop.http.filter.initializers in core-site.xml.
    </description>
    <name>yarn.timeline-service.http-cross-origin.enabled</name>
    <value>false</value>
  </property>

  <property>
    <description>
      The comma separated list of class names that implement the
      RequestInterceptor interface. This is used by the RouterClientRMService
      to create the request processing pipeline for users.
    </description>
    <name>yarn.router.clientrm.interceptor-class.pipeline</name>
    <value>org.apache.hadoop.yarn.server.router.clientrm.DefaultClientRequestInterceptor</value>
  </property>

  <property>
    <description>
      The thread pool executor size of per user in Router ClientRM Service FederationClientInterceptor.
    </description>
    <name>yarn.router.interceptor.user.threadpool-size</name>
    <value>5</value>
  </property>

  <property>
    <description>
      Size of LRU cache for Router ClientRM Service and RMAdmin Service.
    </description>
    <name>yarn.router.pipeline.cache-max-size</name>
    <value>25</value>
  </property>

  <property>
    <description>
      The comma separated list of class names that implement the
      RequestInterceptor interface. This is used by the RouterRMAdminService
      to create the request processing pipeline for users.
    </description>
    <name>yarn.router.rmadmin.interceptor-class.pipeline</name>
    <value>org.apache.hadoop.yarn.server.router.rmadmin.DefaultRMAdminRequestInterceptor</value>
  </property>

  <property>
    <description>
      The actual address the server will bind to. If this optional address is
      set, the RPC and webapp servers will bind to this address and the port specified in
      yarn.router.address and yarn.router.webapp.address, respectively. This is
      most useful for making Router listen to all interfaces by setting to 0.0.0.0.
    </description>
    <name>yarn.router.bind-host</name>
    <value></value>
  </property>

  <property>
    <description>
      Comma-separated list of PlacementRules to determine how applications
      submitted by certain users get mapped to certain queues. Default is
      user-group, which corresponds to UserGroupMappingPlacementRule.
    </description>
    <name>yarn.scheduler.queue-placement-rules</name>
    <value>user-group</value>
  </property>

  <property>
    <description>
      The comma separated list of class names that implement the
      RequestInterceptor interface. This is used by the RouterWebServices
      to create the request processing pipeline for users.
    </description>
    <name>yarn.router.webapp.interceptor-class.pipeline</name>
    <value>org.apache.hadoop.yarn.server.router.webapp.DefaultRequestInterceptorREST</value>
  </property>

  <property>
    <description>
      The http address of the Router web application.
      If only a host is provided as the value,
      the webapp will be served on a random port.
    </description>
    <name>yarn.router.webapp.address</name>
    <value>0.0.0.0:8089</value>
  </property>

  <property>
    <description>
      The https address of the Router web application.
      If only a host is provided as the value,
      the webapp will be served on a random port.
    </description>
    <name> yarn.router.webapp.https.address</name>
    <value>0.0.0.0:8091</value>
  </property>

  <property>
    <description>
       It is TimelineClient 1.5 configuration whether to store active
       application’s timeline data with in user directory i.e
       ${yarn.timeline-service.entity-group-fs-store.active-dir}/${user.name}
    </description>
    <name>yarn.timeline-service.entity-group-fs-store.with-user-dir</name>
    <value>false</value>
  </property>

  <!-- resource types configuration -->
  <property>
    <name>yarn.resource-types</name>
    <value></value>
    <description>
    The resource types to be used for scheduling. Use resource-types.xml
    to specify details about the individual resource types.
    </description>
  </property>
 
  <property>
    <name>yarn.webapp.filter-entity-list-by-user</name>
    <value>false</value>
      <description>
        Flag to enable display of applications per user as an admin
        configuration.
      </description>
  </property>

  <property>
    <name>yarn.webapp.filter-invalid-xml-chars</name>
    <value>false</value>
    <description>
      Flag to enable filter of invalid xml 1.0 characters present in the
      value of diagnostics field of apps output from RM WebService.
    </description>
  </property>

  <property>
    <description>
      The type of configuration store to use for scheduler configurations.
      Default is "file", which uses file based capacity-scheduler.xml to
      retrieve and change scheduler configuration. To enable API based
      scheduler configuration, use either "memory" (in memory storage, no
      persistence across restarts), "leveldb" (leveldb based storage), or
      "zk" (zookeeper based storage). API based configuration is only useful
      when using a scheduler which supports mutable configuration. Currently
      only capacity scheduler supports this.
    </description>
    <name>yarn.scheduler.configuration.store.class</name>
    <value>file</value>
  </property>

  <property>
    <description>
      The class to use for configuration mutation ACL policy if using a mutable
      configuration provider. Controls whether a mutation request is allowed.
      The DefaultConfigurationMutationACLPolicy checks if the requestor is a
      YARN admin.
    </description>
    <name>yarn.scheduler.configuration.mutation.acl-policy.class</name>
    <value>org.apache.hadoop.yarn.server.resourcemanager.scheduler.DefaultConfigurationMutationACLPolicy</value>
  </property>

  <property>
    <description>
      The storage path for LevelDB implementation of configuration store,
      when yarn.scheduler.configuration.store.class is configured to be
      "leveldb".
    </description>
    <name>yarn.scheduler.configuration.leveldb-store.path</name>
    <value>${hadoop.tmp.dir}/yarn/system/confstore</value>
  </property>

  <property>
    <description>
      The compaction interval for LevelDB configuration store in secs,
      when yarn.scheduler.configuration.store.class is configured to be
      "leveldb". Default is one day.
    </description>
    <name>yarn.scheduler.configuration.leveldb-store.compaction-interval-secs</name>
    <value>86400</value>
  </property>

  <property>
    <description>
      The max number of configuration change log entries kept in config
      store, when yarn.scheduler.configuration.store.class is configured to be
      "leveldb" or "zk". Default is 1000 for either.
    </description>
    <name>yarn.scheduler.configuration.store.max-logs</name>
    <value>1000</value>
  </property>

  <property>
    <description>
      The file system directory to store the configuration files. The path
      can be any format as long as it follows hadoop compatible schema,
      for example value "file:///path/to/dir" means to store files on local
      file system, value "hdfs:///path/to/dir" means to store files on HDFS.
      If resource manager HA is enabled, recommended to use hdfs schema so
      it works in fail-over scenario.
    </description>
    <name>yarn.scheduler.configuration.fs.path</name>
    <value>file://${hadoop.tmp.dir}/yarn/system/schedconf</value>
  </property>

  <property>
    <description>
      The max number of configuration file in filesystem.
      Default is 100 for either.
    </description>
    <name>yarn.scheduler.configuration.max.version</name>
    <value>100</value>
  </property>

  <property>
    <description>
      ZK root node path for configuration store when using zookeeper-based
      configuration store.
    </description>
    <name>yarn.scheduler.configuration.zk-store.parent-path</name>
    <value>/confstore</value>
  </property>

  <property>
    <description>
      Provides an option for client to load supported resource types from RM
      instead of depending on local resource-types.xml file.
    </description>
    <name>yarn.client.load.resource-types.from-server</name>
    <value>false</value>
  </property>

  <property>
    <description>
      This setting controls if pluggable device framework is enabled.
      Disabled by default
    </description>
    <name>yarn.nodemanager.pluggable-device-framework.enabled</name>
    <value>false</value>
  </property>

  <property>
    <description>
      Configure vendor device plugin class name here. Comma separated.
      The class must be found in CLASSPATH. The pluggable device framework will
      load these classes.
    </description>
    <name>yarn.nodemanager.pluggable-device-framework.device-classes</name>
    <value></value>
  </property>

  <property>
    <description>
      When yarn.nodemanager.resource.gpu.allowed-gpu-devices=auto specified,
      YARN NodeManager needs to run GPU discovery binary (now only support
      nvidia-smi) to get GPU-related information.
      When value is empty (default), YARN NodeManager will try to locate
      discovery executable itself.
      An example of the config value is: /usr/local/bin/nvidia-smi
    </description>
    <name>yarn.nodemanager.resource-plugins.gpu.path-to-discovery-executables</name>
    <value></value>
  </property>

  <property>
    <description>
      Enable additional discovery/isolation of resources on the NodeManager,
      split by comma. By default, this is empty.
      Acceptable values: { "yarn.io/gpu", "yarn.io/fpga"}.
    </description>
    <name>yarn.nodemanager.resource-plugins</name>
    <value></value>
  </property>

  <property>
    <description>
      Specifies whether the initialization of the Node Manager should continue
      if a certain device (GPU, FPGA, etc) was not found in the system. If set
      to "true", then an exception will be thrown if a device is missing or
      an error occurred during discovery.
    </description>
    <name>yarn.nodemanager.resource-plugins.fail-fast</name>
    <value></value>
  </property>

  <property>
    <description>
      Specify GPU devices which can be managed by YARN NodeManager, split by comma
      Number of GPU devices will be reported to RM to make scheduling decisions.
      Set to auto (default) let YARN automatically discover GPU resource from
      system.

      Manually specify GPU devices if auto detect GPU device failed or admin
      only want subset of GPU devices managed by YARN. GPU device is identified
      by their minor device number and index. A common approach to get minor
      device number of GPUs is using "nvidia-smi -q" and search "Minor Number"
      output.

      When manual specify minor numbers, admin needs to include indice of GPUs
      as well, format is index:minor_number[,index:minor_number...]. An example
      of manual specification is "0:0,1:1,2:2,3:4" to allow YARN NodeManager to
      manage GPU devices with indice 0/1/2/3 and minor number 0/1/2/4.
      numbers .
    </description>
    <name>yarn.nodemanager.resource-plugins.gpu.allowed-gpu-devices</name>
    <value>auto</value>
  </property>

  <property>
    <description>
      Specify docker command plugin for GPU. By default uses Nvidia docker V1.
    </description>
    <name>yarn.nodemanager.resource-plugins.gpu.docker-plugin</name>
    <value>nvidia-docker-v1</value>
  </property>

  <property>
    <description>
      Specify end point of nvidia-docker-plugin.
      Please find documentation: https://github.com/NVIDIA/nvidia-docker/wiki
      For more details.
    </description>
    <name>yarn.nodemanager.resource-plugins.gpu.docker-plugin.nvidia-docker-v1.endpoint</name>
    <value>http://localhost:3476/v1.0/docker/cli</value>
  </property>

  <property>
    <description>
      Specify one vendor plugin to handle FPGA devices discovery/IP download/configure.
      Only IntelFpgaOpenclPlugin is supported by default.
      We only allow one NM configured with one vendor FPGA plugin now since the end user can put the same
      vendor's cards in one host. And this also simplify our design.
    </description>
    <name>yarn.nodemanager.resource-plugins.fpga.vendor-plugin.class</name>
    <value>org.apache.hadoop.yarn.server.nodemanager.containermanager.resourceplugin.fpga.IntelFpgaOpenclPlugin</value>
  </property>

  <property>
    <description>
      When yarn.nodemanager.resource.fpga.allowed-fpga-devices=auto specified,
      YARN NodeManager needs to run FPGA discovery binary (now only support
      IntelFpgaOpenclPlugin) to get FPGA information.
      When value is empty (default), YARN NodeManager will try to locate
      discovery executable from vendor plugin's preference
    </description>
    <name>yarn.nodemanager.resource-plugins.fpga.path-to-discovery-executables</name>
    <value></value>
  </property>

  <property>
    <description>
      Specify FPGA devices which can be managed by YARN NodeManager, split by comma
      Number of FPGA devices will be reported to RM to make scheduling decisions.
      Set to auto (default) let YARN automatically discover FPGA resource from
      system.

      Manually specify FPGA devices if admin only want subset of FPGA devices managed by YARN.
      At present, since we can only configure one major number in c-e.cfg, FPGA device is
      identified by their minor device number. A common approach to get minor
      device number of FPGA is using "aocl diagnose" and check uevent with device name.
      A sample manual value for this is like "0,1"
    </description>
    <name>yarn.nodemanager.resource-plugins.fpga.allowed-fpga-devices</name>
    <value>auto</value>
  </property>

  <property>
    <description>
      Absolute path to a script or executable that returns the available FPGA cards.
      The returned string must be a single line and follow the format:
      "deviceA/N:M,deviceB/X:Y". Example: "acl0/243:0,acl1/243:1". The numbers after
      the "/" character are the device major and minor numbers.

      When the script is enabled, auto-discovery is disabled the "aocl" command is not
      invoked to verify the available cards.
    </description>
    <name>yarn.nodemanager.resource-plugins.fpga.device-discovery-script</name>
    <value></value>
  </property>

  <property>
    <description>
      List of FPGA available devices in the given node.
      The value must follow the format: "deviceA/N:M,deviceB/X:Y".
      Example: "acl0/243:0,acl1/243:1". The numbers after
      the "/" character are the device major and minor numbers.

      When this property is used, both auto-discovery and external script are ignored.
    </description>
    <name>yarn.nodemanager.resource-plugins.fpga.available-devices</name>
    <value></value>
  </property>

  <property>
    <description>The http address of the timeline reader web application.</description>
    <name>yarn.timeline-service.reader.webapp.address</name>
    <value>${yarn.timeline-service.webapp.address}</value>
  </property>

  <property>
    <description>The https address of the timeline reader web application.</description>
    <name>yarn.timeline-service.reader.webapp.https.address</name>
    <value>${yarn.timeline-service.webapp.https.address}</value>
  </property>

  <property>
    <description>
      The actual address timeline reader will bind to. If this optional address is
      set, the reader server will bind to this address and the port specified in
      yarn.timeline-service.reader.webapp.address.
      This is most useful for making the service listen to all interfaces by setting to
      0.0.0.0.
    </description>
    <name>yarn.timeline-service.reader.bind-host</name>
    <value></value>
  </property>

  <property>
    <description>
    Whether to enable the NUMA awareness for containers in Node Manager.
    </description>
    <name>yarn.nodemanager.numa-awareness.enabled</name>
    <value>false</value>
  </property>

  <property>
    <description>
    Whether to read the NUMA topology from the system or from the
    configurations. If the value is true then NM reads the NUMA topology from
    system using the command 'numactl --hardware'. If the value is false then NM
    reads the topology from the configurations
    'yarn.nodemanager.numa-awareness.node-ids'(for node id's),
    'yarn.nodemanager.numa-awareness.&lt;NODE_ID&gt;.memory'(for each node memory),
    'yarn.nodemanager.numa-awareness.&lt;NODE_ID&gt;.cpus'(for each node cpus).
    </description>
    <name>yarn.nodemanager.numa-awareness.read-topology</name>
    <value>false</value>
  </property>

  <property>
    <description>
    NUMA node id's in the form of comma separated list. Memory and No of CPUs
    will be read using the properties
    'yarn.nodemanager.numa-awareness.&lt;NODE_ID&gt;.memory' and
    'yarn.nodemanager.numa-awareness.&lt;NODE_ID&gt;.cpus' for each id specified
    in this value. This property value will be read only when
    'yarn.nodemanager.numa-awareness.read-topology=false'.

    For example, if yarn.nodemanager.numa-awareness.node-ids=0,1
    then need to specify memory and cpus for node id's '0' and '1' like below,
    yarn.nodemanager.numa-awareness.0.memory=73717
    yarn.nodemanager.numa-awareness.0.cpus=4
    yarn.nodemanager.numa-awareness.1.memory=73727
    yarn.nodemanager.numa-awareness.1.cpus=4
    </description>
    <name>yarn.nodemanager.numa-awareness.node-ids</name>
    <value></value>
  </property>

  <property>
    <description>
    The numactl command path which controls NUMA policy for processes or
    shared memory.
    </description>
    <name>yarn.nodemanager.numa-awareness.numactl.cmd</name>
    <value>/usr/bin/numactl</value>
  </property>

  <property>
    <description>
      Enable elastic memory control. This is a Linux only feature.
      When enabled, the node manager adds a listener to receive an
      event, if all the containers exceeded a limit.
      The limit is specified by yarn.nodemanager.resource.memory-mb.
      If this is not set, the limit is set based on the capabilities.
      See yarn.nodemanager.resource.detect-hardware-capabilities
      for details.
      The limit applies to the physical or virtual (rss+swap) memory
      depending on whether yarn.nodemanager.pmem-check-enabled or
      yarn.nodemanager.vmem-check-enabled is set.
    </description>
    <name>yarn.nodemanager.elastic-memory-control.enabled</name>
    <value>false</value>
  </property>

  <property>
    <description>
      The name of a JVM class. The class must implement the Runnable
      interface. It is called,
      if yarn.nodemanager.elastic-memory-control.enabled
      is set and the system reaches its memory limit.
      When called the handler must preempt a container,
      since all containers are frozen by cgroups.
      Once preempted some memory is released, so that the
      kernel can resume all containers. Because of this the
      handler has to act quickly.
    </description>
    <name>yarn.nodemanager.elastic-memory-control.oom-handler</name>
    <value>org.apache.hadoop.yarn.server.nodemanager.containermanager.linux.resources.DefaultOOMHandler</value>
  </property>

  <property>
    <description>
      The path to the oom-listener tool. Elastic memory control is only
      supported on Linux. It relies on kernel events. The tool forwards
      these kernel events to the standard input, so that the node manager
      can preempt containers, in and out-of-memory scenario.
      You rarely need to update this setting.
    </description>
    <name>yarn.nodemanager.elastic-memory-control.oom-listener.path</name>
    <value></value>
  </property>

  <property>
    <description>
      Maximum time to wait for an OOM situation to get resolved before
      bringing down the node.
    </description>
    <name>yarn.nodemanager.elastic-memory-control.timeout-sec</name>
    <value>5</value>
  </property>
  <property>
    <description>
      URI for NodeAttributeManager. The default value is
      /tmp/hadoop-yarn-${user}/node-attribute/ in the local filesystem.
    </description>
    <name>yarn.node-attribute.fs-store.root-dir</name>
    <value></value>
  </property>

  <property>
    <description>
      Choose different implementation of node attribute's storage
    </description>
    <name>yarn.node-attribute.fs-store.impl.class</name>
    <value>org.apache.hadoop.yarn.server.resourcemanager.nodelabels.FileSystemNodeAttributeStore</value>
  </property>

  <!-- CSI configuration -->
  <property>
    <description>
      CSI driver adaptor addresses on a node manager.
      This configuration will be loaded by the resource manager to initiate
      a client for each adaptor in order to communicate with CSI drivers.
      Note, these addresses should be mapped to the adaptor addresses which
      runs the controller plugin.
    </description>
    <name>yarn.nodemanager.csi-driver-adaptor.addresses</name>
    <value></value>
  </property>

  <property>
    <description>
      CSI driver names running on this node, multiple driver names need to
      be delimited by comma. The driver name should be same value returned
      by the getPluginInfo call.For each of the CSI driver name, it must
      to define following two corresponding properties:
        "yarn.nodemanager.csi-driver.${NAME}.endpoint"
        "yarn.nodemanager.csi-driver-adaptor.${NAME}.address"
      The 1st property defines where the driver's endpoint is;
      2nd property defines where the mapping csi-driver-adaptor's address is.
      What's more, an optional csi-driver-adaptor class can be defined
      for each csi-driver:
        "yarn.nodemanager.csi-driver.${NAME}.class"
      once given, the adaptor will be initiated with the given class instead
      of the default implementation
      org.apache.hadoop.yarn.csi.adaptor.DefaultCsiAdaptorImpl. User can plug
      customized adaptor code for csi-driver with this configuration
      if necessary.
    </description>
    <name>yarn.nodemanager.csi-driver.names</name>
    <value></value>
  </property>

  <property>
    <description>The cleanup interval for activities in milliseconds.</description>
    <name>yarn.resourcemanager.activities-manager.cleanup-interval-ms</name>
    <value>5000</value>
  </property>

  <property>
    <description>Time to live for scheduler activities in milliseconds.</description>
    <name>yarn.resourcemanager.activities-manager.scheduler-activities.ttl-ms</name>
    <value>600000</value>
  </property>

  <property>
    <description>Time to live for app activities in milliseconds.</description>
    <name>yarn.resourcemanager.activities-manager.app-activities.ttl-ms</name>
    <value>600000</value>
  </property>

  <property>
    <description>Max queue length for app activities.</description>
    <name>yarn.resourcemanager.activities-manager.app-activities.max-queue-length</name>
    <value>100</value>
  </property>

  <property>
    <description>
      Containers launcher implementation for determining how containers
      are launched within NodeManagers.
    </description>
    <name>yarn.nodemanager.containers-launcher.class</name>
    <value>org.apache.hadoop.yarn.server.nodemanager.containermanager.launcher.ContainersLauncher</value>
  </property>

  <property>
    <description>
      Enable the Pre processing of Application Submission context with server side configuration
    </description>
    <name>yarn.resourcemanager.submission-preprocessor.enabled</name>
    <value>false</value>
  </property>

  <property>
    <description>Path to file with hosts for the submission processor to handle.</description>
    <name>yarn.resourcemanager.submission-preprocessor.file-path</name>
    <value></value>
  </property>

  <property>
    <description>Submission processor refresh interval</description>
    <name>yarn.resourcemanager.submission-preprocessor.file-refresh-interval-ms</name>
    <value>60000</value>
  </property>

  <property>
    <description>
      Comma-separated list of partitions. If a label P is in this list,
      then the RM will enforce that an app has resource requests with label
      P iff that app's node label expression is P.
    </description>
    <name>yarn.node-labels.exclusive-enforced-partitions</name>
    <value></value>
  </property>

  <property>
    <description>
      Prefix used to identify the YARN tag which contains workflow ID. If a tag coming in application
      submission context has this prefix, whatever follows the prefix will be considered as workflow ID
      associated with the application. This configuration is used by features such as workflow priority
      for identifying the workflow associated with an application.
    </description>
    <name>yarn.workflow-id.tag-prefix</name>
    <value>workflowid:</value>
  </property>

  <property>
    <description>Whether or not to allow application submissions via REST. Default is true.</description>
    <name>yarn.webapp.enable-rest-app-submissions</name>
    <value>true</value>
  </property>

   <property>
    <description>
      The maximum number of application attempts. It's a global
      setting for all application masters. Each application master can specify
      its individual maximum number of application attempts via the API, but the
      individual number cannot be more than the global upper bound. If it is,
      the resourcemanager will override it. The default number value is set to
      yarn.resourcemanager.am.max-attempts.
    </description>
    <name>yarn.resourcemanager.am.global.max-attempts</name>
    <value></value>
  </property>

  <property>
    <description>Max number of application tags set by user in ApplicationSubmissionContext
      while submitting application</description>
    <name>yarn.resourcemanager.application.max-tags</name>
    <value>10</value>
  </property>

  <property>
    <description>Max length of each application tag set by user in ApplicationSubmissionContext
      while submitting application.</description>
    <name>yarn.resourcemanager.application.max-tag.length</name>
    <value>100</value>
  </property>

  <property>
    <description>Specifies whether application tags should be converted to lowercase or not.</description>
    <name>yarn.resourcemanager.application-tag-based-placement.force-lowercase</name>
    <value>true</value>
  </property>

  <property>
    <description>
      Whether to enable RM to mark inactive nodes as untracked after the timeout
      specified by yarn.resourcemanager.node-removal-untracked.timeout-ms and
      then remove them from nodes list for the YARN cluster without configured
      include path, which means RM can periodically clear inactive nodes to
      avoid increasing memory to store these data when enabled, most desired by
      elastic cloud environment with frequent auto-scaling operations.
      It works only when the YARN cluster doesn't utilize include file, the key
      configurations are as follows:
          yarn.resourcemanager.nodes.exclude-path=/path-to-exclude-file
          yarn.resourcemanager.nodes.include-path=
          yarn.resourcemanager.node-removal-untracked.timeout-ms=60000
      In this situation, the inactive nodes will never be marked as untracked
      and removed from the nodes list unless this configuration is enabled:
          yarn.resourcemanager.enable-node-untracked-without-include-path=true
    </description>
    <name>yarn.resourcemanager.enable-node-untracked-without-include-path</name>
    <value>false</value>
  </property>

  <property>
    <name>yarn.scheduler.app-placement-allocator.class</name>
    <value></value>
    <description>
      In the absence of APPLICATION_PLACEMENT_TYPE_CLASS from the RM
      application scheduling environments, the value of this config
      is used to determine the default implementation of AppPlacementAllocator.
      If APPLICATION_PLACEMENT_TYPE_CLASS is absent from the application
      scheduling env and this config also has no value present, then
      default implementation LocalityAppPlacementAllocator is used.
    </description>
  </property>

  <property>
    <name>yarn.router.keytab.file</name>
    <value></value>
    <description>
       The keytab file used by router to login as its
       service principal. The principal name is configured with
       dfs.federation.router.kerberos.principal.
    </description>
  </property>

  <property>
    <name>yarn.router.kerberos.principal</name>
    <value></value>
    <description>
      The Router service principal. This is typically set to
      router/_HOST@REALM.TLD. Each Router will substitute _HOST with its
      own fully qualified hostname at startup. The _HOST placeholder
      allows using the same configuration setting on both Router setup.
    </description>
  </property>

  <property>
    <name>yarn.router.kerberos.principal.hostname</name>
    <value></value>
    <description>
      Optional.
      The hostname for the Router containing this
      configuration file. Will be different for each machine.
      Defaults to current hostname.
    </description>
  </property>

  <property>
    <name>yarn.router.webapp.appsinfo-enabled</name>
    <value>false</value>
    <description>
      This configuration is used to enable the cache of AppsInfo.
      If it is set to true, the cache is enabled.
      If it is set to false, the cache is not enabled.
    </description>
  </property>

  <property>
    <name>yarn.router.webapp.appsinfo-cached-count</name>
    <value>100</value>
    <description>
      When yarn.router.appsinfo-enabled is set to true,
      the number of cached appsInfo.
      Default is 100
    </description>
  </property>
  
  <property>
    <name>yarn.router.webapp.cross-origin.enabled</name>
    <value>false</value>
    <description>
      Flag to enable cross-origin (CORS) support for Yarn Router.
      For Yarn Router, also add
      org.apache.hadoop.security.HttpCrossOriginFilterInitializer to the
      configuration hadoop.http.filter.initializers in core-site.xml.
    </description>
  </property>
  
  <property>
    <name>yarn.federation.state-store.max-applications</name>
    <value>1000</value>
    <description>
      Yarn federation state-store supports querying the maximum number of apps.
      Default is 1000.
    </description>
  </property>

  <property>
    <name>yarn.nodemanager.dispatcher.metric.enable</name>
    <value>false</value>
    <description>
      Yarn NodeManager enables Dispatcher Metric.
      if true, will enable dispatcher metric; if false, will not enable dispatcher metric;
      Default is false.
    </description>
  </property>

  <property>
    <name>yarn.router.interceptor.user-thread-pool.minimum-pool-size</name>
    <value>5</value>
    <description>
      This configurable is used to set the corePoolSize(minimumPoolSize)
      of the thread pool of the interceptor.
      Default is 5.
    </description>
  </property>

  <property>
    <name>yarn.router.interceptor.user-thread-pool.maximum-pool-size</name>
    <value>5</value>
    <description>
      This configuration is used to set the default value of maximumPoolSize
      of the thread pool of the interceptor.
      Default is 5.
    </description>
  </property>

  <property>
    <name>yarn.router.interceptor.user-thread-pool.keep-alive-time</name>
    <value>0s</value>
    <description>
      This configurable is used to set the keepAliveTime of the thread pool of the interceptor.
      Default is 0s.
    </description>
  </property>

  <property>
    <name>yarn.router.submit.interval.time</name>
    <value>10ms</value>
    <description>
      The interval Time between calling different subCluster requests.
      Default is 10ms.
    </description>
  </property>

  <property>
    <name>yarn.router.interceptor.allow-partial-result.enable</name>
    <value>false</value>
    <description>
      This configuration represents whether to allow the interceptor to
      return partial SubCluster results.
      If true, we will ignore the exception to some subClusters during the calling process,
      and return result.
      If false, if an exception occurs in a subCluster during the calling process,
      an exception will be thrown directly.
      Default is false.
    </description>
  </property>

  <property>
    <name>yarn.router.submit.interval.time</name>
    <value>10ms</value>
    <description>
      The interval Time between calling different subCluster requests.
      Default is 10ms.
    </description>
  </property>

  <property>
    <name>yarn.router.asc-interceptor-max-size</name>
    <value>1MB</value>
    <description>
      We define the size limit of ApplicationSubmissionContext.
      If the size of the ApplicationSubmissionContext is larger than this value,
      We will throw an exception. the default value is 1MB.
    </description>
  </property>

  <property>
    <description>
      The number of threads to use for the Router scheduled executor service.
    </description>
    <name>yarn.router.subcluster.cleaner.interval.time</name>
    <value>1</value>
  </property>

  <property>
    <description>
      The interval at which the subClusterCleaner runs. Default is 60s.
    </description>
    <name>yarn.router.subcluster.cleaner.interval.time</name>
    <value>60s</value>
  </property>

  <property>
    <description>
      SubCluster heartbeat timeout. Default is 30mins.
    </description>
    <name>yarn.router.subcluster.heartbeat.expiration.time</name>
    <value>30m</value>
  </property>

  <property>
    <description>
      Whether to enable deregisterSubCluster. Default is true.
    </description>
    <name>yarn.router.deregister.subcluster.enabled</name>
    <value>true</value>
  </property>

  <property>
    <description>
      Number of Router Scheduler Threads.
    </description>
    <name>yarn.router.scheduled.executor.threads</name>
    <value>1</value>
  </property>

  <property>
    <description>
      Number of Retries while trying to make root directory for node store.
    </description>
    <name>yarn.resourcemanager.nodestore-rootdir.num-retries</name>
    <value>1000</value>
  </property>

  <property>
    <description>
      Interval in ms between retries while trying to make root directory for node store.
    </description>
    <name>yarn.resourcemanager.nodestore-rootdir.retry-interval-ms</name>
    <value>1000</value>
  </property>

  <property>
    <description>The property controls the minimum number of idle connections that
      HikariCP tries to maintain in the pool.</description>
    <name>yarn.federation.state-store.sql.minimum-idle</name>
    <value>1</value>
  </property>

  <property>
    <description>
      Specifies the name of the connection pool used by the FederationSQLStateStore.
    </description>
    <name>yarn.federation.state-store.sql.pool-name</name>
    <value>YARN-Federation-DataBasePool</value>
  </property>

  <property>
    <description>
      This property controls the maximum lifetime of a connection in the pool.
    </description>
    <name>yarn.federation.state-store.sql.max-life-time</name>
    <value>30m</value>
  </property>

  <property>
    <description>
      This property controls the maximum amount of time
      that a connection is allowed to sit idle in the pool.
    </description>
    <name>yarn.federation.state-store.sql.idle-time-out</name>
    <value>10m</value>
  </property>

  <property>
    <description>Set the maximum amount of time
      that a client will wait for a connection from the pool.</description>
    <name>yarn.federation.state-store.sql.conn-time-out</name>
    <value>10s</value>
  </property>

  <property>
    <description>
      Specifies the class name of the cache implementation in YARN FederationCache.
      By default, this property is org.apache.hadoop.yarn.server.federation.cache.FederationJCache.
    </description>
    <name>yarn.federation.cache.class</name>
    <value>org.apache.hadoop.yarn.server.federation.cache.FederationJCache</value>
  </property>

  <property>
    <description>
      After enabling YARN Federation mode,
      clients can be allowed to randomly choose a Router and support FailOver.
      By default, the configuration is set to false,
      and clients start attempting from the first Router.
    </description>
    <name>yarn.federation.failover.random.order</name>
    <value>false</value>
  </property>

  <property>
<<<<<<< HEAD
    <description>
      The number of threads to use for the GPG scheduled executor service.
      default is 10.
    </description>
    <name>yarn.federation.gpg.scheduled.executor.threads</name>
    <value>10</value>
  </property>

  <property>
    <description>
      The interval at which the subcluster cleaner runs, -1 means disabled.
      default is -1.
    </description>
    <name>yarn.federation.gpg.subcluster.cleaner.interval-ms</name>
    <value>-1ms</value>
  </property>

  <property>
    <description>
      The expiration time for a subcluster heartbeat, default is 30 minutes.
    </description>
    <name>yarn.federation.gpg.subcluster.heartbeat.expiration-ms</name>
    <value>30m</value>
=======
    <name>yarn.apps.cache.enable</name>
    <value>false</value>
    <description>
      Optional.
      To enable cache for RMWebServices.getApps
    </description>
  </property>

  <property>
    <name>yarn.apps.cache.size</name>
    <value>1000</value>
    <description>
      Optional.
      The size of cache for RMWebServices.getApps when
      yarn.apps.cache.enable = true, Default is 1000
    </description>
  </property>

  <property>
    <name>yarn.apps.cache.expire</name>
    <value>30s</value>
    <description>
      Optional.
      The expire time of cache for RMWebServices.getApps when
      yarn.apps.cache.enable = true, Default is 30s
    </description>
>>>>>>> 97afb33c
  </property>

</configuration><|MERGE_RESOLUTION|>--- conflicted
+++ resolved
@@ -5262,7 +5262,6 @@
   </property>
 
   <property>
-<<<<<<< HEAD
     <description>
       The number of threads to use for the GPG scheduled executor service.
       default is 10.
@@ -5286,7 +5285,9 @@
     </description>
     <name>yarn.federation.gpg.subcluster.heartbeat.expiration-ms</name>
     <value>30m</value>
-=======
+  </property>
+  
+  <property>
     <name>yarn.apps.cache.enable</name>
     <value>false</value>
     <description>
@@ -5313,7 +5314,6 @@
       The expire time of cache for RMWebServices.getApps when
       yarn.apps.cache.enable = true, Default is 30s
     </description>
->>>>>>> 97afb33c
   </property>
 
 </configuration>