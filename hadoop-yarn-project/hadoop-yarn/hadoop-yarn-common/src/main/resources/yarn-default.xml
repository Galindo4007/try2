--- conflicted
+++ resolved
@@ -5356,13 +5356,16 @@
 
   <property>
     <description>
-<<<<<<< HEAD
       Whether we wait for uam registration to complete.
       The default value is false. If we set it to true,
       the UAM needs to be registered before attempting to allocate a container.
     </description>
     <name>yarn.nodemanager.amrmproxy.wait.uam-register.done</name>
-=======
+    <value>false</value>
+  </property>
+  
+  <property>
+    <description>
       YARN Federation supports Non-HA mode.
       If the cluster is not configured with HA but wants to use YARN Federation,
       this option can be used.
@@ -5370,7 +5373,6 @@
       The default value is false.
     </description>
     <name>yarn.federation.non-ha.enabled</name>
->>>>>>> f4accec3
     <value>false</value>
   </property>
 
