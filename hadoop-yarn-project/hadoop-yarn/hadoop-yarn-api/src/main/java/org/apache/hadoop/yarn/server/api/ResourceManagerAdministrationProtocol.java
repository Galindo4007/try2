/**
* Licensed to the Apache Software Foundation (ASF) under one
* or more contributor license agreements.  See the NOTICE file
* distributed with this work for additional information
* regarding copyright ownership.  The ASF licenses this file
* to you under the Apache License, Version 2.0 (the
* "License"); you may not use this file except in compliance
* with the License.  You may obtain a copy of the License at
*
*     http://www.apache.org/licenses/LICENSE-2.0
*
* Unless required by applicable law or agreed to in writing, software
* distributed under the License is distributed on an "AS IS" BASIS,
* WITHOUT WARRANTIES OR CONDITIONS OF ANY KIND, either express or implied.
* See the License for the specific language governing permissions and
* limitations under the License.
*/

package org.apache.hadoop.yarn.server.api;

import java.io.IOException;

import org.apache.hadoop.classification.InterfaceAudience.Private;
import org.apache.hadoop.classification.InterfaceStability.Evolving;
import org.apache.hadoop.io.retry.Idempotent;
import org.apache.hadoop.ipc.StandbyException;
import org.apache.hadoop.tools.GetUserMappingsProtocol;
import org.apache.hadoop.yarn.api.records.NodeId;
import org.apache.hadoop.yarn.api.records.ResourceOption;
import org.apache.hadoop.yarn.exceptions.YarnException;
import org.apache.hadoop.yarn.server.api.protocolrecords.AddToClusterNodeLabelsRequest;
import org.apache.hadoop.yarn.server.api.protocolrecords.AddToClusterNodeLabelsResponse;
import org.apache.hadoop.yarn.server.api.protocolrecords.NodesToAttributesMappingRequest;
import org.apache.hadoop.yarn.server.api.protocolrecords.NodesToAttributesMappingResponse;
import org.apache.hadoop.yarn.server.api.protocolrecords.CheckForDecommissioningNodesRequest;
import org.apache.hadoop.yarn.server.api.protocolrecords.CheckForDecommissioningNodesResponse;
import org.apache.hadoop.yarn.server.api.protocolrecords.RefreshAdminAclsRequest;
import org.apache.hadoop.yarn.server.api.protocolrecords.RefreshAdminAclsResponse;
import org.apache.hadoop.yarn.server.api.protocolrecords.RefreshClusterMaxPriorityRequest;
import org.apache.hadoop.yarn.server.api.protocolrecords.RefreshClusterMaxPriorityResponse;
import org.apache.hadoop.yarn.server.api.protocolrecords.RefreshNodesRequest;
import org.apache.hadoop.yarn.server.api.protocolrecords.RefreshNodesResourcesRequest;
import org.apache.hadoop.yarn.server.api.protocolrecords.RefreshNodesResourcesResponse;
import org.apache.hadoop.yarn.server.api.protocolrecords.RefreshNodesResponse;
import org.apache.hadoop.yarn.server.api.protocolrecords.RefreshQueuesRequest;
import org.apache.hadoop.yarn.server.api.protocolrecords.RefreshQueuesResponse;
import org.apache.hadoop.yarn.server.api.protocolrecords.RefreshServiceAclsRequest;
import org.apache.hadoop.yarn.server.api.protocolrecords.RefreshServiceAclsResponse;
import org.apache.hadoop.yarn.server.api.protocolrecords.RefreshSuperUserGroupsConfigurationRequest;
import org.apache.hadoop.yarn.server.api.protocolrecords.RefreshSuperUserGroupsConfigurationResponse;
import org.apache.hadoop.yarn.server.api.protocolrecords.RefreshUserToGroupsMappingsRequest;
import org.apache.hadoop.yarn.server.api.protocolrecords.RefreshUserToGroupsMappingsResponse;
import org.apache.hadoop.yarn.server.api.protocolrecords.RemoveFromClusterNodeLabelsRequest;
import org.apache.hadoop.yarn.server.api.protocolrecords.RemoveFromClusterNodeLabelsResponse;
import org.apache.hadoop.yarn.server.api.protocolrecords.ReplaceLabelsOnNodeRequest;
import org.apache.hadoop.yarn.server.api.protocolrecords.ReplaceLabelsOnNodeResponse;
import org.apache.hadoop.yarn.server.api.protocolrecords.UpdateNodeResourceRequest;
import org.apache.hadoop.yarn.server.api.protocolrecords.UpdateNodeResourceResponse;
import org.apache.hadoop.yarn.server.api.protocolrecords.DeregisterSubClusterRequest;
import org.apache.hadoop.yarn.server.api.protocolrecords.DeregisterSubClusterResponse;
import org.apache.hadoop.yarn.server.api.protocolrecords.SaveFederationQueuePolicyRequest;
import org.apache.hadoop.yarn.server.api.protocolrecords.SaveFederationQueuePolicyResponse;
import org.apache.hadoop.yarn.server.api.protocolrecords.BatchSaveFederationQueuePoliciesRequest;
import org.apache.hadoop.yarn.server.api.protocolrecords.BatchSaveFederationQueuePoliciesResponse;
import org.apache.hadoop.yarn.server.api.protocolrecords.QueryFederationQueuePoliciesRequest;
import org.apache.hadoop.yarn.server.api.protocolrecords.QueryFederationQueuePoliciesResponse;
import org.apache.hadoop.yarn.server.api.protocolrecords.DeleteFederationApplicationRequest;
import org.apache.hadoop.yarn.server.api.protocolrecords.DeleteFederationApplicationResponse;
<<<<<<< HEAD
import org.apache.hadoop.yarn.server.api.protocolrecords.GetSubClustersRequest;
import org.apache.hadoop.yarn.server.api.protocolrecords.GetSubClustersResponse;
=======
import org.apache.hadoop.yarn.server.api.protocolrecords.DeleteFederationQueuePoliciesRequest;
import org.apache.hadoop.yarn.server.api.protocolrecords.DeleteFederationQueuePoliciesResponse;
>>>>>>> 931fa493

@Private
public interface ResourceManagerAdministrationProtocol extends GetUserMappingsProtocol {

  @Private
  @Idempotent
  public RefreshQueuesResponse refreshQueues(RefreshQueuesRequest request) 
  throws StandbyException, YarnException, IOException;

  @Private
  @Idempotent
  public RefreshNodesResponse refreshNodes(RefreshNodesRequest request)
  throws StandbyException, YarnException, IOException;

  @Private
  @Idempotent
  public RefreshSuperUserGroupsConfigurationResponse 
  refreshSuperUserGroupsConfiguration(
      RefreshSuperUserGroupsConfigurationRequest request)
  throws StandbyException, YarnException, IOException;

  @Private
  @Idempotent
  RefreshUserToGroupsMappingsResponse refreshUserToGroupsMappings(
      RefreshUserToGroupsMappingsRequest request)
  throws StandbyException, YarnException, IOException;

  @Private
  @Idempotent
  public RefreshAdminAclsResponse refreshAdminAcls(
      RefreshAdminAclsRequest request)
  throws YarnException, IOException;

  @Private
  @Idempotent
  public RefreshServiceAclsResponse refreshServiceAcls(
      RefreshServiceAclsRequest request)
  throws YarnException, IOException;
  
  /**
   * <p>The interface used by admin to update nodes' resources to the
   * <code>ResourceManager</code> </p>.
   * 
   * <p>The admin client is required to provide details such as a map from 
   * {@link NodeId} to {@link ResourceOption} required to update resources on 
   * a list of <code>RMNode</code> in <code>ResourceManager</code> etc.
   * via the {@link UpdateNodeResourceRequest}.</p>
   * 
   * @param request request to update resource for a node in cluster.
   * @return (empty) response on accepting update.
   * @throws YarnException exceptions from yarn servers.
   * @throws IOException io error occur.
   */
  @Private
  @Idempotent
  public UpdateNodeResourceResponse updateNodeResource(
      UpdateNodeResourceRequest request) throws YarnException, IOException;

  @Private
  @Evolving
  @Idempotent
  public RefreshNodesResourcesResponse refreshNodesResources(
      RefreshNodesResourcesRequest request) throws YarnException, IOException;

  @Private
  @Idempotent
  public AddToClusterNodeLabelsResponse addToClusterNodeLabels(
      AddToClusterNodeLabelsRequest request) throws YarnException, IOException;
   
  @Private
  @Idempotent
  public RemoveFromClusterNodeLabelsResponse removeFromClusterNodeLabels(
      RemoveFromClusterNodeLabelsRequest request) throws YarnException, IOException;
  
  @Private
  @Idempotent
  public ReplaceLabelsOnNodeResponse replaceLabelsOnNode(
      ReplaceLabelsOnNodeRequest request) throws YarnException, IOException;
  
  @Private
  @Idempotent
  public CheckForDecommissioningNodesResponse checkForDecommissioningNodes(
      CheckForDecommissioningNodesRequest checkForDecommissioningNodesRequest)
      throws YarnException, IOException;

  @Private
  @Idempotent
  public RefreshClusterMaxPriorityResponse refreshClusterMaxPriority(
      RefreshClusterMaxPriorityRequest request) throws YarnException,
      IOException;


  @Private
  @Idempotent
  NodesToAttributesMappingResponse mapAttributesToNodes(
      NodesToAttributesMappingRequest request) throws YarnException,
      IOException;

  /**
   * In YARN Federation mode, We allow users to mark subClusters
   * With no heartbeat for a long time as SC_LOST state.
   *
   * If we include a specific subClusterId in the request, check for the specified subCluster.
   * If subClusterId is empty, all subClusters are checked.
   *
   * @param request deregisterSubCluster request.
   * The request contains the id of to deregister sub-cluster.
   * @return Response from deregisterSubCluster.
   * @throws YarnException exceptions from yarn servers.
   * @throws IOException if an IO error occurred.
   */
  @Private
  @Idempotent
  DeregisterSubClusterResponse deregisterSubCluster(DeregisterSubClusterRequest request)
      throws YarnException, IOException;

  /**
   * In YARN-Federation mode, We will be storing the Policy information for Queues.
   *
   * @param request saveFederationQueuePolicy Request
   * @return Response from saveFederationQueuePolicy.
   * @throws YarnException exceptions from yarn servers.
   * @throws IOException if an IO error occurred.
   */
  @Private
  @Idempotent
  SaveFederationQueuePolicyResponse saveFederationQueuePolicy(
      SaveFederationQueuePolicyRequest request) throws YarnException, IOException;

  /**
   * In YARN-Federation mode, this method provides a way to save queue policies in batches.
   *
   * @param request BatchSaveFederationQueuePolicies Request.
   * @return Response from batchSaveFederationQueuePolicies.
   * @throws YarnException exceptions from yarn servers.
   * @throws IOException if an IO error occurred.
   */
  @Private
  @Idempotent
  BatchSaveFederationQueuePoliciesResponse batchSaveFederationQueuePolicies(
      BatchSaveFederationQueuePoliciesRequest request) throws YarnException, IOException;

  /**
   *  In YARN-Federation mode, this method provides a way to list policies.
   *
   * @param request QueryFederationQueuePoliciesRequest Request.
   * @return Response from listFederationQueuePolicies.
   * @throws YarnException exceptions from yarn servers.
   * @throws IOException if an IO error occurred.
   */
  @Private
  @Idempotent
  QueryFederationQueuePoliciesResponse listFederationQueuePolicies(
      QueryFederationQueuePoliciesRequest request) throws YarnException, IOException;

  /**
   * In YARN-Federation mode, this method provides a way to delete federation application.
   *
   * @param request DeleteFederationApplicationRequest Request.
   * @return Response from deleteFederationApplication.
   * @throws YarnException exceptions from yarn servers.
   * @throws IOException if an IO error occurred.
   */
  @Private
  @Idempotent
  DeleteFederationApplicationResponse deleteFederationApplication(
      DeleteFederationApplicationRequest request) throws YarnException, IOException;

  /**
<<<<<<< HEAD
   * In YARN-Federation mode, this method provides a way to get federation subcluster list.
   *
   * @param request GetSubClustersRequest Request.
   * @return Response from getFederationSubClusters.
=======
   * In YARN-Federation mode, this method provides a way to delete queue weight policies.
   *
   * @param request DeleteFederationQueuePoliciesRequest Request.
   * @return Response from DeleteFederationQueuePolicies.
>>>>>>> 931fa493
   * @throws YarnException exceptions from yarn servers.
   * @throws IOException if an IO error occurred.
   */
  @Private
  @Idempotent
<<<<<<< HEAD
  GetSubClustersResponse getFederationSubClusters(GetSubClustersRequest request)
      throws YarnException, IOException;
=======
  DeleteFederationQueuePoliciesResponse deleteFederationPoliciesByQueues(
      DeleteFederationQueuePoliciesRequest request) throws YarnException, IOException;
>>>>>>> 931fa493
}<|MERGE_RESOLUTION|>--- conflicted
+++ resolved
@@ -66,13 +66,10 @@
 import org.apache.hadoop.yarn.server.api.protocolrecords.QueryFederationQueuePoliciesResponse;
 import org.apache.hadoop.yarn.server.api.protocolrecords.DeleteFederationApplicationRequest;
 import org.apache.hadoop.yarn.server.api.protocolrecords.DeleteFederationApplicationResponse;
-<<<<<<< HEAD
 import org.apache.hadoop.yarn.server.api.protocolrecords.GetSubClustersRequest;
 import org.apache.hadoop.yarn.server.api.protocolrecords.GetSubClustersResponse;
-=======
 import org.apache.hadoop.yarn.server.api.protocolrecords.DeleteFederationQueuePoliciesRequest;
 import org.apache.hadoop.yarn.server.api.protocolrecords.DeleteFederationQueuePoliciesResponse;
->>>>>>> 931fa493
 
 @Private
 public interface ResourceManagerAdministrationProtocol extends GetUserMappingsProtocol {
@@ -242,27 +239,28 @@
       DeleteFederationApplicationRequest request) throws YarnException, IOException;
 
   /**
-<<<<<<< HEAD
    * In YARN-Federation mode, this method provides a way to get federation subcluster list.
    *
    * @param request GetSubClustersRequest Request.
    * @return Response from getFederationSubClusters.
-=======
+   * @throws YarnException exceptions from yarn servers.
+   * @throws IOException if an IO error occurred.
+   */
+  @Private
+  @Idempotent
+  GetSubClustersResponse getFederationSubClusters(GetSubClustersRequest request)
+      throws YarnException, IOException;
+  
+  /** 
    * In YARN-Federation mode, this method provides a way to delete queue weight policies.
    *
    * @param request DeleteFederationQueuePoliciesRequest Request.
    * @return Response from DeleteFederationQueuePolicies.
->>>>>>> 931fa493
-   * @throws YarnException exceptions from yarn servers.
-   * @throws IOException if an IO error occurred.
-   */
-  @Private
-  @Idempotent
-<<<<<<< HEAD
-  GetSubClustersResponse getFederationSubClusters(GetSubClustersRequest request)
-      throws YarnException, IOException;
-=======
+   * @throws YarnException exceptions from yarn servers.
+   * @throws IOException if an IO error occurred.
+   */
+  @Private
+  @Idempotent
   DeleteFederationQueuePoliciesResponse deleteFederationPoliciesByQueues(
       DeleteFederationQueuePoliciesRequest request) throws YarnException, IOException;
->>>>>>> 931fa493
 }