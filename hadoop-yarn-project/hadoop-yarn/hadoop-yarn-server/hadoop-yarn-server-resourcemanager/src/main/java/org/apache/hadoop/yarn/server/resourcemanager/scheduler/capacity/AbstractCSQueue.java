/**
 * Licensed to the Apache Software Foundation (ASF) under one
 * or more contributor license agreements.  See the NOTICE file
 * distributed with this work for additional information
 * regarding copyright ownership.  The ASF licenses this file
 * to you under the Apache License, Version 2.0 (the
 * "License"); you may not use this file except in compliance
 * with the License.  You may obtain a copy of the License at
 *
 *     http://www.apache.org/licenses/LICENSE-2.0
 *
 * Unless required by applicable law or agreed to in writing, software
 * distributed under the License is distributed on an "AS IS" BASIS,
 * WITHOUT WARRANTIES OR CONDITIONS OF ANY KIND, either express or implied.
 * See the License for the specific language governing permissions and
 * limitations under the License.
 */

package org.apache.hadoop.yarn.server.resourcemanager.scheduler.capacity;

import org.apache.hadoop.classification.InterfaceAudience.Private;
import org.apache.hadoop.ipc.Server;
import org.apache.hadoop.security.AccessControlException;
import org.apache.hadoop.security.UserGroupInformation;
import org.apache.hadoop.security.authorize.AccessControlList;
import org.apache.hadoop.classification.VisibleForTesting;
import org.apache.hadoop.util.Sets;
import org.apache.hadoop.util.Time;
import org.apache.hadoop.yarn.api.records.ApplicationId;
import org.apache.hadoop.yarn.api.records.Priority;
import org.apache.hadoop.yarn.api.records.QueueACL;
import org.apache.hadoop.yarn.api.records.QueueConfigurations;
import org.apache.hadoop.yarn.api.records.QueueInfo;
import org.apache.hadoop.yarn.api.records.QueueState;
import org.apache.hadoop.yarn.api.records.QueueStatistics;
import org.apache.hadoop.yarn.api.records.Resource;
import org.apache.hadoop.yarn.api.records.ResourceInformation;
import org.apache.hadoop.yarn.exceptions.YarnException;
import org.apache.hadoop.yarn.factories.RecordFactory;
import org.apache.hadoop.yarn.factory.providers.RecordFactoryProvider;
import org.apache.hadoop.yarn.security.AccessRequest;
import org.apache.hadoop.yarn.security.AccessType;
import org.apache.hadoop.yarn.security.PrivilegedEntity;
import org.apache.hadoop.yarn.security.PrivilegedEntity.EntityType;
import org.apache.hadoop.yarn.security.YarnAuthorizationProvider;
import org.apache.hadoop.yarn.server.resourcemanager.nodelabels.RMNodeLabelsManager;
import org.apache.hadoop.yarn.server.resourcemanager.rmcontainer.RMContainer;
import org.apache.hadoop.yarn.server.resourcemanager.scheduler.QueueResourceQuotas;
import org.apache.hadoop.yarn.server.resourcemanager.scheduler.ResourceLimits;
import org.apache.hadoop.yarn.server.resourcemanager.scheduler.ResourceUsage;
import org.apache.hadoop.yarn.server.resourcemanager.scheduler.SchedulerApplicationAttempt;
import org.apache.hadoop.yarn.server.resourcemanager.scheduler.SchedulerUtils;
import org.apache.hadoop.yarn.server.resourcemanager.scheduler.activities.ActivitiesManager;
import org.apache.hadoop.yarn.server.resourcemanager.scheduler.capacity.CapacitySchedulerConfiguration.AbsoluteResourceType;
import org.apache.hadoop.yarn.server.resourcemanager.scheduler.common.ContainerAllocationProposal;
import org.apache.hadoop.yarn.server.resourcemanager.scheduler.common.ResourceCommitRequest;
import org.apache.hadoop.yarn.server.resourcemanager.scheduler.common.SchedulerContainer;
import org.apache.hadoop.yarn.server.resourcemanager.scheduler.common.fica.FiCaSchedulerApp;
import org.apache.hadoop.yarn.server.resourcemanager.scheduler.common.fica.FiCaSchedulerNode;
import org.apache.hadoop.yarn.server.resourcemanager.scheduler.placement.SimpleCandidateNodeSet;
import org.apache.hadoop.yarn.util.resource.ResourceCalculator;
import org.apache.hadoop.yarn.util.resource.ResourceUtils;
import org.apache.hadoop.yarn.util.resource.Resources;
import org.slf4j.Logger;
import org.slf4j.LoggerFactory;

import java.io.IOException;
import java.util.HashMap;
import java.util.HashSet;
import java.util.Iterator;
import java.util.List;
import java.util.Map;
import java.util.Optional;
import java.util.Set;
import java.util.concurrent.locks.ReentrantReadWriteLock;

import static org.apache.hadoop.yarn.nodelabels.CommonNodeLabelsManager.NO_LABEL;
import static org.apache.hadoop.yarn.server.resourcemanager.scheduler.capacity.CapacitySchedulerConfiguration.DOT;
import static org.apache.hadoop.yarn.server.resourcemanager.scheduler.capacity.QueueCapacityVector.ResourceUnitCapacityType.PERCENTAGE;

/**
 * Provides implementation of {@code CSQueue} methods common for every queue class in Capacity
 * Scheduler.
 */
public abstract class AbstractCSQueue implements CSQueue {
  private static final Logger LOG =
      LoggerFactory.getLogger(AbstractCSQueue.class);
  protected final QueueAllocationSettings queueAllocationSettings;
  volatile CSQueue parent;
  protected final QueuePath queuePath;
  protected QueueNodeLabelsSettings queueNodeLabelsSettings;
  private volatile QueueAppLifetimeAndLimitSettings queueAppLifetimeSettings;
  private CSQueuePreemptionSettings preemptionSettings;

  private volatile QueueState state = null;
  protected final PrivilegedEntity queueEntity;

  final ResourceCalculator resourceCalculator;
  Set<String> resourceTypes;
  final RMNodeLabelsManager labelManager;
  private String multiNodeSortingPolicyName = null;

  Map<AccessType, AccessControlList> acls =
      new HashMap<AccessType, AccessControlList>();
  volatile boolean reservationsContinueLooking;

  // Track capacities like
  // used-capacity/abs-used-capacity/capacity/abs-capacity,
  // etc.
  QueueCapacities queueCapacities;
  CSQueueUsageTracker usageTracker;

  public enum CapacityConfigType {
    NONE, PERCENTAGE, ABSOLUTE_RESOURCE
  };

  protected CapacityConfigType capacityConfigType =
      CapacityConfigType.NONE;

  protected Map<String, QueueCapacityVector> configuredCapacityVectors;
  protected Map<String, QueueCapacityVector> configuredMaxCapacityVectors;

  private final RecordFactory recordFactory =
      RecordFactoryProvider.getRecordFactory(null);
  protected CapacitySchedulerQueueContext queueContext;
  protected YarnAuthorizationProvider authorizer = null;

  protected ActivitiesManager activitiesManager;

  protected ReentrantReadWriteLock.ReadLock readLock;
  protected ReentrantReadWriteLock.WriteLock writeLock;

  volatile Priority priority = Priority.newInstance(0);
  private UserWeights userWeights = UserWeights.createEmpty();

  // is it a dynamic queue?
  private boolean dynamicQueue = false;

  public AbstractCSQueue(CapacitySchedulerQueueContext queueContext, String queueName,
      CSQueue parent, CSQueue old) {
    this.parent = parent;
    this.queuePath = createQueuePath(parent, queueName);

    this.queueContext = queueContext;
    this.resourceCalculator = queueContext.getResourceCalculator();
    this.activitiesManager = queueContext.getActivitiesManager();
    this.labelManager = queueContext.getLabelManager();

    // must be called after parent and queueName is set
    CSQueueMetrics metrics = old != null ?
        (CSQueueMetrics) old.getMetrics() :
        CSQueueMetrics.forQueue(getQueuePath(), parent,
            queueContext.getConfiguration().getEnableUserMetrics(),
            queueContext.getConfiguration());
    this.usageTracker = new CSQueueUsageTracker(metrics);

    this.queueCapacities = new QueueCapacities(parent == null);
    this.queueAllocationSettings = new QueueAllocationSettings(queueContext.getMinimumAllocation());

    this.queueEntity = new PrivilegedEntity(EntityType.QUEUE, getQueuePath());

    this.resourceTypes = new HashSet<>();
    for (AbsoluteResourceType type : AbsoluteResourceType.values()) {
      this.resourceTypes.add(type.toString().toLowerCase());
    }

    ReentrantReadWriteLock lock = new ReentrantReadWriteLock();
    this.readLock = lock.readLock();
    this.writeLock = lock.writeLock();

    LOG.debug("Initialized {}: name={}, fullname={}", this.getClass().getSimpleName(),
        queueName, getQueuePath());
  }

  private static QueuePath createQueuePath(CSQueue parent, String queueName) {
    if (parent == null) {
      return new QueuePath(null, queueName);
    }
    return new QueuePath(parent.getQueuePath(), queueName);
  }

  /**
   * Sets up capacity and weight values from configuration.
   */
  protected void setupConfigurableCapacities() {
    CSQueueUtils.loadCapacitiesByLabelsFromConf(queuePath, queueCapacities,
        queueContext.getConfiguration(), this.queueNodeLabelsSettings.getConfiguredNodeLabels());
  }

  @Override
  public String getQueuePath() {
    return queuePath.getFullPath();
  }

  @Override
  public QueuePath getQueuePathObject() {
    return this.queuePath;
  }

  @Override
  public float getCapacity() {
    return queueCapacities.getCapacity();
  }

  @Override
  public float getAbsoluteCapacity() {
    return queueCapacities.getAbsoluteCapacity();
  }

  @Override
  public float getAbsoluteMaximumCapacity() {
    return queueCapacities.getAbsoluteMaximumCapacity();
  }

  @Override
  public float getAbsoluteUsedCapacity() {
    return queueCapacities.getAbsoluteUsedCapacity();
  }

  @Override
  public float getMaximumCapacity() {
    return queueCapacities.getMaximumCapacity();
  }

  @Override
  public float getUsedCapacity() {
    return queueCapacities.getUsedCapacity();
  }

  @Override
  public Resource getUsedResources() {
    return usageTracker.getQueueUsage().getUsed();
  }

  public int getNumContainers() {
    return usageTracker.getNumContainers();
  }

  @Override
  public QueueState getState() {
    return state;
  }

  @Override
  public CSQueueMetrics getMetrics() {
    return usageTracker.getMetrics();
  }

  @Override
  public String getQueueShortName() {
    return queuePath.getLeafName();
  }

  @Override
  public String getQueueName() {
    return this.queuePath.getLeafName();
  }

  @Override
  public CSQueue getParent() {
    return parent;
  }

  @Override
  public void setParent(CSQueue newParentQueue) {
    this.parent = newParentQueue;
    getMetrics().setParentQueue(newParentQueue);
  }

  @Override
  public PrivilegedEntity getPrivilegedEntity() {
    return queueEntity;
  }

  public CapacitySchedulerQueueContext getQueueContext() {
    return queueContext;
  }

  public Set<String> getAccessibleNodeLabels() {
    return queueNodeLabelsSettings.getAccessibleNodeLabels();
  }

  /**
   * Checks whether the user has the required permission to execute the action of {@code QueueACL}.
   * @param acl the access type the user is checked for
   * @param user UGI of the user
   * @return true, if the user has permission, false otherwise
   */
  @Override
  public boolean hasAccess(QueueACL acl, UserGroupInformation user) {
    return authorizer.checkPermission(
        new AccessRequest(queueEntity, user, SchedulerUtils.toAccessType(acl),
            null, null, Server.getRemoteAddress(), null));
  }

  /**
   * Set maximum capacity for empty node label.
   * @param maximumCapacity new max capacity
   */
  @VisibleForTesting
  void setMaxCapacity(float maximumCapacity) {
<<<<<<< HEAD
    writeLock.lock();
    try {
      // Sanity check
      CSQueueUtils.checkMaxCapacity(getQueuePath(),
          queueCapacities.getCapacity(), maximumCapacity);
      float absMaxCapacity = CSQueueUtils.computeAbsoluteMaximumCapacity(
          maximumCapacity, parent);
      CSQueueUtils.checkAbsoluteCapacity(getQueuePath(),
          queueCapacities.getAbsoluteCapacity(), absMaxCapacity);

      queueCapacities.setMaximumCapacity(maximumCapacity);
      queueCapacities.setAbsoluteMaximumCapacity(absMaxCapacity);
      configuredMaximumCapacityVectors.put(NO_LABEL, QueueCapacityVector.of(
          maximumCapacity * 100, PERCENTAGE));
    } finally {
      writeLock.unlock();
    }
=======
    internalSetMaximumCapacity(maximumCapacity, NO_LABEL);
>>>>>>> 673a8c0e
  }

  /**
   * Set maximum capacity.
   * @param maximumCapacity new max capacity
   */
  void setMaxCapacity(String nodeLabel, float maximumCapacity) {
    internalSetMaximumCapacity(maximumCapacity, nodeLabel);
  }

  private void internalSetMaximumCapacity(float maximumCapacity, String nodeLabel) {
    writeLock.lock();
    try {
      // Sanity check
      CSQueueUtils.checkMaxCapacity(this.queuePath,
          queueCapacities.getCapacity(nodeLabel), maximumCapacity);
      float absMaxCapacity = CSQueueUtils.computeAbsoluteMaximumCapacity(
          maximumCapacity, parent);
      CSQueueUtils.checkAbsoluteCapacity(this.queuePath,
          queueCapacities.getAbsoluteCapacity(nodeLabel), absMaxCapacity);

      queueCapacities.setMaximumCapacity(maximumCapacity);
      queueCapacities.setAbsoluteMaximumCapacity(absMaxCapacity);
      configuredMaximumCapacityVectors.put(nodeLabel, QueueCapacityVector.of(
          maximumCapacity * 100, PERCENTAGE));
    } finally {
      writeLock.unlock();
    }
  }

  @Override
  public String getDefaultNodeLabelExpression() {
    return this.queueNodeLabelsSettings.getDefaultLabelExpression();
  }

  /**
   * Initialize queue properties that are based on configuration.
   * @param clusterResource overall resource of the cluster
   * @throws IOException if configuration is set in a way that is inconsistent
   */
  protected void setupQueueConfigs(Resource clusterResource) throws
      IOException {

    writeLock.lock();
    try {
      CapacitySchedulerConfiguration configuration = queueContext.getConfiguration();
      this.acls = configuration.getAcls(getQueuePath());

      if (isDynamicQueue() || this instanceof AbstractAutoCreatedLeafQueue) {
        setDynamicQueueProperties();
        setDynamicQueueACLProperties();
      }

      // Collect and set the Node label configuration
      this.queueNodeLabelsSettings = new QueueNodeLabelsSettings(configuration, parent,
          queuePath, queueContext.getQueueManager().getConfiguredNodeLabelsForAllQueues());

      // Initialize the queue capacities
      setupConfigurableCapacities();
      updateAbsoluteCapacities();
      updateCapacityConfigType();

      // Fetch minimum/maximum resource limits for this queue if
      // configured
      updateConfigurableResourceLimits(clusterResource);

      // Setup queue's maximumAllocation respecting the global
      // and the queue settings
      this.queueAllocationSettings.setupMaximumAllocation(configuration, getQueuePath(),
          parent);

      // Initialize the queue state based on previous state, configured state
      // and its parent state
      QueueStateHelper.setQueueState(this);

      authorizer = YarnAuthorizationProvider.getInstance(configuration);

      this.userWeights = getUserWeightsFromHierarchy();

      this.reservationsContinueLooking =
          configuration.getReservationContinueLook();

      this.configuredCapacityVectors = configuration
          .parseConfiguredResourceVector(queuePath.getFullPath(),
              this.queueNodeLabelsSettings.getConfiguredNodeLabels());
      this.configuredMaxCapacityVectors = configuration
          .parseConfiguredMaximumCapacityVector(queuePath.getFullPath(), this.queueNodeLabelsSettings.getConfiguredNodeLabels(), QueueCapacityVector.newInstance());
      // Update metrics
      CSQueueUtils.updateQueueStatistics(resourceCalculator, clusterResource,
          this, labelManager, null);

      // Store preemption settings
      this.preemptionSettings = new CSQueuePreemptionSettings(this, configuration);
      this.priority = configuration.getQueuePriority(
          getQueuePath());

      // Update multi-node sorting algorithm for scheduling as configured.
      setMultiNodeSortingPolicyName(
          configuration.getMultiNodesSortingAlgorithmPolicy(getQueuePath()));

      // Setup application related limits
      this.queueAppLifetimeSettings = new QueueAppLifetimeAndLimitSettings(configuration,
          this, queuePath);
    } finally {
      writeLock.unlock();
    }
  }

  /**
   * Set properties specific to dynamic queues.
   */
  protected void setDynamicQueueProperties() {
    // Set properties from parent template
    if (parent instanceof ParentQueue && isDynamicQueue()) {
      ((ParentQueue) parent).getAutoCreatedQueueTemplate()
          .setTemplateEntriesForChild(queueContext.getConfiguration(), getQueuePath());

      String parentTemplate = String.format("%s.%s", parent.getQueuePath(),
          AutoCreatedQueueTemplate.AUTO_QUEUE_TEMPLATE_PREFIX);
      parentTemplate = parentTemplate.substring(0, parentTemplate.lastIndexOf(
          DOT));
      Set<String> parentNodeLabels = queueContext.getQueueManager()
          .getConfiguredNodeLabelsForAllQueues()
          .getLabelsByQueue(parentTemplate);

<<<<<<< HEAD
      if (parentNodeLabels != null) {
        if (parentNodeLabels.size() > 1) {
          csContext.getCapacitySchedulerQueueManager().getConfiguredNodeLabels()
              .setLabelsByQueue(getQueuePath(), new HashSet<>(parentNodeLabels));
        }
          // Default to weight 1
          for (String label : parentNodeLabels) {
            float weightByLabel = configuration.getLabeledQueueWeight(queuePath.getFullPath(), label);
            if (weightByLabel == -1) {
              configuration.setLabeledQueueWeight(queuePath.getFullPath(), label, 1);
          }
        }
=======
      if (parentNodeLabels != null && parentNodeLabels.size() > 1) {
        queueContext.getQueueManager()
            .getConfiguredNodeLabelsForAllQueues()
            .setLabelsByQueue(getQueuePath(), new HashSet<>(parentNodeLabels));
>>>>>>> 673a8c0e
      }
    }
  }

  protected void setDynamicQueueACLProperties() {
  }

  private UserWeights getUserWeightsFromHierarchy() {
    UserWeights unionInheritedWeights = UserWeights.createEmpty();
    CSQueue parentQ = parent;
    if (parentQ != null) {
      // Inherit all of parent's userWeights
      unionInheritedWeights.addFrom(parentQ.getUserWeights());
    }
    // Insert this queue's userWeights, overriding parent's userWeights if
    // there is an overlap.
    unionInheritedWeights.addFrom(
        queueContext.getConfiguration().getAllUserWeightsForQueue(getQueuePath()));
    return unionInheritedWeights;
  }

  protected Resource getMinimumAbsoluteResource(String queuePath, String label) {
    return queueContext.getConfiguration()
        .getMinimumResourceRequirement(label, queuePath, resourceTypes);
  }

  protected Resource getMaximumAbsoluteResource(String queuePath, String label) {
    return queueContext.getConfiguration()
        .getMaximumResourceRequirement(label, queuePath, resourceTypes);
  }

  protected boolean checkConfigTypeIsAbsoluteResource(String queuePath,
      String label) {
    return queueContext.getConfiguration().checkConfigTypeIsAbsoluteResource(label,
        queuePath, resourceTypes);
  }

  protected void updateCapacityConfigType() {
    this.capacityConfigType = CapacityConfigType.NONE;
    for (String label : queueNodeLabelsSettings.getConfiguredNodeLabels()) {
      LOG.debug("capacityConfigType is '{}' for queue {}",
          capacityConfigType, getQueuePath());

      CapacityConfigType localType = checkConfigTypeIsAbsoluteResource(
          getQueuePath(), label) ? CapacityConfigType.ABSOLUTE_RESOURCE
          : CapacityConfigType.PERCENTAGE;

      if (this.capacityConfigType.equals(CapacityConfigType.NONE)) {
        this.capacityConfigType = localType;
        LOG.debug("capacityConfigType is updated as '{}' for queue {}",
            capacityConfigType, getQueuePath());
      } else {
        validateAbsoluteVsPercentageCapacityConfig(localType);
      }
    }
  }

  /**
   * Initializes configured minimum and maximum capacity from configuration, if capacity is defined
   * in ABSOLUTE node.
   * @param clusterResource overall resource of the cluster
   */
  protected void updateConfigurableResourceLimits(Resource clusterResource) {
    for (String label : queueNodeLabelsSettings.getConfiguredNodeLabels()) {
      final Resource minResource = getMinimumAbsoluteResource(getQueuePath(), label);
      Resource maxResource = getMaximumAbsoluteResource(getQueuePath(), label);

      if (parent != null) {
        final Resource parentMax = parent.getQueueResourceQuotas()
            .getConfiguredMaxResource(label);
        validateMinResourceIsNotGreaterThanMaxResource(maxResource, parentMax, clusterResource,
            "Max resource configuration "
                + maxResource + " is greater than parents max value:"
                + parentMax + " in queue:" + getQueuePath());

        // If child's max resource is not set, but its parent max resource is
        // set, we must set child max resource to its parent's.
        if (maxResource.equals(Resources.none()) &&
            !minResource.equals(Resources.none()) &&
            !parentMax.equals(Resources.none())) {
          maxResource = Resources.clone(parentMax);
        }
      }

      validateMinResourceIsNotGreaterThanMaxResource(minResource, maxResource, clusterResource,
          "Min resource configuration "
              + minResource + " is greater than its max value:" + maxResource
              + " in queue:" + getQueuePath());

      LOG.debug("Updating absolute resource configuration for queue:{} as"
              + " minResource={} and maxResource={}", getQueuePath(), minResource,
          maxResource);

      usageTracker.getQueueResourceQuotas().setConfiguredMinResource(label, minResource);
      usageTracker.getQueueResourceQuotas().setConfiguredMaxResource(label, maxResource);
    }
  }

  private void validateMinResourceIsNotGreaterThanMaxResource(Resource minResource,
                                                              Resource maxResource,
                                                              Resource clusterResource,
                                                              String validationError) {
    if (!maxResource.equals(Resources.none()) && Resources.greaterThan(
        resourceCalculator, clusterResource, minResource, maxResource)) {
      throw new IllegalArgumentException(validationError);
    }
  }

  private void validateAbsoluteVsPercentageCapacityConfig(
      CapacityConfigType localType) {
    if (!queuePath.isRoot()
        && !this.capacityConfigType.equals(localType) &&
        queueContext.getConfiguration().isLegacyQueueMode()) {
      throw new IllegalArgumentException("Queue '" + getQueuePath()
          + "' should use either percentage based capacity"
          + " configuration or absolute resource.");
    }
  }

  @Override
  public CapacityConfigType getCapacityConfigType() {
    return capacityConfigType;
  }

  @Override
  public Resource getEffectiveCapacity(String label) {
    return Resources
        .clone(getQueueResourceQuotas().getEffectiveMinResource(label));
  }

  @Override
  public Resource getEffectiveCapacityDown(String label, Resource factor) {
    return Resources.normalizeDown(resourceCalculator,
        getQueueResourceQuotas().getEffectiveMinResource(label),
        queueAllocationSettings.getMinimumAllocation());
  }

  @Override
  public Resource getEffectiveMaxCapacity(String label) {
    return Resources
        .clone(getQueueResourceQuotas().getEffectiveMaxResource(label));
  }

  @Override
  public Resource getEffectiveMaxCapacityDown(String label, Resource factor) {
    return Resources.normalizeDown(resourceCalculator,
        getQueueResourceQuotas().getEffectiveMaxResource(label),
        queueAllocationSettings.getMinimumAllocation());
  }

  @Override
  public QueueCapacityVector getConfiguredCapacityVector(String label) {
    return configuredCapacityVectors.get(label);
  }

  @Override
  public QueueCapacityVector getConfiguredMaxCapacityVector(String label) {
    return configuredMaxCapacityVectors.get(label);
  }

  @Override
  public void setConfiguredMinCapacityVector(String label, QueueCapacityVector minCapacityVector) {
    configuredCapacityVectors.put(label, minCapacityVector);
  }

  @Override
  public void setConfiguredMaxCapacityVector(String label, QueueCapacityVector maxCapacityVector) {
    configuredMaxCapacityVectors.put(label, maxCapacityVector);
  }

  protected QueueInfo getQueueInfo() {
    // Deliberately doesn't use lock here, because this method will be invoked
    // from schedulerApplicationAttempt, to avoid deadlock, sacrifice
    // consistency here.
    // TODO, improve this
    QueueInfo queueInfo = recordFactory.newRecordInstance(QueueInfo.class);
    queueInfo.setQueueName(queuePath.getLeafName());
    queueInfo.setQueuePath(queuePath.getFullPath());
    queueInfo.setAccessibleNodeLabels(queueNodeLabelsSettings.getAccessibleNodeLabels());
    queueInfo.setCapacity(queueCapacities.getCapacity());
    queueInfo.setMaximumCapacity(queueCapacities.getMaximumCapacity());
    queueInfo.setQueueState(getState());
    queueInfo.setDefaultNodeLabelExpression(queueNodeLabelsSettings.getDefaultLabelExpression());
    queueInfo.setCurrentCapacity(getUsedCapacity());
    queueInfo.setQueueStatistics(getQueueStatistics());
    queueInfo.setPreemptionDisabled(preemptionSettings.isPreemptionDisabled());
    queueInfo.setIntraQueuePreemptionDisabled(
        getIntraQueuePreemptionDisabled());
    queueInfo.setQueueConfigurations(getQueueConfigurations());
    queueInfo.setWeight(queueCapacities.getWeight());
    queueInfo.setMaxParallelApps(queueAppLifetimeSettings.getMaxParallelApps());
    return queueInfo;
  }

  public QueueStatistics getQueueStatistics() {
    // Deliberately doesn't use lock here, because this method will be invoked
    // from schedulerApplicationAttempt, to avoid deadlock, sacrifice
    // consistency here.
    // TODO, improve this
    QueueStatistics stats = recordFactory.newRecordInstance(
        QueueStatistics.class);
    stats.setNumAppsSubmitted(getMetrics().getAppsSubmitted());
    stats.setNumAppsRunning(getMetrics().getAppsRunning());
    stats.setNumAppsPending(getMetrics().getAppsPending());
    stats.setNumAppsCompleted(getMetrics().getAppsCompleted());
    stats.setNumAppsKilled(getMetrics().getAppsKilled());
    stats.setNumAppsFailed(getMetrics().getAppsFailed());
    stats.setNumActiveUsers(getMetrics().getActiveUsers());
    stats.setAvailableMemoryMB(getMetrics().getAvailableMB());
    stats.setAllocatedMemoryMB(getMetrics().getAllocatedMB());
    stats.setPendingMemoryMB(getMetrics().getPendingMB());
    stats.setReservedMemoryMB(getMetrics().getReservedMB());
    stats.setAvailableVCores(getMetrics().getAvailableVirtualCores());
    stats.setAllocatedVCores(getMetrics().getAllocatedVirtualCores());
    stats.setPendingVCores(getMetrics().getPendingVirtualCores());
    stats.setReservedVCores(getMetrics().getReservedVirtualCores());
    stats.setPendingContainers(getMetrics().getPendingContainers());
    stats.setAllocatedContainers(getMetrics().getAllocatedContainers());
    stats.setReservedContainers(getMetrics().getReservedContainers());
    return stats;
  }

  public Map<String, QueueConfigurations> getQueueConfigurations() {
    Map<String, QueueConfigurations> queueConfigurations = new HashMap<>();
    Set<String> nodeLabels = getNodeLabelsForQueue();
    QueueResourceQuotas queueResourceQuotas = usageTracker.getQueueResourceQuotas();
    for (String nodeLabel : nodeLabels) {
      QueueConfigurations queueConfiguration =
          recordFactory.newRecordInstance(QueueConfigurations.class);
      float capacity = queueCapacities.getCapacity(nodeLabel);
      float absoluteCapacity = queueCapacities.getAbsoluteCapacity(nodeLabel);
      float maxCapacity = queueCapacities.getMaximumCapacity(nodeLabel);
      float absMaxCapacity =
          queueCapacities.getAbsoluteMaximumCapacity(nodeLabel);
      float maxAMPercentage =
          queueCapacities.getMaxAMResourcePercentage(nodeLabel);
      queueConfiguration.setCapacity(capacity);
      queueConfiguration.setAbsoluteCapacity(absoluteCapacity);
      queueConfiguration.setMaxCapacity(maxCapacity);
      queueConfiguration.setAbsoluteMaxCapacity(absMaxCapacity);
      queueConfiguration.setMaxAMPercentage(maxAMPercentage);
      queueConfiguration.setConfiguredMinCapacity(
          queueResourceQuotas.getConfiguredMinResource(nodeLabel));
      queueConfiguration.setConfiguredMaxCapacity(
          queueResourceQuotas.getConfiguredMaxResource(nodeLabel));
      queueConfiguration.setEffectiveMinCapacity(
          queueResourceQuotas.getEffectiveMinResource(nodeLabel));
      queueConfiguration.setEffectiveMaxCapacity(
          queueResourceQuotas.getEffectiveMaxResource(nodeLabel));
      queueConfigurations.put(nodeLabel, queueConfiguration);
    }
    return queueConfigurations;
  }

  @Private
  public Resource getMaximumAllocation() {
    return queueAllocationSettings.getMaximumAllocation();
  }

  @Private
  public Resource getMinimumAllocation() {
    return queueAllocationSettings.getMinimumAllocation();
  }

  /**
   * Increments resource usage of the queue and all related statistics and metrics that depends on
   * it.
   * @param clusterResource overall cluster resource
   * @param resource resource amount to increment
   * @param nodePartition node label
   */
  void allocateResource(Resource clusterResource,
      Resource resource, String nodePartition) {
    writeLock.lock();
    try {
      usageTracker.getQueueUsage().incUsed(nodePartition, resource);
      usageTracker.increaseNumContainers();
      CSQueueUtils.updateQueueStatistics(resourceCalculator, clusterResource,
          this, labelManager, nodePartition);
    } finally {
      writeLock.unlock();
    }
  }

  /**
   * Decrements resource usage of the queue and all related statistics and metrics that depends on
   * it.
   * @param clusterResource overall cluster resource
   * @param resource resource amount to decrement
   * @param nodePartition node label
   */
  protected void releaseResource(Resource clusterResource,
      Resource resource, String nodePartition) {
    writeLock.lock();
    try {
      usageTracker.getQueueUsage().decUsed(nodePartition, resource);

      CSQueueUtils.updateQueueStatistics(resourceCalculator, clusterResource,
          this, labelManager, nodePartition);

      usageTracker.decreaseNumContainers();
    } finally {
      writeLock.unlock();
    }
  }

  /**
   * Returns whether we should continue to look at all heart beating nodes even
   * after the reservation limit was hit.
   */
  @Private
  public boolean isReservationsContinueLooking() {
    return reservationsContinueLooking;
  }

  @Private
  public Map<AccessType, AccessControlList> getACLs() {
    readLock.lock();
    try {
      return acls;
    } finally {
      readLock.unlock();
    }
  }

  @Private
  public boolean getPreemptionDisabled() {
    return preemptionSettings.isPreemptionDisabled();
  }

  @Private
  public boolean getIntraQueuePreemptionDisabled() {
    return preemptionSettings.isIntraQueuePreemptionDisabled();
  }

  @Private
  public boolean getIntraQueuePreemptionDisabledInHierarchy() {
    return preemptionSettings.isIntraQueuePreemptionDisabledInHierarchy();
  }

  @Private
  public QueueCapacities getQueueCapacities() {
    return queueCapacities;
  }

  @Private
  public ResourceUsage getQueueResourceUsage() {
    return usageTracker.getQueueUsage();
  }

  @Override
  public QueueResourceQuotas getQueueResourceQuotas() {
    return usageTracker.getQueueResourceQuotas();
  }

  @Override
  public ReentrantReadWriteLock.ReadLock getReadLock() {
    return readLock;
  }

  @Override
  public ReentrantReadWriteLock.WriteLock getWriteLock() {
    return writeLock;
  }

  private Resource getCurrentLimitResource(String nodePartition,
      Resource clusterResource, ResourceLimits currentResourceLimits,
      SchedulingMode schedulingMode) {
    if (schedulingMode == SchedulingMode.RESPECT_PARTITION_EXCLUSIVITY) {
      /*
       * Current limit resource: For labeled resource: limit = queue-max-resource
       * (TODO, this part need update when we support labeled-limit) For
       * non-labeled resource: limit = min(queue-max-resource,
       * limit-set-by-parent)
       */
      Resource queueMaxResource =
          getQueueMaxResource(nodePartition);

      return Resources.min(resourceCalculator, clusterResource,
          queueMaxResource, currentResourceLimits.getLimit());
    } else if (schedulingMode == SchedulingMode.IGNORE_PARTITION_EXCLUSIVITY) {
      // When we doing non-exclusive resource allocation, maximum capacity of
      // all queues on this label equals to total resource with the label.
      return labelManager.getResourceByLabel(nodePartition, clusterResource);
    }

    return Resources.none();
  }

  Resource getQueueMaxResource(String nodePartition) {
    return getEffectiveMaxCapacity(nodePartition);
  }

  @VisibleForTesting
  boolean hasChildQueues() {
    List<CSQueue> childQueues = getChildQueues();
    return childQueues != null && !childQueues.isEmpty();
  }

  /**
   * Checks whether this queue has remaining resources left for further container assigment.
   * @param clusterResource overall cluster resource
   * @param nodePartition node label
   * @param currentResourceLimits limit of the queue imposed by its maximum capacity
   * @param resourceCouldBeUnreserved reserved resource that could potentially be unreserved
   * @param schedulingMode scheduling strategy to handle node labels
   * @return true if queue has remaining free resource, false otherwise
   */
  boolean canAssignToThisQueue(Resource clusterResource,
      String nodePartition, ResourceLimits currentResourceLimits,
      Resource resourceCouldBeUnreserved, SchedulingMode schedulingMode) {
    readLock.lock();
    try {
      // Get current limited resource:
      // - When doing RESPECT_PARTITION_EXCLUSIVITY allocation, we will respect
      // queues' max capacity.
      // - When doing IGNORE_PARTITION_EXCLUSIVITY allocation, we will not respect
      // queue's max capacity, queue's max capacity on the partition will be
      // considered to be 100%. Which is a queue can use all resource in the
      // partition.
      // Doing this because: for non-exclusive allocation, we make sure there's
      // idle resource on the partition, to avoid wastage, such resource will be
      // leveraged as much as we can, and preemption policy will reclaim it back
      // when partitioned-resource-request comes back.
      Resource currentLimitResource = getCurrentLimitResource(nodePartition,
          clusterResource, currentResourceLimits, schedulingMode);

      Resource nowTotalUsed = usageTracker.getQueueUsage().getUsed(nodePartition);

      // Set headroom for currentResourceLimits:
      // When queue is a parent queue: Headroom = limit - used + killable
      // When queue is a leaf queue: Headroom = limit - used (leaf queue cannot preempt itself)
      Resource usedExceptKillable = nowTotalUsed;
      if (hasChildQueues()) {
        usedExceptKillable = Resources.subtract(nowTotalUsed,
            getTotalKillableResource(nodePartition));
      }
      currentResourceLimits.setHeadroom(
          Resources.subtract(currentLimitResource, usedExceptKillable));

      if (Resources.greaterThanOrEqual(resourceCalculator, clusterResource,
          usedExceptKillable, currentLimitResource)) {

        // if reservation continue looking enabled, check to see if could we
        // potentially use this node instead of a reserved node if the application
        // has reserved containers.
        if (this.reservationsContinueLooking
            && Resources.greaterThan(resourceCalculator, clusterResource,
            resourceCouldBeUnreserved, Resources.none())) {
          // resource-without-reserved = used - reserved
          Resource newTotalWithoutReservedResource = Resources.subtract(
              usedExceptKillable, resourceCouldBeUnreserved);

          // when total-used-without-reserved-resource < currentLimit, we still
          // have chance to allocate on this node by unreserving some containers
          if (Resources.lessThan(resourceCalculator, clusterResource,
              newTotalWithoutReservedResource, currentLimitResource)) {
            if (LOG.isDebugEnabled()) {
              LOG.debug("try to use reserved: " + getQueuePath()
                  + " usedResources: " + usageTracker.getQueueUsage().getUsed()
                  + ", clusterResources: " + clusterResource
                  + ", reservedResources: " + resourceCouldBeUnreserved
                  + ", capacity-without-reserved: "
                  + newTotalWithoutReservedResource
                  + ", maxLimitCapacity: " + currentLimitResource);
            }
            return true;
          }
        }

        // Can not assign to this queue
        if (LOG.isDebugEnabled()) {
          LOG.debug("Failed to assign to queue: " + getQueuePath()
              + " nodePartition: " + nodePartition
              + ", usedResources: " + usageTracker.getQueueUsage().getUsed(nodePartition)
              + ", clusterResources: " + clusterResource
              + ", reservedResources: " + resourceCouldBeUnreserved
              + ", maxLimitCapacity: " + currentLimitResource
              + ", currTotalUsed:" + usedExceptKillable);
        }
        return false;
      }
      if (LOG.isDebugEnabled()) {
        LOG.debug("Check assign to queue: " + getQueuePath()
            + " nodePartition: " + nodePartition
            + ", usedResources: " + usageTracker.getQueueUsage().getUsed(nodePartition)
            + ", clusterResources: " + clusterResource
            + ", currentUsedCapacity: " + Resources
            .divide(resourceCalculator, clusterResource,
                usageTracker.getQueueUsage().getUsed(nodePartition), labelManager
                    .getResourceByLabel(nodePartition, clusterResource))
            + ", max-capacity: " + queueCapacities
            .getAbsoluteMaximumCapacity(nodePartition));
      }
      return true;
    } finally {
      readLock.unlock();
    }

  }

  @Override
  public Set<String> getConfiguredNodeLabels() {
    return queueNodeLabelsSettings.getConfiguredNodeLabels();
  }

  private static String ensurePartition(String partition) {
    return Optional.ofNullable(partition).orElse(NO_LABEL);
  }

  @FunctionalInterface
  interface Counter {
    void count(String partition, Resource resource);
  }

  @FunctionalInterface
  interface CounterWithApp {
    void count(String partition, Resource reservedRes, SchedulerApplicationAttempt application);
  }

  private void count(String partition, Resource resource, Counter counter, Counter parentCounter) {
    final String checkedPartition = ensurePartition(partition);
    counter.count(checkedPartition, resource);
    Optional.ofNullable(parentCounter).ifPresent(c -> c.count(checkedPartition, resource));
  }

  private void countAndUpdate(String partition, Resource resource,
                              Counter counter, CounterWithApp parentCounter) {
    final String checkedPartition = ensurePartition(partition);
    counter.count(checkedPartition, resource);
    CSQueueUtils.updateUsedCapacity(resourceCalculator,
        labelManager.getResourceByLabel(checkedPartition, Resources.none()),
        checkedPartition, this);
    Optional.ofNullable(parentCounter).ifPresent(c -> c.count(checkedPartition, resource, null));
  }

  @Override
  public void incReservedResource(String partition, Resource reservedRes) {
    count(partition, reservedRes, usageTracker.getQueueUsage()::incReserved,
        parent == null ? null : parent::incReservedResource);
  }

  @Override
  public void decReservedResource(String partition, Resource reservedRes) {
    count(partition, reservedRes, usageTracker.getQueueUsage()::decReserved,
        parent == null ? null : parent::decReservedResource);
  }

  @Override
  public void incPendingResource(String nodeLabel, Resource resourceToInc) {
    count(nodeLabel, resourceToInc, usageTracker.getQueueUsage()::incPending,
        parent == null ? null : parent::incPendingResource);
  }

  @Override
  public void decPendingResource(String nodeLabel, Resource resourceToDec) {
    count(nodeLabel, resourceToDec, usageTracker.getQueueUsage()::decPending,
        parent == null ? null : parent::decPendingResource);
  }

  @Override
  public void incUsedResource(String nodeLabel, Resource resourceToInc,
      SchedulerApplicationAttempt application) {
    countAndUpdate(nodeLabel, resourceToInc, usageTracker.getQueueUsage()::incUsed,
        parent == null ? null : parent::incUsedResource);
  }

  @Override
  public void decUsedResource(String nodeLabel, Resource resourceToDec,
      SchedulerApplicationAttempt application) {
    countAndUpdate(nodeLabel, resourceToDec, usageTracker.getQueueUsage()::decUsed,
        parent == null ? null : parent::decUsedResource);
  }

  /**
   * Return if the queue has pending resource on given nodePartition and
   * schedulingMode.
   */
  boolean hasPendingResourceRequest(String nodePartition,
      Resource cluster, SchedulingMode schedulingMode) {
    return SchedulerUtils.hasPendingResourceRequest(resourceCalculator,
        usageTracker.getQueueUsage(), nodePartition, cluster, schedulingMode);
  }

  @Override
  public Priority getDefaultApplicationPriority() {
    return null;
  }

  /**
   * Returns the union of all node labels that could be accessed by this queue based on accessible
   * node labels and configured node labels properties.
   * @return node labels this queue has access to
   */
  @Override
  public Set<String> getNodeLabelsForQueue() {
    // if queue's label is *, queue can access any labels. Instead of
    // considering all labels in cluster, only those labels which are
    // use some resource of this queue can be considered.
    Set<String> nodeLabels = new HashSet<String>();
    if (this.getAccessibleNodeLabels() != null && this.getAccessibleNodeLabels()
        .contains(RMNodeLabelsManager.ANY)) {
      nodeLabels.addAll(Sets.union(this.getQueueCapacities().getExistingNodeLabels(),
          this.getQueueResourceUsage().getExistingNodeLabels()));
    } else {
      nodeLabels.addAll(this.getAccessibleNodeLabels());
    }

    // Add NO_LABEL also to this list as NO_LABEL also can be granted with
    // resource in many general cases.
    if (!nodeLabels.contains(NO_LABEL)) {
      nodeLabels.add(NO_LABEL);
    }
    return nodeLabels;
  }

  public Resource getTotalKillableResource(String partition) {
    return queueContext.getPreemptionManager().getKillableResource(getQueuePath(),
        partition);
  }

  public Iterator<RMContainer> getKillableContainers(String partition) {
    return queueContext.getPreemptionManager().getKillableContainers(
        getQueuePath(),
        partition);
  }

  @VisibleForTesting
  @Override
  public CSAssignment assignContainers(Resource clusterResource,
      FiCaSchedulerNode node, ResourceLimits resourceLimits,
      SchedulingMode schedulingMode) {
    return assignContainers(clusterResource, new SimpleCandidateNodeSet<>(node),
        resourceLimits, schedulingMode);
  }

  /**
   * Checks whether this queue could accept the container allocation request.
   * @param cluster overall cluster resource
   * @param request container allocation request
   * @return true if queue could accept the container allocation request, false otherwise
   */
  @Override
  public boolean accept(Resource cluster,
      ResourceCommitRequest<FiCaSchedulerApp, FiCaSchedulerNode> request) {
    // Do we need to check parent queue before making this decision?
    boolean checkParentQueue = false;

    ContainerAllocationProposal<FiCaSchedulerApp, FiCaSchedulerNode> allocation =
        request.getFirstAllocatedOrReservedContainer();
    SchedulerContainer<FiCaSchedulerApp, FiCaSchedulerNode> schedulerContainer =
        allocation.getAllocatedOrReservedContainer();

    // Do not check when allocating new container from a reserved container
    if (allocation.getAllocateFromReservedContainer() == null) {
      Resource required = allocation.getAllocatedOrReservedResource();
      Resource netAllocated = Resources.subtract(required,
          request.getTotalReleasedResource());

      readLock.lock();
      try {
        String partition = schedulerContainer.getNodePartition();
        Resource maxResourceLimit;
        if (allocation.getSchedulingMode()
            == SchedulingMode.RESPECT_PARTITION_EXCLUSIVITY) {
          maxResourceLimit = getQueueMaxResource(partition);
        } else{
          maxResourceLimit = labelManager.getResourceByLabel(
              schedulerContainer.getNodePartition(), cluster);
        }
        if (!Resources.fitsIn(resourceCalculator,
            Resources.add(usageTracker.getQueueUsage().getUsed(partition), netAllocated),
            maxResourceLimit)) {
          if (LOG.isDebugEnabled()) {
            LOG.debug("Used resource=" + usageTracker.getQueueUsage().getUsed(partition)
                + " exceeded maxResourceLimit of the queue ="
                + maxResourceLimit);
          }
          return false;
        }
      } finally {
        readLock.unlock();
      }

      // Only check parent queue when something new allocated or reserved.
      checkParentQueue = true;
    }


    if (parent != null && checkParentQueue) {
      return parent.accept(cluster, request);
    }

    return true;
  }

  @Override
  public void validateSubmitApplication(ApplicationId applicationId,
      String userName, String queue) throws AccessControlException {
    // Dummy implementation
  }

  @Override
  public void updateQueueState(QueueState queueState) {
    this.state = queueState;
  }

  /**
   * Sets the state of this queue to RUNNING.
   * @throws YarnException if its parent queue is not in RUNNING state
   */
  @Override
  public void activateQueue() throws YarnException {
    this.writeLock.lock();
    try {
      if (getState() == QueueState.RUNNING) {
        LOG.info("The specified queue:" + getQueuePath()
            + " is already in the RUNNING state.");
      } else {
        CSQueue parentQueue = parent;
        if (parentQueue == null || parentQueue.getState() == QueueState.RUNNING) {
          updateQueueState(QueueState.RUNNING);
        } else {
          throw new YarnException("The parent Queue:" + parentQueue.getQueuePath()
              + " is not running. Please activate the parent queue first");
        }
      }
    } finally {
      this.writeLock.unlock();
    }
  }

  /**
   * Stops this queue if no application is currently running on the queue.
   */
  protected void appFinished() {
    this.writeLock.lock();
    try {
      if (getState() == QueueState.DRAINING) {
        if (getNumApplications() == 0) {
          updateQueueState(QueueState.STOPPED);
        }
      }
    } finally {
      this.writeLock.unlock();
    }
  }

  @Override
  public Priority getPriority() {
    return this.priority;
  }

  @Override
  public UserWeights getUserWeights() {
    return userWeights;
  }

  /**
   * Recursively sets the state of this queue and the state of its parent to DRAINING.
   */
  public void recoverDrainingState() {
    this.writeLock.lock();
    try {
      if (getState() == QueueState.STOPPED) {
        updateQueueState(QueueState.DRAINING);
      }
      LOG.info("Recover draining state for queue " + this.getQueuePath());
      if (parent != null && parent.getState() == QueueState.STOPPED) {
        ((AbstractCSQueue) parent).recoverDrainingState();
      }
    } finally {
      this.writeLock.unlock();
    }
  }

  @Override
  public String getMultiNodeSortingPolicyName() {
    return this.multiNodeSortingPolicyName;
  }

  public void setMultiNodeSortingPolicyName(String policyName) {
    this.multiNodeSortingPolicyName = policyName;
  }

  public long getMaximumApplicationLifetime() {
    return queueAppLifetimeSettings.getMaxApplicationLifetime();
  }

  public long getDefaultApplicationLifetime() {
    return queueAppLifetimeSettings.getDefaultApplicationLifetime();
  }

  public boolean getDefaultAppLifetimeWasSpecifiedInConfig() {
    return queueAppLifetimeSettings.isDefaultAppLifetimeWasSpecifiedInConfig();
  }

  public void setMaxParallelApps(int maxParallelApps) {
    this.queueAppLifetimeSettings.setMaxParallelApps(maxParallelApps);
  }

  @Override
  public int getMaxParallelApps() {
    return this.queueAppLifetimeSettings.getMaxParallelApps();
  }

  abstract int getNumRunnableApps();

  protected void updateAbsoluteCapacities() {
    QueueCapacities parentQueueCapacities = null;
    if (parent != null) {
      parentQueueCapacities = parent.getQueueCapacities();
    }

    CSQueueUtils.updateAbsoluteCapacitiesByNodeLabels(queueCapacities,
        parentQueueCapacities, queueCapacities.getExistingNodeLabels());
  }

  private Resource createNormalizedMinResource(Resource minResource,
      Map<String, Float> effectiveMinRatio) {
    Resource ret = Resource.newInstance(minResource);
    int maxLength = ResourceUtils.getNumberOfCountableResourceTypes();
    for (int i = 0; i < maxLength; i++) {
      ResourceInformation nResourceInformation =
          minResource.getResourceInformation(i);

      Float ratio = effectiveMinRatio.get(nResourceInformation.getName());
      if (ratio != null) {
        ret.setResourceValue(i,
            (long) (nResourceInformation.getValue() * ratio));
        if (LOG.isDebugEnabled()) {
          LOG.debug("Updating min resource for Queue: " + getQueuePath() + " as " + ret
              .getResourceInformation(i) + ", Actual resource: "
              + nResourceInformation.getValue() + ", ratio: " + ratio);
        }
      }
    }
    return ret;
  }

  private Resource getOrInheritMaxResource(Resource resourceByLabel, String label) {
    Resource parentMaxResource =
        parent.getQueueResourceQuotas().getConfiguredMaxResource(label);
    if (parentMaxResource.equals(Resources.none())) {
      parentMaxResource =
          parent.getQueueResourceQuotas().getEffectiveMaxResource(label);
    }

    Resource configuredMaxResource =
        getQueueResourceQuotas().getConfiguredMaxResource(label);
    if (configuredMaxResource.equals(Resources.none())) {
      return Resources.clone(parentMaxResource);
    }

    return Resources.clone(Resources.min(resourceCalculator, resourceByLabel,
        configuredMaxResource, parentMaxResource));
  }

  void deriveCapacityFromAbsoluteConfigurations(String label,
      Resource clusterResource) {
    // Update capacity with a float calculated from the parent's minResources
    // and the recently changed queue minResources.
    // capacity = effectiveMinResource / {parent's effectiveMinResource}
    float result = resourceCalculator.divide(clusterResource,
        usageTracker.getQueueResourceQuotas().getEffectiveMinResource(label),
        parent.getQueueResourceQuotas().getEffectiveMinResource(label));
    queueCapacities.setCapacity(label,
        Float.isInfinite(result) ? 0 : result);

    // Update maxCapacity with a float calculated from the parent's maxResources
    // and the recently changed queue maxResources.
    // maxCapacity = effectiveMaxResource / parent's effectiveMaxResource
    result = resourceCalculator.divide(clusterResource,
        usageTracker.getQueueResourceQuotas().getEffectiveMaxResource(label),
        parent.getQueueResourceQuotas().getEffectiveMaxResource(label));
    queueCapacities.setMaximumCapacity(label,
        Float.isInfinite(result) ? 0 : result);

    // Update absolute capacity (as in fraction of the
    // whole cluster's resources) with a float calculated from the queue's
    // capacity and the parent's absoluteCapacity.
    // absoluteCapacity = capacity * parent's absoluteCapacity
    queueCapacities.setAbsoluteCapacity(label,
        queueCapacities.getCapacity(label) * parent.getQueueCapacities()
            .getAbsoluteCapacity(label));

    // Update absolute maxCapacity (as in fraction of the
    // whole cluster's resources) with a float calculated from the queue's
    // maxCapacity and the parent's absoluteMaxCapacity.
    // absoluteMaxCapacity = maxCapacity * parent's absoluteMaxCapacity
    queueCapacities.setAbsoluteMaximumCapacity(label,
        queueCapacities.getMaximumCapacity(label) *
            parent.getQueueCapacities()
                .getAbsoluteMaximumCapacity(label));
  }

  void updateEffectiveResources(Resource clusterResource) {
    for (String label : queueNodeLabelsSettings.getConfiguredNodeLabels()) {
      Resource resourceByLabel = labelManager.getResourceByLabel(label,
          clusterResource);
      Resource newEffectiveMinResource;
      Resource newEffectiveMaxResource;

      // Absolute and relative/weight mode needs different handling.
      if (getCapacityConfigType().equals(
          CapacityConfigType.ABSOLUTE_RESOURCE)) {
        newEffectiveMinResource = createNormalizedMinResource(
            usageTracker.getQueueResourceQuotas().getConfiguredMinResource(label),
            ((ParentQueue) parent).getEffectiveMinRatio(label));

        // Max resource of a queue should be the minimum of {parent's maxResources,
        // this queue's maxResources}. Both parent's maxResources and this queue's
        // maxResources can be configured. If this queue's maxResources is not
        // configured, inherit the value from the parent. If parent's
        // maxResources is not configured its inherited value must be collected.
        newEffectiveMaxResource =
            getOrInheritMaxResource(resourceByLabel, label);
      } else {
        newEffectiveMinResource = Resources
            .multiply(resourceByLabel,
                queueCapacities.getAbsoluteCapacity(label));
        newEffectiveMaxResource = Resources
            .multiply(resourceByLabel,
                queueCapacities.getAbsoluteMaximumCapacity(label));
      }

      // Update the effective min
      usageTracker.getQueueResourceQuotas().setEffectiveMinResource(label,
          newEffectiveMinResource);
      usageTracker.getQueueResourceQuotas().setEffectiveMaxResource(label,
          newEffectiveMaxResource);

      if (LOG.isDebugEnabled()) {
        LOG.debug("Updating queue:" + getQueuePath()
            + " with effective minimum resource=" + newEffectiveMinResource
            + "and effective maximum resource="
            + newEffectiveMaxResource);
      }

      if (getCapacityConfigType().equals(
          CapacityConfigType.ABSOLUTE_RESOURCE)) {
        /*
         * If the queues are configured with absolute resources, it is advised
         * to update capacity/max-capacity/etc. based on the newly calculated
         * resource values. These values won't be used for actual resource
         * distribution, however, for accurate metrics and the UI
         * they should be re-calculated.
         */
        deriveCapacityFromAbsoluteConfigurations(label, clusterResource);
      }
    }
  }

  public boolean isDynamicQueue() {
    readLock.lock();

    try {
      return dynamicQueue;
    } finally {
      readLock.unlock();
    }
  }

  public void setDynamicQueue(boolean dynamicQueue) {
    writeLock.lock();

    try {
      this.dynamicQueue = dynamicQueue;
    } finally {
      writeLock.unlock();
    }
  }

  protected String getCapacityOrWeightString() {
    if (queueCapacities.getWeight() != -1) {
      return "weight=" + queueCapacities.getWeight() + ", " +
          "normalizedWeight=" + queueCapacities.getNormalizedWeight();
    } else {
      return "capacity=" + queueCapacities.getCapacity();
    }
  }

  /**
   * Checks whether this queue is a dynamic queue and could be deleted.
   * @return true if the dynamic queue could be deleted, false otherwise
   */
  public boolean isEligibleForAutoDeletion() {
    return false;
  }

  /**
   * Checks whether this queue is a dynamic queue and there has not been an application submission
   * on it for a configured period of time.
   * @return true if queue has been idle for a configured period of time, false otherwise
   */
  public boolean isInactiveDynamicQueue() {
    long idleDurationSeconds =
        (Time.monotonicNow() - getLastSubmittedTimestamp())/1000;
    return isDynamicQueue() && isEligibleForAutoDeletion() &&
        (idleDurationSeconds > queueContext.getConfiguration().
            getAutoExpiredDeletionTime());
  }

  void updateLastSubmittedTimeStamp() {
    writeLock.lock();
    try {
      usageTracker.setLastSubmittedTimestamp(Time.monotonicNow());
    } finally {
      writeLock.unlock();
    }
  }

  @VisibleForTesting
  long getLastSubmittedTimestamp() {
    readLock.lock();

    try {
      return usageTracker.getLastSubmittedTimestamp();
    } finally {
      readLock.unlock();
    }
  }

  @VisibleForTesting
  void setLastSubmittedTimestamp(long lastSubmittedTimestamp) {
    writeLock.lock();
    try {
      usageTracker.setLastSubmittedTimestamp(lastSubmittedTimestamp);
    } finally {
      writeLock.unlock();
    }
  }
}<|MERGE_RESOLUTION|>--- conflicted
+++ resolved
@@ -299,27 +299,7 @@
    */
   @VisibleForTesting
   void setMaxCapacity(float maximumCapacity) {
-<<<<<<< HEAD
-    writeLock.lock();
-    try {
-      // Sanity check
-      CSQueueUtils.checkMaxCapacity(getQueuePath(),
-          queueCapacities.getCapacity(), maximumCapacity);
-      float absMaxCapacity = CSQueueUtils.computeAbsoluteMaximumCapacity(
-          maximumCapacity, parent);
-      CSQueueUtils.checkAbsoluteCapacity(getQueuePath(),
-          queueCapacities.getAbsoluteCapacity(), absMaxCapacity);
-
-      queueCapacities.setMaximumCapacity(maximumCapacity);
-      queueCapacities.setAbsoluteMaximumCapacity(absMaxCapacity);
-      configuredMaximumCapacityVectors.put(NO_LABEL, QueueCapacityVector.of(
-          maximumCapacity * 100, PERCENTAGE));
-    } finally {
-      writeLock.unlock();
-    }
-=======
     internalSetMaximumCapacity(maximumCapacity, NO_LABEL);
->>>>>>> 673a8c0e
   }
 
   /**
@@ -445,10 +425,9 @@
           .getConfiguredNodeLabelsForAllQueues()
           .getLabelsByQueue(parentTemplate);
 
-<<<<<<< HEAD
       if (parentNodeLabels != null) {
         if (parentNodeLabels.size() > 1) {
-          csContext.getCapacitySchedulerQueueManager().getConfiguredNodeLabels()
+          queueContext.getQueueManager().getConfiguredNodeLabelsForAllQueues()
               .setLabelsByQueue(getQueuePath(), new HashSet<>(parentNodeLabels));
         }
           // Default to weight 1
@@ -458,12 +437,6 @@
               configuration.setLabeledQueueWeight(queuePath.getFullPath(), label, 1);
           }
         }
-=======
-      if (parentNodeLabels != null && parentNodeLabels.size() > 1) {
-        queueContext.getQueueManager()
-            .getConfiguredNodeLabelsForAllQueues()
-            .setLabelsByQueue(getQueuePath(), new HashSet<>(parentNodeLabels));
->>>>>>> 673a8c0e
       }
     }
   }
