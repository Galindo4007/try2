/**
* Licensed to the Apache Software Foundation (ASF) under one
* or more contributor license agreements.  See the NOTICE file
* distributed with this work for additional information
* regarding copyright ownership.  The ASF licenses this file
* to you under the Apache License, Version 2.0 (the
* "License"); you may not use this file except in compliance
* with the License.  You may obtain a copy of the License at
*
*     http://www.apache.org/licenses/LICENSE-2.0
*
* Unless required by applicable law or agreed to in writing, software
* distributed under the License is distributed on an "AS IS" BASIS,
* WITHOUT WARRANTIES OR CONDITIONS OF ANY KIND, either express or implied.
* See the License for the specific language governing permissions and
* limitations under the License.
*/

package org.apache.hadoop.yarn.server.resourcemanager.scheduler.capacity;

import java.io.IOException;
import java.util.Collection;
import java.util.List;
import java.util.Set;
import java.util.concurrent.locks.ReentrantReadWriteLock;

import org.apache.hadoop.classification.InterfaceAudience.Private;
import org.apache.hadoop.classification.InterfaceStability.Stable;
import org.apache.hadoop.security.AccessControlException;
import org.apache.hadoop.security.UserGroupInformation;
import org.apache.hadoop.yarn.api.records.ApplicationAttemptId;
import org.apache.hadoop.yarn.api.records.ApplicationId;
import org.apache.hadoop.yarn.api.records.ContainerStatus;
import org.apache.hadoop.yarn.api.records.Priority;
import org.apache.hadoop.yarn.api.records.QueueACL;
import org.apache.hadoop.yarn.api.records.QueueState;
import org.apache.hadoop.yarn.api.records.Resource;
import org.apache.hadoop.yarn.security.PrivilegedEntity;
import org.apache.hadoop.yarn.server.resourcemanager.rmcontainer.RMContainer;
import org.apache.hadoop.yarn.server.resourcemanager.rmcontainer.RMContainerEventType;
import org.apache.hadoop.yarn.server.resourcemanager.scheduler.AbstractUsersManager;
import org.apache.hadoop.yarn.server.resourcemanager.scheduler.QueueResourceQuotas;
import org.apache.hadoop.yarn.server.resourcemanager.scheduler.ResourceLimits;
import org.apache.hadoop.yarn.server.resourcemanager.scheduler.ResourceUsage;
import org.apache.hadoop.yarn.server.resourcemanager.scheduler.SchedulerApplicationAttempt;
import org.apache.hadoop.yarn.server.resourcemanager.scheduler.SchedulerQueue;
import org.apache.hadoop.yarn.server.resourcemanager.scheduler.capacity.AbstractCSQueue.CapacityConfigType;
import org.apache.hadoop.yarn.server.resourcemanager.scheduler.common.ResourceCommitRequest;
import org.apache.hadoop.yarn.server.resourcemanager.scheduler.common.fica.FiCaSchedulerApp;
import org.apache.hadoop.yarn.server.resourcemanager.scheduler.common.fica.FiCaSchedulerNode;
import org.apache.hadoop.yarn.server.resourcemanager.scheduler.placement.CandidateNodeSet;

import org.apache.hadoop.classification.VisibleForTesting;

/**
 * <code>CSQueue</code> represents a node in the tree of 
 * hierarchical queues in the {@link CapacityScheduler}.
 */
@Stable
@Private
public interface CSQueue extends SchedulerQueue<CSQueue> {
  /**
   * Get the parent <code>Queue</code>.
   * @return the parent queue
   */
  public CSQueue getParent();

  /**
   * Set the parent <code>Queue</code>.
   * @param newParentQueue new parent queue
   */
  public void setParent(CSQueue newParentQueue);

  /**
   * Get the queue's internal reference name.
   * @return the queue name
   */
  public String getQueueName();

  /**
   * Get the queue's legacy name.
   * @return the queue name
   */
  String getQueueShortName();

  /**
   * Get the full name of the queue, including the heirarchy.
   * @return the full name of the queue
   */
  public String getQueuePath();

  public PrivilegedEntity getPrivilegedEntity();

  Resource getMaximumAllocation();

  Resource getMinimumAllocation();

  /**
   * Get the configured <em>capacity</em> of the queue.
   * @return configured queue capacity
   */
  public float getCapacity();

  /**
   * Get capacity of the parent of the queue as a function of the 
   * cumulative capacity in the cluster.
   * @return capacity of the parent of the queue as a function of the 
   *         cumulative capacity in the cluster
   */
  public float getAbsoluteCapacity();
  
  /**
   * Get the configured maximum-capacity of the queue. 
   * @return the configured maximum-capacity of the queue
   */
  public float getMaximumCapacity();
  
  /**
   * Get maximum-capacity of the queue as a funciton of the cumulative capacity
   * of the cluster.
   * @return maximum-capacity of the queue as a funciton of the cumulative capacity
   *         of the cluster
   */
  public float getAbsoluteMaximumCapacity();
  
  /**
   * Get the current absolute used capacity of the queue
   * relative to the entire cluster.
   * @return queue absolute used capacity
   */
  public float getAbsoluteUsedCapacity();

  /**
   * Get the current used capacity of nodes without label(s) of the queue
   * and it's children (if any).
   * @return queue used capacity
   */
  public float getUsedCapacity();

  /**
   * Get the currently utilized resources which allocated at nodes without any
   * labels in the cluster by the queue and children (if any).
   * 
   * @return used resources by the queue and it's children
   */
  public Resource getUsedResources();
  
  /**
   * Get the current run-state of the queue
   * @return current run-state
   */
  public QueueState getState();

  /**
   * Get the max-parallel-applications property of the queue
   * @return max-parallel-applications
   */
  public int getMaxParallelApps();
  
  /**
   * Get child queues
   * @return child queues
   */
  public List<CSQueue> getChildQueues();
  
  /**
   * Check if the <code>user</code> has permission to perform the operation
   * @param acl ACL
   * @param user user
   * @return <code>true</code> if the user has the permission, 
   *         <code>false</code> otherwise
   */
  public boolean hasAccess(QueueACL acl, UserGroupInformation user);
  
  /**
   * Submit a new application to the queue.
   * @param applicationId the applicationId of the application being submitted
   * @param user user who submitted the application
   * @param queue queue to which the application is submitted
   */
  public void submitApplication(ApplicationId applicationId, String user,
      String queue) throws AccessControlException;

  /**
   * Submit an application attempt to the queue.
   */
  public void submitApplicationAttempt(FiCaSchedulerApp application,
      String userName);

  /**
   * Submit an application attempt to the queue.
   * @param application application whose attempt is being submitted
   * @param userName user who submitted the application attempt
   * @param isMoveApp is application being moved across the queue
   */
  public void submitApplicationAttempt(FiCaSchedulerApp application,
      String userName, boolean isMoveApp);

  /**
   * An application submitted to this queue has finished.
   * @param applicationId
   * @param user user who submitted the application
   */
  public void finishApplication(ApplicationId applicationId, String user);

  /**
   * An application attempt submitted to this queue has finished.
   */
  public void finishApplicationAttempt(FiCaSchedulerApp application,
      String queue);

  /**
   * Assign containers to applications in the queue or it's children (if any).
   * @param clusterResource the resource of the cluster.
   * @param candidates {@link CandidateNodeSet} the nodes that are considered
   *                   for the current placement.
   * @param resourceLimits how much overall resource of this queue can use. 
   * @param schedulingMode Type of exclusive check when assign container on a 
   * NodeManager, see {@link SchedulingMode}.
   * @return the assignment
   */
  public CSAssignment assignContainers(Resource clusterResource,
      CandidateNodeSet<FiCaSchedulerNode> candidates,
      ResourceLimits resourceLimits, SchedulingMode schedulingMode);
  
  /**
   * A container assigned to the queue has completed.
   * @param clusterResource the resource of the cluster
   * @param application application to which the container was assigned
   * @param node node on which the container completed
   * @param container completed container, 
   *                  <code>null</code> if it was just a reservation
   * @param containerStatus <code>ContainerStatus</code> for the completed 
   *                        container
   * @param childQueue <code>CSQueue</code> to reinsert in childQueues 
   * @param event event to be sent to the container
   * @param sortQueues indicates whether it should re-sort the queues
   */
  public void completedContainer(Resource clusterResource,
      FiCaSchedulerApp application, FiCaSchedulerNode node, 
      RMContainer container, ContainerStatus containerStatus, 
      RMContainerEventType event, CSQueue childQueue,
      boolean sortQueues);

  /**
   * Get the number of applications in the queue.
   * @return number of applications
   */
  public int getNumApplications();

  
  /**
   * Reinitialize the queue.
   * @param newlyParsedQueue new queue to re-initalize from
   * @param clusterResource resources in the cluster
   */
  public void reinitialize(CSQueue newlyParsedQueue, Resource clusterResource)
  throws IOException;

   /**
   * Update the cluster resource for queues as we add/remove nodes
   * @param clusterResource the current cluster resource
   * @param resourceLimits the current ResourceLimits
   */
  public void updateClusterResource(Resource clusterResource,
      ResourceLimits resourceLimits);
  
  /**
   * Get the {@link AbstractUsersManager} for the queue.
   * @return the <code>AbstractUsersManager</code> for the queue
   */
  public AbstractUsersManager getAbstractUsersManager();
  
  /**
   * Adds all applications in the queue and its subqueues to the given collection.
   * @param apps the collection to add the applications to
   */
  public void collectSchedulerApplications(Collection<ApplicationAttemptId> apps);

  /**
  * Detach a container from this queue
  * @param clusterResource the current cluster resource
  * @param application application to which the container was assigned
  * @param container the container to detach
  */
  public void detachContainer(Resource clusterResource,
               FiCaSchedulerApp application, RMContainer container);

  /**
   * Attach a container to this queue
   * @param clusterResource the current cluster resource
   * @param application application to which the container was assigned
   * @param container the container to attach
   */
  public void attachContainer(Resource clusterResource,
               FiCaSchedulerApp application, RMContainer container);

  /**
   * Check whether <em>disable_preemption</em> property is set for this queue
   * @return true if <em>disable_preemption</em> is set, false if not
   */
  public boolean getPreemptionDisabled();

  /**
   * Check whether intra-queue preemption is disabled for this queue
   * @return true if either intra-queue preemption or inter-queue preemption
   * is disabled for this queue, false if neither is disabled.
   */
  public boolean getIntraQueuePreemptionDisabled();

  /**
   * Determines whether or not the intra-queue preemption disabled switch is set
   *  at any level in this queue's hierarchy.
   * @return state of the intra-queue preemption switch at this queue level
   */
  public boolean getIntraQueuePreemptionDisabledInHierarchy();

  /**
   * Get QueueCapacities of this queue
   * @return queueCapacities
   */
  public QueueCapacities getQueueCapacities();
  
  /**
   * Get ResourceUsage of this queue
   * @return resourceUsage
   */
  public ResourceUsage getQueueResourceUsage();

  /**
   * When partition of node updated, we will update queue's resource usage if it
   * has container(s) running on that.
   */
  public void incUsedResource(String nodePartition, Resource resourceToInc,
      SchedulerApplicationAttempt application);

  /**
   * When partition of node updated, we will update queue's resource usage if it
   * has container(s) running on that.
   */
  public void decUsedResource(String nodePartition, Resource resourceToDec,
      SchedulerApplicationAttempt application);

  /**
   * When an outstanding resource is fulfilled or canceled, calling this will
   * decrease pending resource in a queue.
   *
   * @param nodeLabel
   *          asked by application
   * @param resourceToDec
   *          new resource asked
   */
  public void decPendingResource(String nodeLabel, Resource resourceToDec);

  /**
   * Get valid Node Labels for this queue
   * @return valid node labels
   */
  public Set<String> getNodeLabelsForQueue();

  @VisibleForTesting
  CSAssignment assignContainers(Resource clusterResource,
      FiCaSchedulerNode node, ResourceLimits resourceLimits,
      SchedulingMode schedulingMode);

  boolean accept(Resource cluster,
      ResourceCommitRequest<FiCaSchedulerApp, FiCaSchedulerNode> request);

  void apply(Resource cluster,
      ResourceCommitRequest<FiCaSchedulerApp, FiCaSchedulerNode> request);

  /**
   * Get readLock associated with the Queue.
   * @return readLock of corresponding queue.
   */
  public ReentrantReadWriteLock.ReadLock getReadLock();

  /**
   * Get writeLock associated with the Queue.
   * @return writeLock of corresponding queue.
   */
  ReentrantReadWriteLock.WriteLock getWriteLock();

  /**
   * Validate submitApplication api so that moveApplication do a pre-check.
   * @param applicationId Application ID
   * @param userName User Name
   * @param queue Queue Name
   * @throws AccessControlException if any acl violation is there.
   */
  public void validateSubmitApplication(ApplicationId applicationId,
      String userName, String queue) throws AccessControlException;

  /**
   * Get priority of queue
   * @return queue priority
   */
  Priority getPriority();

  /**
   * Get the UserWeights object that wraps a map of usernames and weights
   * @return The UserWeights object.
   */
  UserWeights getUserWeights();

  /**
   * Get QueueResourceQuotas associated with each queue.
   * @return QueueResourceQuotas
   */
  public QueueResourceQuotas getQueueResourceQuotas();

  /**
   * Get CapacityConfigType as PERCENTAGE or ABSOLUTE_RESOURCE.
   * @return CapacityConfigType
   */
  public CapacityConfigType getCapacityConfigType();

  /**
   * Get effective capacity of queue. If min/max resource is configured,
   * preference will be given to absolute configuration over normal capacity.
   *
   * @param label
   *          partition
   * @return effective queue capacity
   */
  Resource getEffectiveCapacity(String label);

  /**
<<<<<<< HEAD
   * Get configured capacity vector parsed from the capacity config
=======
   * Get configured capacity resource vector parsed from the capacity config
>>>>>>> 6aa664c6
   * of the queue.
   * @param label node label (partition)
   * @return capacity resource vector
   */
  QueueCapacityVector getConfiguredCapacityVector(String label);

  /**
<<<<<<< HEAD
   * Get configured maximum capacity vector parsed from the capacity config
   * of the queue.
   * @param label node label (partition)
   * @return capacity resource vector
   */
  QueueCapacityVector getConfiguredMaximumCapacityVector(String label);


  Set<String> getConfiguredNodeLabels();

  /**
=======
>>>>>>> 6aa664c6
   * Get effective capacity of queue. If min/max resource is configured,
   * preference will be given to absolute configuration over normal capacity.
   * Also round down the result to normalizeDown.
   *
   * @param label
   *          partition
   * @param factor
   *          factor to normalize down 
   * @return effective queue capacity
   */
  Resource getEffectiveCapacityDown(String label, Resource factor);

  /**
   * Get effective max capacity of queue. If min/max resource is configured,
   * preference will be given to absolute configuration over normal capacity.
   *
   * @param label
   *          partition
   * @return effective max queue capacity
   */
  Resource getEffectiveMaxCapacity(String label);

  /**
   * Get effective max capacity of queue. If min/max resource is configured,
   * preference will be given to absolute configuration over normal capacity.
   * Also round down the result to normalizeDown.
   *
   * @param label
   *          partition
   * @param factor
   *          factor to normalize down 
   * @return effective max queue capacity
   */
  Resource getEffectiveMaxCapacityDown(String label, Resource factor);

  /**
   * Get Multi Node scheduling policy name.
   * @return policy name
   */
  String getMultiNodeSortingPolicyName();

  /**
   * Get the maximum lifetime in seconds of an application which is submitted to
   * this queue. Apps can set their own lifetime timeout up to this value.
   * @return max lifetime in seconds
   */
  long getMaximumApplicationLifetime();

  /**
   * Get the default lifetime in seconds of an application which is submitted to
   * this queue. If an app doesn't specify its own timeout when submitted, this
   * value will be used.
   * @return default app lifetime
   */
  long getDefaultApplicationLifetime();

  /**
   * Get the indicator of whether or not the default application lifetime was
   * set by a config property or was calculated by the capacity scheduler.
   * @return indicator whether set or calculated
   */
  boolean getDefaultAppLifetimeWasSpecifiedInConfig();
}<|MERGE_RESOLUTION|>--- conflicted
+++ resolved
@@ -156,7 +156,7 @@
    * @return max-parallel-applications
    */
   public int getMaxParallelApps();
-  
+
   /**
    * Get child queues
    * @return child queues
@@ -426,11 +426,7 @@
   Resource getEffectiveCapacity(String label);
 
   /**
-<<<<<<< HEAD
    * Get configured capacity vector parsed from the capacity config
-=======
-   * Get configured capacity resource vector parsed from the capacity config
->>>>>>> 6aa664c6
    * of the queue.
    * @param label node label (partition)
    * @return capacity resource vector
@@ -438,7 +434,6 @@
   QueueCapacityVector getConfiguredCapacityVector(String label);
 
   /**
-<<<<<<< HEAD
    * Get configured maximum capacity vector parsed from the capacity config
    * of the queue.
    * @param label node label (partition)
@@ -450,8 +445,6 @@
   Set<String> getConfiguredNodeLabels();
 
   /**
-=======
->>>>>>> 6aa664c6
    * Get effective capacity of queue. If min/max resource is configured,
    * preference will be given to absolute configuration over normal capacity.
    * Also round down the result to normalizeDown.
