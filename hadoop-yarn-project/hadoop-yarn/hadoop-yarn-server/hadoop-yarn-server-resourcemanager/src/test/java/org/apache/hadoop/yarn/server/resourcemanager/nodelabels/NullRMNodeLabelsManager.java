/**
 * Licensed to the Apache Software Foundation (ASF) under one
 * or more contributor license agreements.  See the NOTICE file
 * distributed with this work for additional information
 * regarding copyright ownership.  The ASF licenses this file
 * to you under the Apache License, Version 2.0 (the
 * "License"); you may not use this file except in compliance
 * with the License.  You may obtain a copy of the License at
 *
 *     http://www.apache.org/licenses/LICENSE-2.0
 *
 * Unless required by applicable law or agreed to in writing, software
 * distributed under the License is distributed on an "AS IS" BASIS,
 * WITHOUT WARRANTIES OR CONDITIONS OF ANY KIND, either express or implied.
 * See the License for the specific language governing permissions and
 * limitations under the License.
 */

package org.apache.hadoop.yarn.server.resourcemanager.nodelabels;

import java.io.IOException;
import java.util.Collection;
import java.util.List;
import java.util.Map;
import java.util.Set;

import org.apache.hadoop.conf.Configuration;
import org.apache.hadoop.yarn.api.records.NodeId;
import org.apache.hadoop.yarn.api.records.NodeLabel;
import org.apache.hadoop.yarn.api.records.Resource;
import org.apache.hadoop.yarn.conf.YarnConfiguration;
import org.apache.hadoop.yarn.nodelabels.CommonNodeLabelsManager;
import org.apache.hadoop.yarn.nodelabels.NodeLabelsStore;
import org.apache.hadoop.yarn.nodelabels.RMNodeLabel;

public class NullRMNodeLabelsManager extends RMNodeLabelsManager {
  Map<NodeId, Set<String>> lastNodeToLabels = null;
  Collection<String> lastAddedlabels = null;
  Collection<String> lastRemovedlabels = null;

  @Override
  public void initNodeLabelStore(Configuration conf) {
    this.store = new NodeLabelsStore() {

      @Override
      public void recover()
          throws IOException {
        // do nothing
      }

      @Override
      public void init(Configuration conf, CommonNodeLabelsManager mgr)
          throws Exception {

      }

      @Override
      public void removeClusterNodeLabels(Collection<String> labels)
          throws IOException {
        // do nothing
      }

      @Override
      public void updateNodeToLabelsMappings(
          Map<NodeId, Set<String>> nodeToLabels) throws IOException {
        // do nothing
      }

      @Override
      public void storeNewClusterNodeLabels(List<NodeLabel> label)
          throws IOException {
        // do nothing
      }

      @Override
      public void close() throws IOException {
        // do nothing
      }
    };
  }

  @Override
  protected void initDispatcher(Configuration conf) {
    super.dispatcher = null;
  }

  @Override
  protected void startDispatcher() {
    // do nothing
  }
  
  @Override
  protected void stopDispatcher() {
    // do nothing
  }
  
  @Override
  protected void serviceInit(Configuration conf) throws Exception {
    // always enable node labels while using MemoryRMNodeLabelsManager
    conf.setBoolean(YarnConfiguration.NODE_LABELS_ENABLED, true);
    super.serviceInit(conf);
  }

  public void setResourceForLabel(String label, Resource resource) {
    if (label.equals(NO_LABEL)) {
      noNodeLabel = new FakeLabel(resource);
      return;
    }

    labelCollections.put(label, new FakeLabel(label, resource));
  }

  private static class FakeLabel extends RMNodeLabel {

<<<<<<< HEAD
   FakeLabel(String label, Resource resource) {
=======
    FakeLabel(String label, Resource resource) {
>>>>>>> 468135a4
      super(label, resource, 1, false);
    }

    FakeLabel(Resource resource) {
      super(NO_LABEL, resource, 1, false);
    }
  }
}<|MERGE_RESOLUTION|>--- conflicted
+++ resolved
@@ -112,11 +112,7 @@
 
   private static class FakeLabel extends RMNodeLabel {
 
-<<<<<<< HEAD
-   FakeLabel(String label, Resource resource) {
-=======
     FakeLabel(String label, Resource resource) {
->>>>>>> 468135a4
       super(label, resource, 1, false);
     }
 
