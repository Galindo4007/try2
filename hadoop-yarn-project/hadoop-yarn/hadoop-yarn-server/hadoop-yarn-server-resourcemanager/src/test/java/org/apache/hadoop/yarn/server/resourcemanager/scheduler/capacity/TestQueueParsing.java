/**
* Licensed to the Apache Software Foundation (ASF) under one
* or more contributor license agreements.  See the NOTICE file
* distributed with this work for additional information
* regarding copyright ownership.  The ASF licenses this file
* to you under the Apache License, Version 2.0 (the
* "License"); you may not use this file except in compliance
* with the License.  You may obtain a copy of the License at
*
*     http://www.apache.org/licenses/LICENSE-2.0
*
* Unless required by applicable law or agreed to in writing, software
* distributed under the License is distributed on an "AS IS" BASIS,
* WITHOUT WARRANTIES OR CONDITIONS OF ANY KIND, either express or implied.
* See the License for the specific language governing permissions and
* limitations under the License.
*/

package org.apache.hadoop.yarn.server.resourcemanager.scheduler.capacity;

import java.io.IOException;
import java.util.HashMap;
import java.util.HashSet;
import java.util.List;
import java.util.Map;
import java.util.Set;

import org.apache.hadoop.yarn.api.records.NodeId;
import org.apache.hadoop.yarn.api.records.Resource;
import org.apache.hadoop.yarn.util.resource.Resources;
import org.slf4j.Logger;
import org.slf4j.LoggerFactory;
import org.apache.hadoop.service.ServiceOperations;
import org.apache.hadoop.service.ServiceStateException;
import org.apache.hadoop.yarn.conf.YarnConfiguration;
import org.apache.hadoop.yarn.nodelabels.CommonNodeLabelsManager;
import org.apache.hadoop.yarn.server.resourcemanager.MockRM;
import org.apache.hadoop.yarn.server.resourcemanager.nodelabels.NullRMNodeLabelsManager;
import org.apache.hadoop.yarn.server.resourcemanager.nodelabels.RMNodeLabelsManager;
import org.apache.hadoop.yarn.server.resourcemanager.scheduler.ResourceScheduler;
import org.apache.hadoop.yarn.server.resourcemanager.scheduler.capacity.policy.PriorityUtilizationQueueOrderingPolicy;
import org.junit.Assert;
import org.junit.Before;
import org.junit.Test;

import org.apache.hadoop.thirdparty.com.google.common.collect.ImmutableSet;

import static java.util.Collections.emptySet;
import static org.apache.hadoop.yarn.server.resourcemanager.scheduler.capacity.TestUtils.toSet;
import static org.hamcrest.CoreMatchers.is;
import static org.junit.Assume.assumeThat;

public class TestQueueParsing {

  private static final Logger LOG =
      LoggerFactory.getLogger(TestQueueParsing.class);
<<<<<<< HEAD
  private static final String A_PATH = CapacitySchedulerConfiguration.ROOT + ".a";
  private static final String B_PATH = CapacitySchedulerConfiguration.ROOT + ".b";
  private static final String C_PATH = CapacitySchedulerConfiguration.ROOT + ".c";
  private static final String A1_PATH = A_PATH + ".a1";
  private static final String A2_PATH = A_PATH + ".a2";
  private static final String B1_PATH = B_PATH + ".b1";
  private static final String B2_PATH = B_PATH + ".b2";
  private static final String B3_PATH = B_PATH + ".b3";
  private static final String B4_PATH = B_PATH + ".b4";
  private static final String C1_PATH = C_PATH + ".c1";
  private static final String C2_PATH = C_PATH + ".c2";
  private static final String C3_PATH = C_PATH + ".c3";
  private static final String C4_PATH = C_PATH + ".c4";
  private static final String C11_PATH = C1_PATH + ".c11";
  private static final String C12_PATH = C1_PATH + ".c12";
  private static final String C13_PATH = C1_PATH + ".c13";
  private static final String AX_PATH = "root.a.x";
  private static final String AY_PATH = "root.a.y";
  private static final String X_PATH = "root.x";

  private static final QueuePath ROOT = new QueuePath(CapacitySchedulerConfiguration.ROOT);
  private static final QueuePath A = new QueuePath(A_PATH);
  private static final QueuePath B = new QueuePath(B_PATH);
  private static final QueuePath C = new QueuePath(C_PATH);
  private static final QueuePath A1 = new QueuePath(A1_PATH);
  private static final QueuePath A2 = new QueuePath(A2_PATH);
  private static final QueuePath B1 = new QueuePath(B1_PATH);
  private static final QueuePath B2 = new QueuePath(B2_PATH);
  private static final QueuePath B3 = new QueuePath(B3_PATH);
  private static final QueuePath B4 = new QueuePath(B4_PATH);
  private static final QueuePath C1 = new QueuePath(C1_PATH);
  private static final QueuePath C2 = new QueuePath(C2_PATH);
  private static final QueuePath C3 = new QueuePath(C3_PATH);
  private static final QueuePath C4 = new QueuePath(C4_PATH);
  private static final QueuePath C11 = new QueuePath(C11_PATH);
  private static final QueuePath C12 = new QueuePath(C12_PATH);
  private static final QueuePath C13 = new QueuePath(C13_PATH);
  private static final QueuePath AX = new QueuePath(AX_PATH);
  private static final QueuePath AY = new QueuePath(AY_PATH);
  private static final QueuePath X = new QueuePath(X_PATH);
  private static final double DELTA = 0.000001;
=======

  private static final double DELTA = 0.001;
  private static final int GB = 1024;
>>>>>>> 8d95c588

  private RMNodeLabelsManager nodeLabelManager;

<<<<<<< HEAD
    CapacityScheduler capacityScheduler = new CapacityScheduler();
    capacityScheduler.setConf(conf);
    capacityScheduler.setRMContext(TestUtils.getMockRMContext());
    capacityScheduler.init(conf);
    capacityScheduler.start();
    capacityScheduler.reinitialize(conf, TestUtils.getMockRMContext());
    
    CSQueue a = capacityScheduler.getQueue("a");
    Assert.assertEquals(0.10, a.getAbsoluteCapacity(), DELTA);
    Assert.assertEquals(0.15, a.getAbsoluteMaximumCapacity(), DELTA);
    
    CSQueue b1 = capacityScheduler.getQueue("b1");
    Assert.assertEquals(0.2 * 0.5, b1.getAbsoluteCapacity(), DELTA);
    Assert.assertEquals("Parent B has no MAX_CAP", 
        0.85, b1.getAbsoluteMaximumCapacity(), DELTA);
    
    CSQueue c12 = capacityScheduler.getQueue("c12");
    Assert.assertEquals(0.7 * 0.5 * 0.45, c12.getAbsoluteCapacity(), DELTA);
    Assert.assertEquals(0.7 * 0.55 * 0.7, 
        c12.getAbsoluteMaximumCapacity(), DELTA);
    ServiceOperations.stopQuietly(capacityScheduler);
  }
  
  private void setupQueueConfigurationWithSpacesShouldBeTrimmed(
      CapacitySchedulerConfiguration conf) {
    // Define top-level queues
    conf.set(
        QueuePrefixes
            .getQueuePrefix(ROOT)
            + CapacitySchedulerConfiguration.QUEUES, " a ,b, c");

    conf.setCapacity(A, 10);
    conf.setMaximumCapacity(A, 15);

    conf.setCapacity(B, 20);

    conf.setCapacity(C, 70);
    conf.setMaximumCapacity(C, 70);
  }
  
  private void setupNestedQueueConfigurationWithSpacesShouldBeTrimmed(
      CapacitySchedulerConfiguration conf) {
    // Define top-level queues
    conf.set(
        QueuePrefixes
            .getQueuePrefix(ROOT)
            + CapacitySchedulerConfiguration.QUEUES, " a ,b, c");

    conf.setCapacity(A, 10);
    conf.setMaximumCapacity(A, 15);

    conf.setCapacity(B, 20);

    conf.setCapacity(C, 70);
    conf.setMaximumCapacity(C, 70);

    // sub queues for A
    conf.set(QueuePrefixes.getQueuePrefix(A)
        + CapacitySchedulerConfiguration.QUEUES, "a1, a2 ");

    conf.setCapacity(A1, 60);

    conf.setCapacity(A2, 40);
  }
  
=======
  @Before
  public void setup() throws Exception{
    YarnConfiguration conf = new YarnConfiguration();
    conf.setClass(YarnConfiguration.RM_SCHEDULER, CapacityScheduler.class,
            ResourceScheduler.class);
    Resource clusterResource = Resources.createResource(2 * 8 * GB, 2 * 16);

    nodeLabelManager = new NullRMNodeLabelsManager();
    nodeLabelManager.init(conf);
    ((NullRMNodeLabelsManager)nodeLabelManager)
        .setResourceForLabel(CommonNodeLabelsManager.NO_LABEL, clusterResource);
  }

>>>>>>> 8d95c588
  private void setupQueueConfiguration(CapacitySchedulerConfiguration conf) {
    // Define top-level queues
    conf.setQueues(ROOT, new String[] {"a", "b", "c"});

    conf.setCapacity(A, 10);
    conf.setMaximumCapacity(A, 15);

<<<<<<< HEAD
    conf.setCapacity(B, 20);

=======
    final String B = CapacitySchedulerConfiguration.ROOT + ".b";
    conf.setCapacity(B, 20);

    final String C = CapacitySchedulerConfiguration.ROOT + ".c";
>>>>>>> 8d95c588
    conf.setCapacity(C, 70);
    conf.setMaximumCapacity(C, 70);

    LOG.info("Setup top-level queues");

    // Define 2nd-level queues
    conf.setQueues(A, new String[] {"a1", "a2"});
    conf.setCapacity(A1, 30);
    conf.setMaximumCapacity(A1, 45);
    conf.setCapacity(A2, 70);
    conf.setMaximumCapacity(A2, 85);

<<<<<<< HEAD
=======
    final String B1 = B + ".b1";
    final String B2 = B + ".b2";
    final String B3 = B + ".b3";
>>>>>>> 8d95c588
    conf.setQueues(B, new String[] {"b1", "b2", "b3"});
    conf.setCapacity(B1, 50);
    conf.setMaximumCapacity(B1, 85);
    conf.setCapacity(B2, 30);
    conf.setMaximumCapacity(B2, 35);
    conf.setCapacity(B3, 20);
    conf.setMaximumCapacity(B3, 35);

    conf.setQueues(C, new String[] {"c1", "c2", "c3", "c4"});
    conf.setCapacity(C1, 50);
    conf.setMaximumCapacity(C1, 55);
    conf.setCapacity(C2, 10);
    conf.setMaximumCapacity(C2, 25);
    conf.setCapacity(C3, 35);
    conf.setMaximumCapacity(C3, 38);
    conf.setCapacity(C4, 5);
    conf.setMaximumCapacity(C4, 5);

    LOG.info("Setup 2nd-level queues");

    // Define 3rd-level queues
    conf.setQueues(C1, new String[] {"c11", "c12", "c13"});
    conf.setCapacity(C11, 15);
    conf.setMaximumCapacity(C11, 30);
    conf.setCapacity(C12, 45);
    conf.setMaximumCapacity(C12, 70);
    conf.setCapacity(C13, 40);
    conf.setMaximumCapacity(C13, 40);

    LOG.info("Setup 3rd-level queues");
  }

  private void setupQueueConfigurationWithSpacesShouldBeTrimmed(
          CapacitySchedulerConfiguration conf) {
    // Define top-level queues
    conf.set(
            CapacitySchedulerConfiguration
                    .getQueuePrefix(CapacitySchedulerConfiguration.ROOT)
                    + CapacitySchedulerConfiguration.QUEUES, " a ,b, c");

<<<<<<< HEAD
    // non-100 percent value will throw IllegalArgumentException
    conf.setCapacity(ROOT, 90);

    CapacityScheduler capacityScheduler = new CapacityScheduler();
    capacityScheduler.setConf(new YarnConfiguration());
    capacityScheduler.init(conf);
    capacityScheduler.start();
    capacityScheduler.reinitialize(conf, null);
    ServiceOperations.stopQuietly(capacityScheduler);
=======
    final String A = CapacitySchedulerConfiguration.ROOT + ".a";
    conf.setCapacity(A, 10);
    conf.setMaximumCapacity(A, 15);

    final String B = CapacitySchedulerConfiguration.ROOT + ".b";
    conf.setCapacity(B, 20);

    final String C = CapacitySchedulerConfiguration.ROOT + ".c";
    conf.setCapacity(C, 70);
    conf.setMaximumCapacity(C, 70);
>>>>>>> 8d95c588
  }

<<<<<<< HEAD
    conf.setQueues(ROOT, new String[] {"a", "b", "c"});

    conf.setCapacity(A, 50);
    conf.setMaximumCapacity(A, 60);

    conf.setCapacity(B, 50);
    conf.setMaximumCapacity(B, 45);  // Should throw an exception


    boolean fail = false;
    CapacityScheduler capacityScheduler;
    try {
      capacityScheduler = new CapacityScheduler();
      capacityScheduler.setConf(new YarnConfiguration());
      capacityScheduler.init(conf);
      capacityScheduler.start();
      capacityScheduler.reinitialize(conf, null);
    } catch (IllegalArgumentException iae) {
      fail = true;
    }
    Assert.assertTrue("Didn't throw IllegalArgumentException for wrong maxCap", 
        fail);

    conf.setMaximumCapacity(B, 60);
    
    // Now this should work
    capacityScheduler = new CapacityScheduler();
    capacityScheduler.setConf(new YarnConfiguration());
    capacityScheduler.init(conf);
    capacityScheduler.start();
    capacityScheduler.reinitialize(conf, null);
    
    fail = false;
    try {
      LeafQueue a = (LeafQueue)capacityScheduler.getQueue(A_PATH);
      a.setMaxCapacity(45);
    } catch  (IllegalArgumentException iae) {
      fail = true;
    }
    Assert.assertTrue("Didn't throw IllegalArgumentException for wrong " +
    		"setMaxCap", fail);
    capacityScheduler.stop();
=======
  private void setupNestedQueueConfigurationWithSpacesShouldBeTrimmed(
          CapacitySchedulerConfiguration conf) {
    // Define top-level queues
    conf.set(
            CapacitySchedulerConfiguration
                    .getQueuePrefix(CapacitySchedulerConfiguration.ROOT)
                    + CapacitySchedulerConfiguration.QUEUES, " a ,b, c");

    final String A = CapacitySchedulerConfiguration.ROOT + ".a";
    conf.setCapacity(A, 10);
    conf.setMaximumCapacity(A, 15);

    final String B = CapacitySchedulerConfiguration.ROOT + ".b";
    conf.setCapacity(B, 20);

    final String C = CapacitySchedulerConfiguration.ROOT + ".c";
    conf.setCapacity(C, 70);
    conf.setMaximumCapacity(C, 70);

    // sub queues for A
    conf.set(CapacitySchedulerConfiguration.getQueuePrefix(A)
            + CapacitySchedulerConfiguration.QUEUES, "a1, a2 ");

    final String A1 = CapacitySchedulerConfiguration.ROOT + ".a.a1";
    conf.setCapacity(A1, 60);

    final String A2 = CapacitySchedulerConfiguration.ROOT + ".a.a2";
    conf.setCapacity(A2, 40);
>>>>>>> 8d95c588
  }

  private void setupQueueConfigurationWithoutLabels(CapacitySchedulerConfiguration conf) {
    // Define top-level queues
    conf.setQueues(ROOT, new String[] {"a", "b"});

    conf.setCapacity(A, 10);
    conf.setMaximumCapacity(A, 15);

<<<<<<< HEAD
=======
    final String B = CapacitySchedulerConfiguration.ROOT + ".b";
>>>>>>> 8d95c588
    conf.setCapacity(B, 90);

    LOG.info("Setup top-level queues");

    // Define 2nd-level queues
    conf.setQueues(A, new String[] {"a1", "a2"});
    conf.setCapacity(A1, 30);
    conf.setMaximumCapacity(A1, 45);
    conf.setCapacity(A2, 70);
    conf.setMaximumCapacity(A2, 85);

<<<<<<< HEAD
=======
    final String B1 = B + ".b1";
    final String B2 = B + ".b2";
    final String B3 = B + ".b3";
>>>>>>> 8d95c588
    conf.setQueues(B, new String[] {"b1", "b2", "b3"});
    conf.setCapacity(B1, 50);
    conf.setMaximumCapacity(B1, 85);
    conf.setCapacity(B2, 30);
    conf.setMaximumCapacity(B2, 35);
    conf.setCapacity(B3, 20);
    conf.setMaximumCapacity(B3, 35);
  }

  private void setupQueueConfigurationWithLabels(CapacitySchedulerConfiguration conf) {
    // Define top-level queues
    conf.setQueues(ROOT, new String[] {"a", "b"});
    conf.setCapacityByLabel(ROOT, "red", 100);
    conf.setCapacityByLabel(ROOT, "blue", 100);

    conf.setCapacity(A, 10);
    conf.setMaximumCapacity(A, 15);

<<<<<<< HEAD
=======
    final String B = CapacitySchedulerConfiguration.ROOT + ".b";
>>>>>>> 8d95c588
    conf.setCapacity(B, 90);

    LOG.info("Setup top-level queues");

    // Define 2nd-level queues
    conf.setQueues(A, new String[] {"a1", "a2"});
    conf.setAccessibleNodeLabels(A, ImmutableSet.of("red", "blue"));
    conf.setCapacityByLabel(A, "red", 50);
    conf.setMaximumCapacityByLabel(A, "red", 50);
    conf.setCapacityByLabel(A, "blue", 50);

    conf.setCapacity(A1, 30);
    conf.setMaximumCapacity(A1, 45);
    conf.setCapacityByLabel(A1, "red", 50);
    conf.setCapacityByLabel(A1, "blue", 100);

    conf.setCapacity(A2, 70);
    conf.setMaximumCapacity(A2, 85);
    conf.setAccessibleNodeLabels(A2, ImmutableSet.of("red"));
    conf.setCapacityByLabel(A2, "red", 50);
    conf.setMaximumCapacityByLabel(A2, "red", 60);

<<<<<<< HEAD
=======
    final String B1 = B + ".b1";
    final String B2 = B + ".b2";
    final String B3 = B + ".b3";
>>>>>>> 8d95c588
    conf.setQueues(B, new String[] {"b1", "b2", "b3"});
    conf.setAccessibleNodeLabels(B, ImmutableSet.of("red", "blue"));
    conf.setCapacityByLabel(B, "red", 50);
    conf.setCapacityByLabel(B, "blue", 50);

    conf.setCapacity(B1, 50);
    conf.setMaximumCapacity(B1, 85);
    conf.setCapacityByLabel(B1, "red", 50);
    conf.setCapacityByLabel(B1, "blue", 50);

    conf.setCapacity(B2, 30);
    conf.setMaximumCapacity(B2, 35);
    conf.setCapacityByLabel(B2, "red", 25);
    conf.setCapacityByLabel(B2, "blue", 25);

    conf.setCapacity(B3, 20);
    conf.setMaximumCapacity(B3, 35);
    conf.setCapacityByLabel(B3, "red", 25);
    conf.setCapacityByLabel(B3, "blue", 25);
  }

  private void setupQueueConfigurationWithLabelsAndReleaseCheck(
      CapacitySchedulerConfiguration conf) {
    // Define top-level queues
    conf.setQueues(ROOT, new String[] {"a", "b"});
    conf.setCapacityByLabel(ROOT, "red", 100);
    conf.setCapacityByLabel(ROOT, "blue", 100);

    // The cap <= max-cap check is not needed
    conf.setCapacity(A, 50);
    conf.setMaximumCapacity(A, 100);

    conf.setCapacity(B, 50);
    conf.setMaximumCapacity(B, 100);

    LOG.info("Setup top-level queues");

    // Define 2nd-level queues
    conf.setQueues(A, new String[] {"a1", "a2"});
    conf.setAccessibleNodeLabels(A, ImmutableSet.of("red", "blue"));
    conf.setCapacityByLabel(A, "red", 50);
    conf.setMaximumCapacityByLabel(A, "red", 100);
    conf.setCapacityByLabel(A, "blue", 30);
    conf.setMaximumCapacityByLabel(A, "blue", 50);

    conf.setCapacity(A1, 60);
    conf.setMaximumCapacity(A1, 60);
    conf.setCapacityByLabel(A1, "red", 60);
    conf.setMaximumCapacityByLabel(A1, "red", 30);
    conf.setCapacityByLabel(A1, "blue", 100);
    conf.setMaximumCapacityByLabel(A1, "blue", 100);

    conf.setCapacity(A2, 40);
    conf.setMaximumCapacity(A2, 85);
    conf.setAccessibleNodeLabels(A2, ImmutableSet.of("red"));
    conf.setCapacityByLabel(A2, "red", 40);
    conf.setMaximumCapacityByLabel(A2, "red", 60);

    conf.setQueues(B, new String[] {"b1", "b2", "b3"});
    conf.setAccessibleNodeLabels(B, ImmutableSet.of("red", "blue"));
    conf.setCapacityByLabel(B, "red", 50);
    conf.setMaximumCapacityByLabel(B, "red", 100);
    conf.setCapacityByLabel(B, "blue", 70);
    conf.setMaximumCapacityByLabel(B, "blue", 100);

    conf.setCapacity(B1, 10);
    conf.setMaximumCapacity(B1, 10);
    conf.setCapacityByLabel(B1, "red", 60);
    conf.setMaximumCapacityByLabel(B1, "red", 30);
    conf.setCapacityByLabel(B1, "blue", 50);
    conf.setMaximumCapacityByLabel(B1, "blue", 100);

    conf.setCapacity(B2, 80);
    conf.setMaximumCapacity(B2, 40);
    conf.setCapacityByLabel(B2, "red", 30);
    conf.setCapacityByLabel(B2, "blue", 25);

    conf.setCapacity(B3, 10);
    conf.setMaximumCapacity(B3, 25);
    conf.setCapacityByLabel(B3, "red", 10);
    conf.setCapacityByLabel(B3, "blue", 25);
  }

  private void setupQueueConfigurationWithLabelsInherit(
          CapacitySchedulerConfiguration conf) {
    // Define top-level queues
    conf.setQueues(ROOT, new String[] {"a", "b"});
    conf.setCapacityByLabel(ROOT, "red", 100);
    conf.setCapacityByLabel(ROOT, "blue", 100);

    // Set A configuration
    conf.setCapacity(A, 10);
    conf.setMaximumCapacity(A, 15);
    conf.setQueues(A, new String[] {"a1", "a2"});
    conf.setAccessibleNodeLabels(A, ImmutableSet.of("red", "blue"));
    conf.setCapacityByLabel(A, "red", 100);
    conf.setCapacityByLabel(A, "blue", 100);

    // Set B configuraiton
    conf.setCapacity(B, 90);
    conf.setAccessibleNodeLabels(B, CommonNodeLabelsManager.EMPTY_STRING_SET);

    // Define 2nd-level queues
<<<<<<< HEAD
=======
    final String A1 = A + ".a1";
    final String A2 = A + ".a2";

>>>>>>> 8d95c588
    conf.setCapacity(A1, 30);
    conf.setMaximumCapacity(A1, 45);
    conf.setCapacityByLabel(A1, "red", 50);
    conf.setCapacityByLabel(A1, "blue", 100);

    conf.setCapacity(A2, 70);
    conf.setMaximumCapacity(A2, 85);
    conf.setAccessibleNodeLabels(A2, ImmutableSet.of("red"));
    conf.setCapacityByLabel(A2, "red", 50);
  }

  private void setupQueueConfigurationWithSingleLevel(
          CapacitySchedulerConfiguration conf) {
    // Define top-level queues
    conf.setQueues(ROOT, new String[] {"a", "b"});

    // Set A configuration
    conf.setCapacity(A, 10);
    conf.setMaximumCapacity(A, 15);
    conf.setAccessibleNodeLabels(A, ImmutableSet.of("red", "blue"));
    conf.setCapacityByLabel(A, "red", 90);
    conf.setCapacityByLabel(A, "blue", 90);

    // Set B configuraiton
    conf.setCapacity(B, 90);
    conf.setAccessibleNodeLabels(B, ImmutableSet.of("red", "blue"));
    conf.setCapacityByLabel(B, "red", 10);
    conf.setCapacityByLabel(B, "blue", 10);
  }

  public MockRM createMockRMWithoutLabels(YarnConfiguration conf) throws Exception {
    return createMockRMWithLabels(conf, emptySet());
  }

  public MockRM createMockRMWithLabels(
      YarnConfiguration conf, Set<String> nodeLabels) throws Exception {
    nodeLabelManager.addToCluserNodeLabelsWithDefaultExclusivity(nodeLabels);
    Map<NodeId, Set<String>> nodeIdMap = new HashMap<>();
    int i = 0;
    for (String label : nodeLabels) {
      nodeIdMap.put(NodeId.newInstance("h" + ++i, 0), toSet(label));
    }
    nodeLabelManager.addLabelsToNode(nodeIdMap);

    MockRM rm = new MockRM(conf) {
      @Override
      protected RMNodeLabelsManager createNodeLabelManager() {
        return nodeLabelManager;
      }
    };
    rm.getRMContext().setNodeLabelManager(nodeLabelManager);
    rm.start();

    for (NodeId key : nodeIdMap.keySet()) {
      rm.registerNode(key.toString(), 8 * GB);
    }

    return rm;
  }

  @Test
  public void testQueueParsing() throws Exception {
    CapacitySchedulerConfiguration csConf =
        new CapacitySchedulerConfiguration();
    setupQueueConfiguration(csConf);
    YarnConfiguration conf = new YarnConfiguration(csConf);

    MockRM rm = createMockRMWithoutLabels(conf);
    CapacityScheduler capacityScheduler = (CapacityScheduler) rm.getResourceScheduler();

    CSQueue a = capacityScheduler.getQueue("a");
    Assert.assertEquals(0.10, a.getAbsoluteCapacity(), DELTA);
    Assert.assertEquals(0.15, a.getAbsoluteMaximumCapacity(), DELTA);

    CSQueue b1 = capacityScheduler.getQueue("b1");
    Assert.assertEquals(0.2 * 0.5, b1.getAbsoluteCapacity(), DELTA);
    Assert.assertEquals("Parent B has no MAX_CAP",
        0.85, b1.getAbsoluteMaximumCapacity(), DELTA);

    CSQueue c12 = capacityScheduler.getQueue("c12");
    Assert.assertEquals(0.7 * 0.5 * 0.45, c12.getAbsoluteCapacity(), DELTA);
    Assert.assertEquals(0.7 * 0.55 * 0.7,
        c12.getAbsoluteMaximumCapacity(), DELTA);
  }

  @Test (expected=java.lang.IllegalArgumentException.class)
  public void testRootQueueParsing() throws Exception {
    CapacitySchedulerConfiguration csConf = new CapacitySchedulerConfiguration();
    // non-100 percent value will throw IllegalArgumentException
    csConf.setCapacity(CapacitySchedulerConfiguration.ROOT, 90);
  }
  
  @Test
  public void testQueueParsingReinitializeWithLabels() throws Exception {
    CapacitySchedulerConfiguration csConf =
        new CapacitySchedulerConfiguration();
    setupQueueConfigurationWithoutLabels(csConf);
    YarnConfiguration conf = new YarnConfiguration(csConf);

    MockRM rm = createMockRMWithLabels(conf, ImmutableSet.of("red", "blue"));

    CapacityScheduler capacityScheduler = (CapacityScheduler) rm.getResourceScheduler();
    csConf = new CapacitySchedulerConfiguration();
    setupQueueConfigurationWithLabels(csConf);
    conf = new YarnConfiguration(csConf);
    capacityScheduler.reinitialize(conf, rm.getRMContext());
    checkQueueLabels(capacityScheduler);
    ServiceOperations.stopQuietly(rm);
  }

  @Test
  public void testQueueParsingWithLabels() throws Exception {
    CapacitySchedulerConfiguration csConf =
            new CapacitySchedulerConfiguration();
    setupQueueConfigurationWithLabels(csConf);
    YarnConfiguration conf = new YarnConfiguration(csConf);

    MockRM rm = createMockRMWithLabels(conf, ImmutableSet.of("red", "blue"));

    CapacityScheduler capacityScheduler = (CapacityScheduler) rm.getResourceScheduler();
    checkQueueLabels(capacityScheduler);
    ServiceOperations.stopQuietly(rm);
  }

  private void checkQueueLabels(CapacityScheduler capacityScheduler) {
    // queue-A is red, blue
    Assert.assertTrue(capacityScheduler.getQueue("a").getAccessibleNodeLabels()
        .containsAll(ImmutableSet.of("red", "blue")));

    // queue-A1 inherits A's configuration
    Assert.assertTrue(capacityScheduler.getQueue("a1")
        .getAccessibleNodeLabels().containsAll(ImmutableSet.of("red", "blue")));

    // queue-A2 is "red"
    Assert.assertEquals(1, capacityScheduler.getQueue("a2")
        .getAccessibleNodeLabels().size());
    Assert.assertTrue(capacityScheduler.getQueue("a2")
        .getAccessibleNodeLabels().contains("red"));

    // queue-B is "red"/"blue"
    Assert.assertTrue(capacityScheduler.getQueue("b").getAccessibleNodeLabels()
        .containsAll(ImmutableSet.of("red", "blue")));

    // queue-B2 inherits "red"/"blue"
    Assert.assertTrue(capacityScheduler.getQueue("b2")
        .getAccessibleNodeLabels().containsAll(ImmutableSet.of("red", "blue")));

    // check capacity of A2
    CSQueue qA2 = capacityScheduler.getQueue("a2");
    Assert.assertEquals(0.7, qA2.getCapacity(), DELTA);
    Assert.assertEquals(0.5, qA2.getQueueCapacities().getCapacity("red"), DELTA);
    Assert.assertEquals(0.07, qA2.getAbsoluteCapacity(), DELTA);
    Assert.assertEquals(0.25, qA2.getQueueCapacities().getAbsoluteCapacity("red"), DELTA);
    Assert.assertEquals(0.1275, qA2.getAbsoluteMaximumCapacity(), DELTA);
    Assert.assertEquals(0.3, qA2.getQueueCapacities().getAbsoluteMaximumCapacity("red"), DELTA);

    // check capacity of B3
    CSQueue qB3 = capacityScheduler.getQueue("b3");
    Assert.assertEquals(0.18, qB3.getAbsoluteCapacity(), DELTA);
    Assert.assertEquals(0.125, qB3.getQueueCapacities().getAbsoluteCapacity("red"), DELTA);
    Assert.assertEquals(0.35, qB3.getAbsoluteMaximumCapacity(), DELTA);
    Assert.assertEquals(1, qB3.getQueueCapacities().getAbsoluteMaximumCapacity("red"), DELTA);
  }

  @Test
  public void testQueueParsingWithLeafQueueDisableElasticity() throws Exception {
    CapacitySchedulerConfiguration csConf =
        new CapacitySchedulerConfiguration();
    setupQueueConfigurationWithLabelsAndReleaseCheck(csConf);
    YarnConfiguration conf = new YarnConfiguration(csConf);

    MockRM rm = createMockRMWithLabels(conf, ImmutableSet.of("red", "blue"));

    CapacityScheduler capacityScheduler = (CapacityScheduler) rm.getResourceScheduler();
    checkQueueLabelsWithLeafQueueDisableElasticity(capacityScheduler);
    ServiceOperations.stopQuietly(rm);
  }

  private void checkQueueLabelsWithLeafQueueDisableElasticity(
      CapacityScheduler capacityScheduler) {
    // queue-A is red, blue
    Assert.assertTrue(capacityScheduler.getQueue("a").getAccessibleNodeLabels()
            .containsAll(ImmutableSet.of("red", "blue")));

    // queue-A1 inherits A's configuration
    Assert.assertTrue(capacityScheduler.getQueue("a1")
            .getAccessibleNodeLabels().containsAll(ImmutableSet.of("red", "blue")));

    // queue-A2 is "red"
    Assert.assertEquals(1, capacityScheduler.getQueue("a2")
            .getAccessibleNodeLabels().size());
    Assert.assertTrue(capacityScheduler.getQueue("a2")
            .getAccessibleNodeLabels().contains("red"));

    // queue-B is "red"/"blue"
    Assert.assertTrue(capacityScheduler.getQueue("b").getAccessibleNodeLabels()
            .containsAll(ImmutableSet.of("red", "blue")));

    // queue-B2 inherits "red"/"blue"
    Assert.assertTrue(capacityScheduler.getQueue("b2")
            .getAccessibleNodeLabels().containsAll(ImmutableSet.of("red", "blue")));

    // check capacity of A2
    CSQueue qA2 = capacityScheduler.getQueue("a2");
    Assert.assertEquals(0.4, qA2.getCapacity(), DELTA);
    Assert.assertEquals(0.4, qA2.getQueueCapacities()
            .getCapacity("red"), DELTA);
    Assert.assertEquals(0.2, qA2.getAbsoluteCapacity(), DELTA);
    Assert.assertEquals(0.2, qA2.getQueueCapacities()
            .getAbsoluteCapacity("red"), DELTA);
    Assert.assertEquals(0.85, qA2.getAbsoluteMaximumCapacity(), DELTA);
    Assert.assertEquals(0.6, qA2.getQueueCapacities()
            .getAbsoluteMaximumCapacity("red"), DELTA);

    // check disable elasticity at leaf queue level without label
    CSQueue qB2 = capacityScheduler.getQueue("b2");
    Assert.assertEquals(0.4, qB2.getAbsoluteCapacity(), DELTA);
    Assert.assertEquals(0.4, qB2.getAbsoluteMaximumCapacity(), DELTA);

    // check disable elasticity at leaf queue level with label
    CSQueue qA1 = capacityScheduler.getQueue("a1");
    Assert.assertEquals(0.3, qA1.getQueueCapacities().
            getAbsoluteCapacity("red"), DELTA);
    Assert.assertEquals(0.3, qA1.getQueueCapacities().
            getAbsoluteMaximumCapacity("red"), DELTA);

    CSQueue qB1 = capacityScheduler.getQueue("b1");
    Assert.assertEquals(0.3, qB1.getQueueCapacities()
            .getAbsoluteCapacity("red"), DELTA);
    Assert.assertEquals(0.3, qB1.getQueueCapacities()
            .getAbsoluteMaximumCapacity("red"), DELTA);

    // check capacity of B3
    CSQueue qB3 = capacityScheduler.getQueue("b3");
    Assert.assertEquals(0.05, qB3.getAbsoluteCapacity(), DELTA);
    Assert.assertEquals(0.175, qB3.getQueueCapacities()
            .getAbsoluteCapacity("blue"), DELTA);
    Assert.assertEquals(0.25, qB3.getAbsoluteMaximumCapacity(), DELTA);
    Assert.assertEquals(1, qB3.getQueueCapacities()
            .getAbsoluteMaximumCapacity("blue"), DELTA);
  }

  @Test
  public void testQueueParsingWithLabelsInherit() throws Exception {
    CapacitySchedulerConfiguration csConf =
        new CapacitySchedulerConfiguration();
    setupQueueConfigurationWithLabelsInherit(csConf);
    YarnConfiguration conf = new YarnConfiguration(csConf);

    MockRM rm = createMockRMWithLabels(conf, ImmutableSet.of("red", "blue"));

    CapacityScheduler capacityScheduler = (CapacityScheduler) rm.getResourceScheduler();
    checkQueueLabelsInheritConfig(capacityScheduler);
    ServiceOperations.stopQuietly(rm);
  }

  private void checkQueueLabelsInheritConfig(CapacityScheduler capacityScheduler) {
    // queue-A is red, blue
    Assert.assertTrue(capacityScheduler.getQueue("a").getAccessibleNodeLabels()
            .containsAll(ImmutableSet.of("red", "blue")));

    // queue-A1 inherits A's configuration
    Assert.assertTrue(capacityScheduler.getQueue("a1")
            .getAccessibleNodeLabels().containsAll(ImmutableSet.of("red", "blue")));

    // queue-A2 is "red"
    Assert.assertEquals(1, capacityScheduler.getQueue("a2")
            .getAccessibleNodeLabels().size());
    Assert.assertTrue(capacityScheduler.getQueue("a2")
            .getAccessibleNodeLabels().contains("red"));

    // queue-B is "red"/"blue"
    Assert.assertTrue(capacityScheduler.getQueue("b").getAccessibleNodeLabels()
            .isEmpty());
  }
  
  @Test
  public void testQueueParsingWhenLabelsNotExistedInNodeLabelManager() throws Exception {
    CapacitySchedulerConfiguration csConf =
        new CapacitySchedulerConfiguration();
    setupQueueConfigurationWithLabels(csConf);
    YarnConfiguration conf = new YarnConfiguration(csConf);

    MockRM rm = createMockRMWithoutLabels(conf);

    ServiceOperations.stopQuietly(rm);
  }
  
  @Test
  public void testQueueParsingWhenLabelsInheritedNotExistedInNodeLabelManager() throws Exception {
    CapacitySchedulerConfiguration csConf =
        new CapacitySchedulerConfiguration();
    setupQueueConfigurationWithLabelsInherit(csConf);
    YarnConfiguration conf = new YarnConfiguration(csConf);

    MockRM rm = createMockRMWithoutLabels(conf);

    ServiceOperations.stopQuietly(rm);
  }
  
  @Test
  public void testSingleLevelQueueParsingWhenLabelsNotExistedInNodeLabelManager() throws Exception {
    CapacitySchedulerConfiguration csConf =
        new CapacitySchedulerConfiguration();
    setupQueueConfigurationWithSingleLevel(csConf);
    YarnConfiguration conf = new YarnConfiguration(csConf);

    MockRM rm = createMockRMWithoutLabels(conf);

    ServiceOperations.stopQuietly(rm);
  }
  
  @Test
  public void testQueueParsingWhenLabelsNotExist() throws Exception {
    CapacitySchedulerConfiguration csConf =
        new CapacitySchedulerConfiguration();
    setupQueueConfigurationWithLabels(csConf);
    YarnConfiguration conf = new YarnConfiguration(csConf);

    MockRM rm = createMockRMWithoutLabels(conf);

    ServiceOperations.stopQuietly(rm);
  }
  
  @Test
  public void testQueueParsingWithUnusedLabels() throws Exception {
    // Initialize a cluster with labels, but don't use them, reinitialize
    // shouldn't fail
    Set<String> labels = ImmutableSet.of("red", "blue");
    CapacitySchedulerConfiguration csConf =
            new CapacitySchedulerConfiguration();
    setupQueueConfiguration(csConf);
    csConf.setAccessibleNodeLabels(ROOT, labels);
    YarnConfiguration conf = new YarnConfiguration(csConf);

    MockRM rm = createMockRMWithLabels(conf, labels);

    CapacityScheduler capacityScheduler = (CapacityScheduler) rm.getResourceScheduler();
    capacityScheduler.reinitialize(csConf, rm.getRMContext());

    // check root queue's capacity by label -- they should be all zero
    CSQueue root = capacityScheduler.getQueue(CapacitySchedulerConfiguration.ROOT);
    Assert.assertEquals(0, root.getQueueCapacities().getCapacity("red"), DELTA);
    Assert.assertEquals(0, root.getQueueCapacities().getCapacity("blue"), DELTA);

    CSQueue a = capacityScheduler.getQueue("a");
    Assert.assertEquals(0.10, a.getAbsoluteCapacity(), DELTA);
    Assert.assertEquals(0.15, a.getAbsoluteMaximumCapacity(), DELTA);

    CSQueue b1 = capacityScheduler.getQueue("b1");
    Assert.assertEquals(0.2 * 0.5, b1.getAbsoluteCapacity(), DELTA);
    Assert.assertEquals("Parent B has no MAX_CAP", 0.85,
        b1.getAbsoluteMaximumCapacity(), DELTA);

    CSQueue c12 = capacityScheduler.getQueue("c12");
    Assert.assertEquals(0.7 * 0.5 * 0.45, c12.getAbsoluteCapacity(), DELTA);
    Assert.assertEquals(0.7 * 0.55 * 0.7, c12.getAbsoluteMaximumCapacity(),
        DELTA);
    ServiceOperations.stopQuietly(rm);
  }
  
  @Test
  public void testQueueParsingShouldTrimSpaces() throws Exception {
    CapacitySchedulerConfiguration csConf = 
      new CapacitySchedulerConfiguration();
    setupQueueConfigurationWithSpacesShouldBeTrimmed(csConf);
    YarnConfiguration conf = new YarnConfiguration(csConf);

    MockRM rm = createMockRMWithoutLabels(conf);

    CapacityScheduler capacityScheduler = (CapacityScheduler) rm.getResourceScheduler();
    CSQueue a = capacityScheduler.getQueue("a");
    Assert.assertNotNull(a);
    Assert.assertEquals(0.10, a.getAbsoluteCapacity(), DELTA);
    Assert.assertEquals(0.15, a.getAbsoluteMaximumCapacity(), DELTA);
    
    CSQueue c = capacityScheduler.getQueue("c");
    Assert.assertNotNull(c);
    Assert.assertEquals(0.70, c.getAbsoluteCapacity(), DELTA);
    Assert.assertEquals(0.70, c.getAbsoluteMaximumCapacity(), DELTA);
  }
  
  @Test
  public void testNestedQueueParsingShouldTrimSpaces() throws Exception {
    CapacitySchedulerConfiguration csConf = 
      new CapacitySchedulerConfiguration();
    setupNestedQueueConfigurationWithSpacesShouldBeTrimmed(csConf);
    YarnConfiguration conf = new YarnConfiguration(csConf);

    MockRM rm = createMockRMWithoutLabels(conf);
    CapacityScheduler capacityScheduler = (CapacityScheduler) rm.getResourceScheduler();

    CSQueue a = capacityScheduler.getQueue("a");
    Assert.assertNotNull(a);
    Assert.assertEquals(0.10, a.getAbsoluteCapacity(), DELTA);
    Assert.assertEquals(0.15, a.getAbsoluteMaximumCapacity(), DELTA);
    
    CSQueue c = capacityScheduler.getQueue("c");
    Assert.assertNotNull(c);
    Assert.assertEquals(0.70, c.getAbsoluteCapacity(), DELTA);
    Assert.assertEquals(0.70, c.getAbsoluteMaximumCapacity(), DELTA);
    
    CSQueue a1 = capacityScheduler.getQueue("a1");
    Assert.assertNotNull(a1);
    Assert.assertEquals(0.10 * 0.6, a1.getAbsoluteCapacity(), DELTA);
    Assert.assertEquals(0.15, a1.getAbsoluteMaximumCapacity(), DELTA);
    
    CSQueue a2 = capacityScheduler.getQueue("a2");
    Assert.assertNotNull(a2);
    Assert.assertEquals(0.10 * 0.4, a2.getAbsoluteCapacity(), DELTA);
    Assert.assertEquals(0.15, a2.getAbsoluteMaximumCapacity(), DELTA);
  }
  
  /**
   * Test init a queue configuration, children's capacity for a given label
   * doesn't equals to 100%. This expect IllegalArgumentException thrown.
   */
  @Test(expected = ServiceStateException.class)
  public void testQueueParsingFailWhenSumOfChildrenNonLabeledCapacityNot100Percent()
      throws Exception {
    CapacitySchedulerConfiguration csConf =
        new CapacitySchedulerConfiguration();

    // If the new queue mode is used it's allowed to leave
    // some of the resources of a parent queue unallocated
    assumeThat(csConf.isLegacyQueueMode(), is(true));
    setupQueueConfiguration(csConf);
<<<<<<< HEAD
    csConf.setCapacity(C2, 5);
=======
    csConf.setCapacity(CapacitySchedulerConfiguration.ROOT + ".c.c2", 5);
    YarnConfiguration conf = new YarnConfiguration(csConf);
>>>>>>> 8d95c588

    MockRM rm = createMockRMWithLabels(conf, ImmutableSet.of("red", "blue"));
    ServiceOperations.stopQuietly(rm);
  }
  
  /**
   * Test init a queue configuration, children's capacity for a given label
   * doesn't equals to 100%. This expect IllegalArgumentException thrown.
   */
  @Test(expected = ServiceStateException.class)
  public void testQueueParsingFailWhenSumOfChildrenLabeledCapacityNot100Percent()
      throws Exception {
    CapacitySchedulerConfiguration csConf =
        new CapacitySchedulerConfiguration();

    // If the new queue mode is used it's allowed to leave
    // some of the resources of a parent queue unallocated
    assumeThat(csConf.isLegacyQueueMode(), is(true));

    setupQueueConfigurationWithLabels(csConf);
<<<<<<< HEAD
    csConf.setCapacityByLabel(B3, "red", 24);

    CapacityScheduler capacityScheduler = new CapacityScheduler();
    RMContextImpl rmContext =
        new RMContextImpl(null, null, null, null, null, null,
            new RMContainerTokenSecretManager(csConf),
            new NMTokenSecretManagerInRM(csConf),
            new ClientToAMTokenSecretManagerInRM(), null);
    rmContext.setNodeLabelManager(nodeLabelManager);
    capacityScheduler.setConf(csConf);
    capacityScheduler.setRMContext(rmContext);
    capacityScheduler.init(csConf);
    capacityScheduler.start();
    ServiceOperations.stopQuietly(capacityScheduler);
=======
    csConf.setCapacityByLabel(CapacitySchedulerConfiguration.ROOT + ".b.b3",
            "red", 24);
    YarnConfiguration conf = new YarnConfiguration(csConf);

    MockRM rm = createMockRMWithLabels(conf, ImmutableSet.of("red", "blue"));
    ServiceOperations.stopQuietly(rm);
>>>>>>> 8d95c588
  }

  /**
   * Test init a queue configuration, children's capacity for a given label
   * doesn't equals to 100%. This expect IllegalArgumentException thrown.
   */
  @Test(expected = ServiceStateException.class)
  public void testQueueParsingWithSumOfChildLabelCapacityNot100PercentWithWildCard()
      throws Exception {
    CapacitySchedulerConfiguration csConf =
            new CapacitySchedulerConfiguration();

    // If the new queue mode is used it's allowed to leave
    // some of the resources of a parent queue unallocated
    assumeThat(csConf.isLegacyQueueMode(), is(true));

    setupQueueConfigurationWithLabels(csConf);
<<<<<<< HEAD
    csConf.setCapacityByLabel(B3, "red", 24);
    csConf.setAccessibleNodeLabels(ROOT, ImmutableSet.of(RMNodeLabelsManager.ANY));
    csConf.setAccessibleNodeLabels(B, ImmutableSet.of(RMNodeLabelsManager.ANY));

    CapacityScheduler capacityScheduler = new CapacityScheduler();
    RMContextImpl rmContext =
        new RMContextImpl(null, null, null, null, null, null,
            new RMContainerTokenSecretManager(csConf),
            new NMTokenSecretManagerInRM(csConf),
            new ClientToAMTokenSecretManagerInRM(), null);
    rmContext.setNodeLabelManager(nodeLabelManager);
    capacityScheduler.setConf(csConf);
    capacityScheduler.setRMContext(rmContext);
    capacityScheduler.init(csConf);
    capacityScheduler.start();
    ServiceOperations.stopQuietly(capacityScheduler);
=======
    csConf.setCapacityByLabel(CapacitySchedulerConfiguration.ROOT + ".b.b3",
            "red", 24);
    csConf.setAccessibleNodeLabels(CapacitySchedulerConfiguration.ROOT,
            ImmutableSet.of(RMNodeLabelsManager.ANY));
    csConf.setAccessibleNodeLabels(CapacitySchedulerConfiguration.ROOT + ".b",
            ImmutableSet.of(RMNodeLabelsManager.ANY));
    YarnConfiguration conf = new YarnConfiguration(csConf);

    MockRM rm = createMockRMWithLabels(conf, ImmutableSet.of("red", "blue"));
    ServiceOperations.stopQuietly(rm);
>>>>>>> 8d95c588
  }
  
  @Test(expected = IOException.class)
  public void testQueueParsingWithMoveQueue() throws Exception {
    CapacitySchedulerConfiguration csConf =
<<<<<<< HEAD
        new CapacitySchedulerConfiguration(conf);
    csConf.setQueues(ROOT, new String[] {"a"});
    csConf.setQueues(A, new String[] {"x", "y"});
    csConf.setCapacity(A, 100);
    csConf.setCapacity(AX, 50);
    csConf.setCapacity(AY, 50);

    CapacityScheduler capacityScheduler = new CapacityScheduler();
    RMContextImpl rmContext =
        new RMContextImpl(null, null, null, null, null, null,
            new RMContainerTokenSecretManager(csConf),
            new NMTokenSecretManagerInRM(csConf),
            new ClientToAMTokenSecretManagerInRM(), null);
    rmContext.setNodeLabelManager(nodeLabelManager);
    capacityScheduler.setConf(csConf);
    capacityScheduler.setRMContext(rmContext);
    capacityScheduler.init(csConf);
    capacityScheduler.start();
    
    csConf.setQueues(ROOT, new String[] {"a", "x"});
    csConf.setQueues(A, new String[] {"y"});
    csConf.setCapacity(X, 50);
    csConf.setCapacity(A, 50);
    csConf.setCapacity(AY, 100);
=======
        new CapacitySchedulerConfiguration();
    csConf.setQueues("root", new String[] { "a" });
    csConf.setQueues("root.a", new String[] { "x", "y" });
    csConf.setCapacity("root.a", 100);
    csConf.setCapacity("root.a.x", 50);
    csConf.setCapacity("root.a.y", 50);
    YarnConfiguration conf = new YarnConfiguration(csConf);

    MockRM rm = createMockRMWithoutLabels(conf);
    CapacityScheduler capacityScheduler = (CapacityScheduler) rm.getResourceScheduler();

    csConf.setQueues("root", new String[] { "a", "x" });
    csConf.setQueues("root.a", new String[] { "y" });
    csConf.setCapacity("root.x", 50);
    csConf.setCapacity("root.a", 50);
    csConf.setCapacity("root.a.y", 100);
>>>>>>> 8d95c588
    
    capacityScheduler.reinitialize(csConf, rm.getRMContext());
    ServiceOperations.stopQuietly(rm);
  }

  @Test(timeout = 60000, expected = ServiceStateException.class)
  public void testRMStartWrongNodeCapacity() throws Exception {
    CapacitySchedulerConfiguration csConf =
        new CapacitySchedulerConfiguration();
    Set<String> labels = ImmutableSet.of("x", "y", "z");

    // If the new queue mode is used it's allowed to leave
    // some of the resources of a parent queue unallocated
    assumeThat(csConf.isLegacyQueueMode(), is(true));

    // Define top-level queues
<<<<<<< HEAD
    conf.setQueues(ROOT, new String[] {"a"});
    conf.setCapacityByLabel(ROOT, "x", 100);
    conf.setCapacityByLabel(ROOT, "y", 100);
    conf.setCapacityByLabel(ROOT, "z", 100);

    conf.setCapacity(A, 100);
    conf.setAccessibleNodeLabels(A, ImmutableSet.of("x", "y", "z"));
    conf.setCapacityByLabel(A, "x", 100);
    conf.setCapacityByLabel(A, "y", 100);
    conf.setCapacityByLabel(A, "z", 70);
    MockRM rm = null;
    try {
      rm = new MockRM(conf) {
        @Override
        public RMNodeLabelsManager createNodeLabelManager() {
          return nodeLabelManager;
        }
      };
    } finally {
      IOUtils.closeStream(rm);
    }
=======
    csConf.setQueues(CapacitySchedulerConfiguration.ROOT, new String[] {"a"});
    csConf.setCapacityByLabel(CapacitySchedulerConfiguration.ROOT, "x", 100);
    csConf.setCapacityByLabel(CapacitySchedulerConfiguration.ROOT, "y", 100);
    csConf.setCapacityByLabel(CapacitySchedulerConfiguration.ROOT, "z", 100);

    final String A = CapacitySchedulerConfiguration.ROOT + ".a";
    csConf.setCapacity(A, 100);
    csConf.setAccessibleNodeLabels(A, labels);
    csConf.setCapacityByLabel(A, "x", 100);
    csConf.setCapacityByLabel(A, "y", 100);
    csConf.setCapacityByLabel(A, "z", 70);

    YarnConfiguration conf = new YarnConfiguration(csConf);
    MockRM rm = createMockRMWithLabels(conf, labels);
    ServiceOperations.stopQuietly(rm);
>>>>>>> 8d95c588
  }


  @Test
  public void testQueueOrderingPolicyUpdatedAfterReinitialize() throws Exception {
    CapacitySchedulerConfiguration csConf =
        new CapacitySchedulerConfiguration();
    setupQueueConfigurationWithoutLabels(csConf);
    YarnConfiguration conf = new YarnConfiguration(csConf);

    MockRM rm = createMockRMWithoutLabels(conf);
    CapacityScheduler capacityScheduler = (CapacityScheduler) rm.getResourceScheduler();

    // Add a new b4 queue
    csConf.setQueues(B,
        new String[] { "b1", "b2", "b3", "b4" });
    csConf.setCapacity(B4, 0f);
    ParentQueue bQ = (ParentQueue) capacityScheduler.getQueue("b");
    checkEqualsToQueueSet(bQ.getChildQueues(),
        new String[] { "b1", "b2", "b3" });
    capacityScheduler.reinitialize(csConf, rm.getRMContext());

    // Check child queue of b
    checkEqualsToQueueSet(bQ.getChildQueues(),
        new String[] { "b1", "b2", "b3", "b4" });

    PriorityUtilizationQueueOrderingPolicy queueOrderingPolicy =
        (PriorityUtilizationQueueOrderingPolicy) bQ.getQueueOrderingPolicy();
    checkEqualsToQueueSet(queueOrderingPolicy.getQueues(),
        new String[] { "b1", "b2", "b3", "b4" });

    ServiceOperations.stopQuietly(rm);
  }

  @Test(timeout = 60000)
  public void testQueueCapacityWithWeight() throws Exception {
    Set<String> labels = ImmutableSet.of("x", "y", "z");

    CapacitySchedulerConfiguration csConf =
            new CapacitySchedulerConfiguration();
    // Define top-level queues
<<<<<<< HEAD
    conf.setQueues(ROOT, new String[] {"a"});
    conf.setLabeledQueueWeight(ROOT, "x", 100);
    conf.setLabeledQueueWeight(ROOT, "y", 100);
    conf.setLabeledQueueWeight(ROOT, "z", 100);

    conf.setNonLabeledQueueWeight(A, 100);
    conf.setAccessibleNodeLabels(A, ImmutableSet.of("x", "y", "z"));
    conf.setLabeledQueueWeight(A, "x", 100);
    conf.setLabeledQueueWeight(A, "y", 100);
    conf.setLabeledQueueWeight(A, "z", 70);
    MockRM rm = null;
    try {
      rm = new MockRM(conf) {
        @Override
        public RMNodeLabelsManager createNodeLabelManager() {
          return nodeLabelManager;
        }
      };
    } finally {
      IOUtils.closeStream(rm);
    }
=======
    csConf.setQueues(CapacitySchedulerConfiguration.ROOT, new String[] {"a"});
    csConf.setLabeledQueueWeight(CapacitySchedulerConfiguration.ROOT, "x", 100);
    csConf.setLabeledQueueWeight(CapacitySchedulerConfiguration.ROOT, "y", 100);
    csConf.setLabeledQueueWeight(CapacitySchedulerConfiguration.ROOT, "z", 100);

    final String A = CapacitySchedulerConfiguration.ROOT + ".a";
    csConf.setNonLabeledQueueWeight(A, 100);
    csConf.setAccessibleNodeLabels(A, labels);
    csConf.setLabeledQueueWeight(A, "x", 100);
    csConf.setLabeledQueueWeight(A, "y", 100);
    csConf.setLabeledQueueWeight(A, "z", 70);
    YarnConfiguration conf = new YarnConfiguration(csConf);

    MockRM rm = createMockRMWithLabels(conf, labels);
>>>>>>> 8d95c588

    verifyQueueAbsCapacity(rm, CapacitySchedulerConfiguration.ROOT, "", 1f);
    verifyQueueAbsCapacity(rm, CapacitySchedulerConfiguration.ROOT, "x", 1f);
    verifyQueueAbsCapacity(rm, CapacitySchedulerConfiguration.ROOT, "y", 1f);
    verifyQueueAbsCapacity(rm, CapacitySchedulerConfiguration.ROOT, "z", 1f);

<<<<<<< HEAD
    verifyQueueAbsCapacity(rm, A_PATH, "", 1f);
    verifyQueueAbsCapacity(rm, A_PATH, "x", 1f);
    verifyQueueAbsCapacity(rm, A_PATH, "y", 1f);
    verifyQueueAbsCapacity(rm, A_PATH, "z", 1f);
=======
    verifyQueueAbsCapacity(rm, A, "", 1f);
    verifyQueueAbsCapacity(rm, A, "x", 1f);
    verifyQueueAbsCapacity(rm, A, "y", 1f);
    verifyQueueAbsCapacity(rm, A, "z", 1f);
    ServiceOperations.stopQuietly(rm);
>>>>>>> 8d95c588
  }

  @Test
  public void testQueueParsingWithDefaultUserLimitValues() throws Exception {
    CapacitySchedulerConfiguration csConf =
<<<<<<< HEAD
            new CapacitySchedulerConfiguration(conf);
=======
            new CapacitySchedulerConfiguration();

    final String queueA = CapacitySchedulerConfiguration.ROOT + ".a";
    final String queueB = CapacitySchedulerConfiguration.ROOT + ".b";
>>>>>>> 8d95c588

    // Define top-level queues
    csConf.setQueues(ROOT, new String[] {"a", "b"});

    // Set default value
    csConf.setDefaultUserLimit(20);
    csConf.setDefaultUserLimitFactor(2.0f);

    // Set A configuration and let B use default values
<<<<<<< HEAD
    csConf.setCapacity(A, 50);
    csConf.setUserLimit(A, 15);
    csConf.setUserLimitFactor(A, 1.5f);
    csConf.setCapacity(B, 50);
=======
    csConf.setCapacity(queueA, 50);
    csConf.setUserLimit(queueA, 15);
    csConf.setUserLimitFactor(queueA, 1.5f);
    csConf.setCapacity(queueB, 50);
    YarnConfiguration conf = new YarnConfiguration(csConf);

    MockRM rm = createMockRMWithoutLabels(conf);
>>>>>>> 8d95c588

    // Test
    CapacityScheduler capacityScheduler = (CapacityScheduler) rm.getResourceScheduler();

    Assert.assertEquals(15,
            ((LeafQueue)capacityScheduler.getQueue(A_PATH)).getUserLimit(), DELTA);
    Assert.assertEquals(1.5,
            ((LeafQueue)capacityScheduler.getQueue(A_PATH)).getUserLimitFactor(), DELTA);
    Assert.assertEquals(20,
            ((LeafQueue)capacityScheduler.getQueue(B_PATH)).getUserLimit(), DELTA);
    Assert.assertEquals(2.0,
<<<<<<< HEAD
            ((LeafQueue)capacityScheduler.getQueue(B_PATH)).getUserLimitFactor(), DELTA);
    ServiceOperations.stopQuietly(capacityScheduler);

    // Use hadoop default value
    conf = new YarnConfiguration();
    csConf = new CapacitySchedulerConfiguration(conf);
    csConf.setQueues(ROOT, new String[] {"a", "b"});
    csConf.setCapacity(A, 50);
    csConf.setUserLimit(A, 15);
    csConf.setUserLimitFactor(A, 1.5f);
    csConf.setCapacity(B, 50);
=======
            ((LeafQueue)capacityScheduler.getQueue(queueB)).getUserLimitFactor(), DELTA);

    // Use hadoop default value
    csConf = new CapacitySchedulerConfiguration();

    csConf.setQueues(CapacitySchedulerConfiguration.ROOT, new String[] {"a", "b"});
    csConf.setCapacity(queueA, 50);
    csConf.setUserLimit(queueA, 15);
    csConf.setUserLimitFactor(queueA, 1.5f);
    csConf.setCapacity(queueB, 50);
>>>>>>> 8d95c588

    capacityScheduler.reinitialize(csConf, rm.getRMContext());

    Assert.assertEquals(15,
            ((LeafQueue)capacityScheduler.getQueue(A_PATH)).getUserLimit(), DELTA);
    Assert.assertEquals(1.5,
            ((LeafQueue)capacityScheduler.getQueue(A_PATH)).getUserLimitFactor(), DELTA);
    Assert.assertEquals(100,
            ((LeafQueue)capacityScheduler.getQueue(B_PATH)).getUserLimit(), DELTA);
    Assert.assertEquals(1,
<<<<<<< HEAD
            ((LeafQueue)capacityScheduler.getQueue(B_PATH)).getUserLimitFactor(), DELTA);
    ServiceOperations.stopQuietly(capacityScheduler);
=======
            ((LeafQueue)capacityScheduler.getQueue(queueB)).getUserLimitFactor(), DELTA);
>>>>>>> 8d95c588
  }

  private void verifyQueueAbsCapacity(MockRM rm, String queuePath, String label,
      float expectedAbsCapacity) {
    CapacityScheduler cs = (CapacityScheduler) rm.getResourceScheduler();
    CSQueue queue = cs.getQueue(queuePath);
    Assert.assertEquals(expectedAbsCapacity,
        queue.getQueueCapacities().getAbsoluteCapacity(label), 1e-6);
  }

  private void checkEqualsToQueueSet(List<CSQueue> queues, String[] queueNames) {
    Set<String> existedQueues = new HashSet<>();
    for (CSQueue q : queues) {
      existedQueues.add(q.getQueueShortName());
    }
    for (String q : queueNames) {
      Assert.assertTrue(existedQueues.remove(q));
    }
    Assert.assertTrue(existedQueues.isEmpty());
  }
}<|MERGE_RESOLUTION|>--- conflicted
+++ resolved
@@ -54,7 +54,6 @@
 
   private static final Logger LOG =
       LoggerFactory.getLogger(TestQueueParsing.class);
-<<<<<<< HEAD
   private static final String A_PATH = CapacitySchedulerConfiguration.ROOT + ".a";
   private static final String B_PATH = CapacitySchedulerConfiguration.ROOT + ".b";
   private static final String C_PATH = CapacitySchedulerConfiguration.ROOT + ".c";
@@ -95,82 +94,11 @@
   private static final QueuePath AX = new QueuePath(AX_PATH);
   private static final QueuePath AY = new QueuePath(AY_PATH);
   private static final QueuePath X = new QueuePath(X_PATH);
-  private static final double DELTA = 0.000001;
-=======
-
   private static final double DELTA = 0.001;
   private static final int GB = 1024;
->>>>>>> 8d95c588
 
   private RMNodeLabelsManager nodeLabelManager;
 
-<<<<<<< HEAD
-    CapacityScheduler capacityScheduler = new CapacityScheduler();
-    capacityScheduler.setConf(conf);
-    capacityScheduler.setRMContext(TestUtils.getMockRMContext());
-    capacityScheduler.init(conf);
-    capacityScheduler.start();
-    capacityScheduler.reinitialize(conf, TestUtils.getMockRMContext());
-    
-    CSQueue a = capacityScheduler.getQueue("a");
-    Assert.assertEquals(0.10, a.getAbsoluteCapacity(), DELTA);
-    Assert.assertEquals(0.15, a.getAbsoluteMaximumCapacity(), DELTA);
-    
-    CSQueue b1 = capacityScheduler.getQueue("b1");
-    Assert.assertEquals(0.2 * 0.5, b1.getAbsoluteCapacity(), DELTA);
-    Assert.assertEquals("Parent B has no MAX_CAP", 
-        0.85, b1.getAbsoluteMaximumCapacity(), DELTA);
-    
-    CSQueue c12 = capacityScheduler.getQueue("c12");
-    Assert.assertEquals(0.7 * 0.5 * 0.45, c12.getAbsoluteCapacity(), DELTA);
-    Assert.assertEquals(0.7 * 0.55 * 0.7, 
-        c12.getAbsoluteMaximumCapacity(), DELTA);
-    ServiceOperations.stopQuietly(capacityScheduler);
-  }
-  
-  private void setupQueueConfigurationWithSpacesShouldBeTrimmed(
-      CapacitySchedulerConfiguration conf) {
-    // Define top-level queues
-    conf.set(
-        QueuePrefixes
-            .getQueuePrefix(ROOT)
-            + CapacitySchedulerConfiguration.QUEUES, " a ,b, c");
-
-    conf.setCapacity(A, 10);
-    conf.setMaximumCapacity(A, 15);
-
-    conf.setCapacity(B, 20);
-
-    conf.setCapacity(C, 70);
-    conf.setMaximumCapacity(C, 70);
-  }
-  
-  private void setupNestedQueueConfigurationWithSpacesShouldBeTrimmed(
-      CapacitySchedulerConfiguration conf) {
-    // Define top-level queues
-    conf.set(
-        QueuePrefixes
-            .getQueuePrefix(ROOT)
-            + CapacitySchedulerConfiguration.QUEUES, " a ,b, c");
-
-    conf.setCapacity(A, 10);
-    conf.setMaximumCapacity(A, 15);
-
-    conf.setCapacity(B, 20);
-
-    conf.setCapacity(C, 70);
-    conf.setMaximumCapacity(C, 70);
-
-    // sub queues for A
-    conf.set(QueuePrefixes.getQueuePrefix(A)
-        + CapacitySchedulerConfiguration.QUEUES, "a1, a2 ");
-
-    conf.setCapacity(A1, 60);
-
-    conf.setCapacity(A2, 40);
-  }
-  
-=======
   @Before
   public void setup() throws Exception{
     YarnConfiguration conf = new YarnConfiguration();
@@ -184,23 +112,13 @@
         .setResourceForLabel(CommonNodeLabelsManager.NO_LABEL, clusterResource);
   }
 
->>>>>>> 8d95c588
   private void setupQueueConfiguration(CapacitySchedulerConfiguration conf) {
     // Define top-level queues
     conf.setQueues(ROOT, new String[] {"a", "b", "c"});
 
     conf.setCapacity(A, 10);
     conf.setMaximumCapacity(A, 15);
-
-<<<<<<< HEAD
     conf.setCapacity(B, 20);
-
-=======
-    final String B = CapacitySchedulerConfiguration.ROOT + ".b";
-    conf.setCapacity(B, 20);
-
-    final String C = CapacitySchedulerConfiguration.ROOT + ".c";
->>>>>>> 8d95c588
     conf.setCapacity(C, 70);
     conf.setMaximumCapacity(C, 70);
 
@@ -213,12 +131,6 @@
     conf.setCapacity(A2, 70);
     conf.setMaximumCapacity(A2, 85);
 
-<<<<<<< HEAD
-=======
-    final String B1 = B + ".b1";
-    final String B2 = B + ".b2";
-    final String B3 = B + ".b3";
->>>>>>> 8d95c588
     conf.setQueues(B, new String[] {"b1", "b2", "b3"});
     conf.setCapacity(B1, 50);
     conf.setMaximumCapacity(B1, 85);
@@ -259,74 +171,13 @@
                     .getQueuePrefix(CapacitySchedulerConfiguration.ROOT)
                     + CapacitySchedulerConfiguration.QUEUES, " a ,b, c");
 
-<<<<<<< HEAD
-    // non-100 percent value will throw IllegalArgumentException
-    conf.setCapacity(ROOT, 90);
-
-    CapacityScheduler capacityScheduler = new CapacityScheduler();
-    capacityScheduler.setConf(new YarnConfiguration());
-    capacityScheduler.init(conf);
-    capacityScheduler.start();
-    capacityScheduler.reinitialize(conf, null);
-    ServiceOperations.stopQuietly(capacityScheduler);
-=======
-    final String A = CapacitySchedulerConfiguration.ROOT + ".a";
     conf.setCapacity(A, 10);
     conf.setMaximumCapacity(A, 15);
-
-    final String B = CapacitySchedulerConfiguration.ROOT + ".b";
     conf.setCapacity(B, 20);
-
-    final String C = CapacitySchedulerConfiguration.ROOT + ".c";
     conf.setCapacity(C, 70);
     conf.setMaximumCapacity(C, 70);
->>>>>>> 8d95c588
-  }
-
-<<<<<<< HEAD
-    conf.setQueues(ROOT, new String[] {"a", "b", "c"});
-
-    conf.setCapacity(A, 50);
-    conf.setMaximumCapacity(A, 60);
-
-    conf.setCapacity(B, 50);
-    conf.setMaximumCapacity(B, 45);  // Should throw an exception
-
-
-    boolean fail = false;
-    CapacityScheduler capacityScheduler;
-    try {
-      capacityScheduler = new CapacityScheduler();
-      capacityScheduler.setConf(new YarnConfiguration());
-      capacityScheduler.init(conf);
-      capacityScheduler.start();
-      capacityScheduler.reinitialize(conf, null);
-    } catch (IllegalArgumentException iae) {
-      fail = true;
-    }
-    Assert.assertTrue("Didn't throw IllegalArgumentException for wrong maxCap", 
-        fail);
-
-    conf.setMaximumCapacity(B, 60);
-    
-    // Now this should work
-    capacityScheduler = new CapacityScheduler();
-    capacityScheduler.setConf(new YarnConfiguration());
-    capacityScheduler.init(conf);
-    capacityScheduler.start();
-    capacityScheduler.reinitialize(conf, null);
-    
-    fail = false;
-    try {
-      LeafQueue a = (LeafQueue)capacityScheduler.getQueue(A_PATH);
-      a.setMaxCapacity(45);
-    } catch  (IllegalArgumentException iae) {
-      fail = true;
-    }
-    Assert.assertTrue("Didn't throw IllegalArgumentException for wrong " +
-    		"setMaxCap", fail);
-    capacityScheduler.stop();
-=======
+  }
+
   private void setupNestedQueueConfigurationWithSpacesShouldBeTrimmed(
           CapacitySchedulerConfiguration conf) {
     // Define top-level queues
@@ -335,14 +186,9 @@
                     .getQueuePrefix(CapacitySchedulerConfiguration.ROOT)
                     + CapacitySchedulerConfiguration.QUEUES, " a ,b, c");
 
-    final String A = CapacitySchedulerConfiguration.ROOT + ".a";
     conf.setCapacity(A, 10);
     conf.setMaximumCapacity(A, 15);
-
-    final String B = CapacitySchedulerConfiguration.ROOT + ".b";
     conf.setCapacity(B, 20);
-
-    final String C = CapacitySchedulerConfiguration.ROOT + ".c";
     conf.setCapacity(C, 70);
     conf.setMaximumCapacity(C, 70);
 
@@ -350,12 +196,8 @@
     conf.set(CapacitySchedulerConfiguration.getQueuePrefix(A)
             + CapacitySchedulerConfiguration.QUEUES, "a1, a2 ");
 
-    final String A1 = CapacitySchedulerConfiguration.ROOT + ".a.a1";
     conf.setCapacity(A1, 60);
-
-    final String A2 = CapacitySchedulerConfiguration.ROOT + ".a.a2";
     conf.setCapacity(A2, 40);
->>>>>>> 8d95c588
   }
 
   private void setupQueueConfigurationWithoutLabels(CapacitySchedulerConfiguration conf) {
@@ -364,11 +206,6 @@
 
     conf.setCapacity(A, 10);
     conf.setMaximumCapacity(A, 15);
-
-<<<<<<< HEAD
-=======
-    final String B = CapacitySchedulerConfiguration.ROOT + ".b";
->>>>>>> 8d95c588
     conf.setCapacity(B, 90);
 
     LOG.info("Setup top-level queues");
@@ -380,12 +217,6 @@
     conf.setCapacity(A2, 70);
     conf.setMaximumCapacity(A2, 85);
 
-<<<<<<< HEAD
-=======
-    final String B1 = B + ".b1";
-    final String B2 = B + ".b2";
-    final String B3 = B + ".b3";
->>>>>>> 8d95c588
     conf.setQueues(B, new String[] {"b1", "b2", "b3"});
     conf.setCapacity(B1, 50);
     conf.setMaximumCapacity(B1, 85);
@@ -403,11 +234,6 @@
 
     conf.setCapacity(A, 10);
     conf.setMaximumCapacity(A, 15);
-
-<<<<<<< HEAD
-=======
-    final String B = CapacitySchedulerConfiguration.ROOT + ".b";
->>>>>>> 8d95c588
     conf.setCapacity(B, 90);
 
     LOG.info("Setup top-level queues");
@@ -430,12 +256,6 @@
     conf.setCapacityByLabel(A2, "red", 50);
     conf.setMaximumCapacityByLabel(A2, "red", 60);
 
-<<<<<<< HEAD
-=======
-    final String B1 = B + ".b1";
-    final String B2 = B + ".b2";
-    final String B3 = B + ".b3";
->>>>>>> 8d95c588
     conf.setQueues(B, new String[] {"b1", "b2", "b3"});
     conf.setAccessibleNodeLabels(B, ImmutableSet.of("red", "blue"));
     conf.setCapacityByLabel(B, "red", 50);
@@ -539,12 +359,6 @@
     conf.setAccessibleNodeLabels(B, CommonNodeLabelsManager.EMPTY_STRING_SET);
 
     // Define 2nd-level queues
-<<<<<<< HEAD
-=======
-    final String A1 = A + ".a1";
-    final String A2 = A + ".a2";
-
->>>>>>> 8d95c588
     conf.setCapacity(A1, 30);
     conf.setMaximumCapacity(A1, 45);
     conf.setCapacityByLabel(A1, "red", 50);
@@ -972,12 +786,8 @@
     // some of the resources of a parent queue unallocated
     assumeThat(csConf.isLegacyQueueMode(), is(true));
     setupQueueConfiguration(csConf);
-<<<<<<< HEAD
     csConf.setCapacity(C2, 5);
-=======
-    csConf.setCapacity(CapacitySchedulerConfiguration.ROOT + ".c.c2", 5);
-    YarnConfiguration conf = new YarnConfiguration(csConf);
->>>>>>> 8d95c588
+    YarnConfiguration conf = new YarnConfiguration(csConf);
 
     MockRM rm = createMockRMWithLabels(conf, ImmutableSet.of("red", "blue"));
     ServiceOperations.stopQuietly(rm);
@@ -998,29 +808,11 @@
     assumeThat(csConf.isLegacyQueueMode(), is(true));
 
     setupQueueConfigurationWithLabels(csConf);
-<<<<<<< HEAD
     csConf.setCapacityByLabel(B3, "red", 24);
-
-    CapacityScheduler capacityScheduler = new CapacityScheduler();
-    RMContextImpl rmContext =
-        new RMContextImpl(null, null, null, null, null, null,
-            new RMContainerTokenSecretManager(csConf),
-            new NMTokenSecretManagerInRM(csConf),
-            new ClientToAMTokenSecretManagerInRM(), null);
-    rmContext.setNodeLabelManager(nodeLabelManager);
-    capacityScheduler.setConf(csConf);
-    capacityScheduler.setRMContext(rmContext);
-    capacityScheduler.init(csConf);
-    capacityScheduler.start();
-    ServiceOperations.stopQuietly(capacityScheduler);
-=======
-    csConf.setCapacityByLabel(CapacitySchedulerConfiguration.ROOT + ".b.b3",
-            "red", 24);
     YarnConfiguration conf = new YarnConfiguration(csConf);
 
     MockRM rm = createMockRMWithLabels(conf, ImmutableSet.of("red", "blue"));
     ServiceOperations.stopQuietly(rm);
->>>>>>> 8d95c588
   }
 
   /**
@@ -1038,83 +830,34 @@
     assumeThat(csConf.isLegacyQueueMode(), is(true));
 
     setupQueueConfigurationWithLabels(csConf);
-<<<<<<< HEAD
     csConf.setCapacityByLabel(B3, "red", 24);
     csConf.setAccessibleNodeLabels(ROOT, ImmutableSet.of(RMNodeLabelsManager.ANY));
     csConf.setAccessibleNodeLabels(B, ImmutableSet.of(RMNodeLabelsManager.ANY));
-
-    CapacityScheduler capacityScheduler = new CapacityScheduler();
-    RMContextImpl rmContext =
-        new RMContextImpl(null, null, null, null, null, null,
-            new RMContainerTokenSecretManager(csConf),
-            new NMTokenSecretManagerInRM(csConf),
-            new ClientToAMTokenSecretManagerInRM(), null);
-    rmContext.setNodeLabelManager(nodeLabelManager);
-    capacityScheduler.setConf(csConf);
-    capacityScheduler.setRMContext(rmContext);
-    capacityScheduler.init(csConf);
-    capacityScheduler.start();
-    ServiceOperations.stopQuietly(capacityScheduler);
-=======
-    csConf.setCapacityByLabel(CapacitySchedulerConfiguration.ROOT + ".b.b3",
-            "red", 24);
-    csConf.setAccessibleNodeLabels(CapacitySchedulerConfiguration.ROOT,
-            ImmutableSet.of(RMNodeLabelsManager.ANY));
-    csConf.setAccessibleNodeLabels(CapacitySchedulerConfiguration.ROOT + ".b",
-            ImmutableSet.of(RMNodeLabelsManager.ANY));
     YarnConfiguration conf = new YarnConfiguration(csConf);
 
     MockRM rm = createMockRMWithLabels(conf, ImmutableSet.of("red", "blue"));
     ServiceOperations.stopQuietly(rm);
->>>>>>> 8d95c588
   }
   
   @Test(expected = IOException.class)
   public void testQueueParsingWithMoveQueue() throws Exception {
     CapacitySchedulerConfiguration csConf =
-<<<<<<< HEAD
-        new CapacitySchedulerConfiguration(conf);
-    csConf.setQueues(ROOT, new String[] {"a"});
-    csConf.setQueues(A, new String[] {"x", "y"});
+        new CapacitySchedulerConfiguration();
+    csConf.setQueues(ROOT, new String[] { "a" });
+    csConf.setQueues(A, new String[] { "x", "y" });
     csConf.setCapacity(A, 100);
     csConf.setCapacity(AX, 50);
     csConf.setCapacity(AY, 50);
-
-    CapacityScheduler capacityScheduler = new CapacityScheduler();
-    RMContextImpl rmContext =
-        new RMContextImpl(null, null, null, null, null, null,
-            new RMContainerTokenSecretManager(csConf),
-            new NMTokenSecretManagerInRM(csConf),
-            new ClientToAMTokenSecretManagerInRM(), null);
-    rmContext.setNodeLabelManager(nodeLabelManager);
-    capacityScheduler.setConf(csConf);
-    capacityScheduler.setRMContext(rmContext);
-    capacityScheduler.init(csConf);
-    capacityScheduler.start();
-    
-    csConf.setQueues(ROOT, new String[] {"a", "x"});
-    csConf.setQueues(A, new String[] {"y"});
+    YarnConfiguration conf = new YarnConfiguration(csConf);
+
+    MockRM rm = createMockRMWithoutLabels(conf);
+    CapacityScheduler capacityScheduler = (CapacityScheduler) rm.getResourceScheduler();
+
+    csConf.setQueues(ROOT, new String[] { "a", "x" });
+    csConf.setQueues(A, new String[] { "y" });
     csConf.setCapacity(X, 50);
     csConf.setCapacity(A, 50);
     csConf.setCapacity(AY, 100);
-=======
-        new CapacitySchedulerConfiguration();
-    csConf.setQueues("root", new String[] { "a" });
-    csConf.setQueues("root.a", new String[] { "x", "y" });
-    csConf.setCapacity("root.a", 100);
-    csConf.setCapacity("root.a.x", 50);
-    csConf.setCapacity("root.a.y", 50);
-    YarnConfiguration conf = new YarnConfiguration(csConf);
-
-    MockRM rm = createMockRMWithoutLabels(conf);
-    CapacityScheduler capacityScheduler = (CapacityScheduler) rm.getResourceScheduler();
-
-    csConf.setQueues("root", new String[] { "a", "x" });
-    csConf.setQueues("root.a", new String[] { "y" });
-    csConf.setCapacity("root.x", 50);
-    csConf.setCapacity("root.a", 50);
-    csConf.setCapacity("root.a.y", 100);
->>>>>>> 8d95c588
     
     capacityScheduler.reinitialize(csConf, rm.getRMContext());
     ServiceOperations.stopQuietly(rm);
@@ -1131,35 +874,11 @@
     assumeThat(csConf.isLegacyQueueMode(), is(true));
 
     // Define top-level queues
-<<<<<<< HEAD
-    conf.setQueues(ROOT, new String[] {"a"});
-    conf.setCapacityByLabel(ROOT, "x", 100);
-    conf.setCapacityByLabel(ROOT, "y", 100);
-    conf.setCapacityByLabel(ROOT, "z", 100);
-
-    conf.setCapacity(A, 100);
-    conf.setAccessibleNodeLabels(A, ImmutableSet.of("x", "y", "z"));
-    conf.setCapacityByLabel(A, "x", 100);
-    conf.setCapacityByLabel(A, "y", 100);
-    conf.setCapacityByLabel(A, "z", 70);
-    MockRM rm = null;
-    try {
-      rm = new MockRM(conf) {
-        @Override
-        public RMNodeLabelsManager createNodeLabelManager() {
-          return nodeLabelManager;
-        }
-      };
-    } finally {
-      IOUtils.closeStream(rm);
-    }
-=======
-    csConf.setQueues(CapacitySchedulerConfiguration.ROOT, new String[] {"a"});
-    csConf.setCapacityByLabel(CapacitySchedulerConfiguration.ROOT, "x", 100);
-    csConf.setCapacityByLabel(CapacitySchedulerConfiguration.ROOT, "y", 100);
-    csConf.setCapacityByLabel(CapacitySchedulerConfiguration.ROOT, "z", 100);
-
-    final String A = CapacitySchedulerConfiguration.ROOT + ".a";
+    csConf.setQueues(ROOT, new String[] {"a"});
+    csConf.setCapacityByLabel(ROOT, "x", 100);
+    csConf.setCapacityByLabel(ROOT, "y", 100);
+    csConf.setCapacityByLabel(ROOT, "z", 100);
+
     csConf.setCapacity(A, 100);
     csConf.setAccessibleNodeLabels(A, labels);
     csConf.setCapacityByLabel(A, "x", 100);
@@ -1169,7 +888,6 @@
     YarnConfiguration conf = new YarnConfiguration(csConf);
     MockRM rm = createMockRMWithLabels(conf, labels);
     ServiceOperations.stopQuietly(rm);
->>>>>>> 8d95c588
   }
 
 
@@ -1211,35 +929,11 @@
     CapacitySchedulerConfiguration csConf =
             new CapacitySchedulerConfiguration();
     // Define top-level queues
-<<<<<<< HEAD
-    conf.setQueues(ROOT, new String[] {"a"});
-    conf.setLabeledQueueWeight(ROOT, "x", 100);
-    conf.setLabeledQueueWeight(ROOT, "y", 100);
-    conf.setLabeledQueueWeight(ROOT, "z", 100);
-
-    conf.setNonLabeledQueueWeight(A, 100);
-    conf.setAccessibleNodeLabels(A, ImmutableSet.of("x", "y", "z"));
-    conf.setLabeledQueueWeight(A, "x", 100);
-    conf.setLabeledQueueWeight(A, "y", 100);
-    conf.setLabeledQueueWeight(A, "z", 70);
-    MockRM rm = null;
-    try {
-      rm = new MockRM(conf) {
-        @Override
-        public RMNodeLabelsManager createNodeLabelManager() {
-          return nodeLabelManager;
-        }
-      };
-    } finally {
-      IOUtils.closeStream(rm);
-    }
-=======
-    csConf.setQueues(CapacitySchedulerConfiguration.ROOT, new String[] {"a"});
-    csConf.setLabeledQueueWeight(CapacitySchedulerConfiguration.ROOT, "x", 100);
-    csConf.setLabeledQueueWeight(CapacitySchedulerConfiguration.ROOT, "y", 100);
-    csConf.setLabeledQueueWeight(CapacitySchedulerConfiguration.ROOT, "z", 100);
-
-    final String A = CapacitySchedulerConfiguration.ROOT + ".a";
+    csConf.setQueues(ROOT, new String[] {"a"});
+    csConf.setLabeledQueueWeight(ROOT, "x", 100);
+    csConf.setLabeledQueueWeight(ROOT, "y", 100);
+    csConf.setLabeledQueueWeight(ROOT, "z", 100);
+
     csConf.setNonLabeledQueueWeight(A, 100);
     csConf.setAccessibleNodeLabels(A, labels);
     csConf.setLabeledQueueWeight(A, "x", 100);
@@ -1248,38 +942,26 @@
     YarnConfiguration conf = new YarnConfiguration(csConf);
 
     MockRM rm = createMockRMWithLabels(conf, labels);
->>>>>>> 8d95c588
 
     verifyQueueAbsCapacity(rm, CapacitySchedulerConfiguration.ROOT, "", 1f);
     verifyQueueAbsCapacity(rm, CapacitySchedulerConfiguration.ROOT, "x", 1f);
     verifyQueueAbsCapacity(rm, CapacitySchedulerConfiguration.ROOT, "y", 1f);
     verifyQueueAbsCapacity(rm, CapacitySchedulerConfiguration.ROOT, "z", 1f);
 
-<<<<<<< HEAD
     verifyQueueAbsCapacity(rm, A_PATH, "", 1f);
     verifyQueueAbsCapacity(rm, A_PATH, "x", 1f);
     verifyQueueAbsCapacity(rm, A_PATH, "y", 1f);
     verifyQueueAbsCapacity(rm, A_PATH, "z", 1f);
-=======
-    verifyQueueAbsCapacity(rm, A, "", 1f);
-    verifyQueueAbsCapacity(rm, A, "x", 1f);
-    verifyQueueAbsCapacity(rm, A, "y", 1f);
-    verifyQueueAbsCapacity(rm, A, "z", 1f);
-    ServiceOperations.stopQuietly(rm);
->>>>>>> 8d95c588
+    ServiceOperations.stopQuietly(rm);
   }
 
   @Test
   public void testQueueParsingWithDefaultUserLimitValues() throws Exception {
     CapacitySchedulerConfiguration csConf =
-<<<<<<< HEAD
-            new CapacitySchedulerConfiguration(conf);
-=======
             new CapacitySchedulerConfiguration();
 
     final String queueA = CapacitySchedulerConfiguration.ROOT + ".a";
     final String queueB = CapacitySchedulerConfiguration.ROOT + ".b";
->>>>>>> 8d95c588
 
     // Define top-level queues
     csConf.setQueues(ROOT, new String[] {"a", "b"});
@@ -1289,20 +971,13 @@
     csConf.setDefaultUserLimitFactor(2.0f);
 
     // Set A configuration and let B use default values
-<<<<<<< HEAD
     csConf.setCapacity(A, 50);
     csConf.setUserLimit(A, 15);
     csConf.setUserLimitFactor(A, 1.5f);
     csConf.setCapacity(B, 50);
-=======
-    csConf.setCapacity(queueA, 50);
-    csConf.setUserLimit(queueA, 15);
-    csConf.setUserLimitFactor(queueA, 1.5f);
-    csConf.setCapacity(queueB, 50);
     YarnConfiguration conf = new YarnConfiguration(csConf);
 
     MockRM rm = createMockRMWithoutLabels(conf);
->>>>>>> 8d95c588
 
     // Test
     CapacityScheduler capacityScheduler = (CapacityScheduler) rm.getResourceScheduler();
@@ -1314,30 +989,16 @@
     Assert.assertEquals(20,
             ((LeafQueue)capacityScheduler.getQueue(B_PATH)).getUserLimit(), DELTA);
     Assert.assertEquals(2.0,
-<<<<<<< HEAD
             ((LeafQueue)capacityScheduler.getQueue(B_PATH)).getUserLimitFactor(), DELTA);
-    ServiceOperations.stopQuietly(capacityScheduler);
 
     // Use hadoop default value
-    conf = new YarnConfiguration();
-    csConf = new CapacitySchedulerConfiguration(conf);
+    csConf = new CapacitySchedulerConfiguration();
+
     csConf.setQueues(ROOT, new String[] {"a", "b"});
     csConf.setCapacity(A, 50);
     csConf.setUserLimit(A, 15);
     csConf.setUserLimitFactor(A, 1.5f);
     csConf.setCapacity(B, 50);
-=======
-            ((LeafQueue)capacityScheduler.getQueue(queueB)).getUserLimitFactor(), DELTA);
-
-    // Use hadoop default value
-    csConf = new CapacitySchedulerConfiguration();
-
-    csConf.setQueues(CapacitySchedulerConfiguration.ROOT, new String[] {"a", "b"});
-    csConf.setCapacity(queueA, 50);
-    csConf.setUserLimit(queueA, 15);
-    csConf.setUserLimitFactor(queueA, 1.5f);
-    csConf.setCapacity(queueB, 50);
->>>>>>> 8d95c588
 
     capacityScheduler.reinitialize(csConf, rm.getRMContext());
 
@@ -1348,12 +1009,7 @@
     Assert.assertEquals(100,
             ((LeafQueue)capacityScheduler.getQueue(B_PATH)).getUserLimit(), DELTA);
     Assert.assertEquals(1,
-<<<<<<< HEAD
             ((LeafQueue)capacityScheduler.getQueue(B_PATH)).getUserLimitFactor(), DELTA);
-    ServiceOperations.stopQuietly(capacityScheduler);
-=======
-            ((LeafQueue)capacityScheduler.getQueue(queueB)).getUserLimitFactor(), DELTA);
->>>>>>> 8d95c588
   }
 
   private void verifyQueueAbsCapacity(MockRM rm, String queuePath, String label,
