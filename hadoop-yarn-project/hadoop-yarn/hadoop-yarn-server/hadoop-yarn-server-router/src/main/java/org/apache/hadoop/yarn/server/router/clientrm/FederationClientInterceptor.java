--- conflicted
+++ resolved
@@ -1029,30 +1029,17 @@
     try {
       response = clientRMProxy.getApplicationAttemptReport(request);
     } catch (Exception e) {
-<<<<<<< HEAD
-      routerMetrics.incrAppAttemptReportFailedRetrieved();
-      LOG.error("Unable to get the applicationAttempt report for " +
-          request.getApplicationAttemptId() + " to SubCluster " +
-          subClusterId.getId(), e);
-=======
       routerMetrics.incrAppAttemptsFailedRetrieved();
       LOG.error("Unable to get the applicationAttempt report for {} "
           + "to SubCluster {}, error = {}.",
           request.getApplicationAttemptId(), subClusterId.getId(), e);
->>>>>>> 67876803
       throw e;
     }
 
     if (response == null) {
-<<<<<<< HEAD
-      LOG.error("No response when attempting to retrieve the report of " +
-          "the applicationAttempt " + request.getApplicationAttemptId() +
-          " to SubCluster " + subClusterId.getId());
-=======
       LOG.error("No response when attempting to retrieve the report of "
           + "the applicationAttempt {} to SubCluster {}.",
           request.getApplicationAttemptId(), subClusterId.getId());
->>>>>>> 67876803
     }
 
     long stopTime = clock.getTime();
