/**
 * Licensed to the Apache Software Foundation (ASF) under one
 * or more contributor license agreements.  See the NOTICE file
 * distributed with this work for additional information
 * regarding copyright ownership.  The ASF licenses this file
 * to you under the Apache License, Version 2.0 (the
 * "License"); you may not use this file except in compliance
 * with the License.  You may obtain a copy of the License at
 *
 *     http://www.apache.org/licenses/LICENSE-2.0
 *
 * Unless required by applicable law or agreed to in writing, software
 * distributed under the License is distributed on an "AS IS" BASIS,
 * WITHOUT WARRANTIES OR CONDITIONS OF ANY KIND, either express or implied.
 * See the License for the specific language governing permissions and
 * limitations under the License.
 */

package org.apache.hadoop.yarn.server.router.webapp;

import java.io.IOException;
import java.util.HashMap;
import java.util.Map;
import java.util.Set;

import javax.servlet.http.HttpServletRequest;
import javax.servlet.http.HttpServletResponse;
import javax.ws.rs.core.Response;

import com.sun.jersey.api.client.Client;
import org.apache.hadoop.classification.VisibleForTesting;
import org.apache.hadoop.security.authorize.AuthorizationException;
import org.apache.hadoop.yarn.exceptions.YarnException;
import org.apache.hadoop.yarn.exceptions.YarnRuntimeException;
import org.apache.hadoop.yarn.server.federation.store.records.SubClusterId;
import org.apache.hadoop.yarn.server.resourcemanager.webapp.RMWSConsts;
import org.apache.hadoop.yarn.server.resourcemanager.webapp.dao.ActivitiesInfo;
import org.apache.hadoop.yarn.server.resourcemanager.webapp.dao.AppActivitiesInfo;
import org.apache.hadoop.yarn.server.resourcemanager.webapp.dao.AppAttemptsInfo;
import org.apache.hadoop.yarn.server.resourcemanager.webapp.dao.AppInfo;
import org.apache.hadoop.yarn.server.resourcemanager.webapp.dao.AppPriority;
import org.apache.hadoop.yarn.server.resourcemanager.webapp.dao.AppQueue;
import org.apache.hadoop.yarn.server.resourcemanager.webapp.dao.AppState;
import org.apache.hadoop.yarn.server.resourcemanager.webapp.dao.AppTimeoutInfo;
import org.apache.hadoop.yarn.server.resourcemanager.webapp.dao.AppTimeoutsInfo;
import org.apache.hadoop.yarn.server.resourcemanager.webapp.dao.ApplicationStatisticsInfo;
import org.apache.hadoop.yarn.server.resourcemanager.webapp.dao.ApplicationSubmissionContextInfo;
import org.apache.hadoop.yarn.server.resourcemanager.webapp.dao.AppsInfo;
import org.apache.hadoop.yarn.server.resourcemanager.webapp.dao.ClusterInfo;
import org.apache.hadoop.yarn.server.resourcemanager.webapp.dao.ClusterMetricsInfo;
import org.apache.hadoop.yarn.server.resourcemanager.webapp.dao.ClusterUserInfo;
import org.apache.hadoop.yarn.server.resourcemanager.webapp.dao.DelegationToken;
import org.apache.hadoop.yarn.server.resourcemanager.webapp.dao.LabelsToNodesInfo;
import org.apache.hadoop.yarn.server.resourcemanager.webapp.dao.NodeInfo;
import org.apache.hadoop.yarn.server.resourcemanager.webapp.dao.NodeLabelsInfo;
import org.apache.hadoop.yarn.server.resourcemanager.webapp.dao.NodeToLabelsEntryList;
import org.apache.hadoop.yarn.server.resourcemanager.webapp.dao.NodeToLabelsInfo;
import org.apache.hadoop.yarn.server.resourcemanager.webapp.dao.NodesInfo;
import org.apache.hadoop.yarn.server.resourcemanager.webapp.dao.RMQueueAclInfo;
import org.apache.hadoop.yarn.server.resourcemanager.webapp.dao.ReservationDeleteRequestInfo;
import org.apache.hadoop.yarn.server.resourcemanager.webapp.dao.ReservationSubmissionRequestInfo;
import org.apache.hadoop.yarn.server.resourcemanager.webapp.dao.ReservationUpdateRequestInfo;
import org.apache.hadoop.yarn.server.resourcemanager.webapp.dao.ResourceInfo;
import org.apache.hadoop.yarn.server.resourcemanager.webapp.dao.ResourceOptionInfo;
import org.apache.hadoop.yarn.server.resourcemanager.webapp.dao.BulkActivitiesInfo;
import org.apache.hadoop.yarn.server.resourcemanager.webapp.dao.SchedulerTypeInfo;
import org.apache.hadoop.yarn.server.webapp.dao.AppAttemptInfo;
import org.apache.hadoop.yarn.server.webapp.dao.ContainerInfo;
import org.apache.hadoop.yarn.server.webapp.dao.ContainersInfo;
import org.apache.hadoop.yarn.webapp.dao.SchedConfUpdateInfo;
import org.apache.hadoop.yarn.webapp.util.WebAppUtils;

/**
 * Extends the AbstractRequestInterceptorClient class and provides an
 * implementation that simply forwards the client requests to the resource
 * manager.
 */
public class DefaultRequestInterceptorREST
    extends AbstractRESTRequestInterceptor {

  private String webAppAddress;
  private SubClusterId subClusterId = null;

  // It is very expensive to create the client
  // Jersey will spawn a thread for every client request
  private Client client = null;

  public void setWebAppAddress(String webAppAddress) {
    this.webAppAddress = webAppAddress;
  }

  protected String getWebAppAddress() {
    return this.webAppAddress;
  }

  protected void setSubClusterId(SubClusterId scId) {
    this.subClusterId = scId;
  }

  protected SubClusterId getSubClusterId() {
    return this.subClusterId;
  }

  @Override
  public void init(String user) {
    webAppAddress = WebAppUtils.getRMWebAppURLWithScheme(getConf());
    client = RouterWebServiceUtil.createJerseyClient(getConf());
  }

  @Override
  public ClusterInfo get() {
    return getClusterInfo();
  }

  @Override
  public ClusterInfo getClusterInfo() {
    return RouterWebServiceUtil.genericForward(webAppAddress, null,
        ClusterInfo.class, HTTPMethods.GET,
        RMWSConsts.RM_WEB_SERVICE_PATH + RMWSConsts.INFO, null, null,
        getConf(), client);
  }

  @Override
  public ClusterUserInfo getClusterUserInfo(HttpServletRequest hsr) {
    return RouterWebServiceUtil.genericForward(webAppAddress, hsr,
        ClusterUserInfo.class, HTTPMethods.GET,
        RMWSConsts.RM_WEB_SERVICE_PATH + RMWSConsts.CLUSTER_USER_INFO, null,
        null, getConf(), client);
  }

  @Override
  public ClusterMetricsInfo getClusterMetricsInfo() {
    return RouterWebServiceUtil.genericForward(webAppAddress, null,
        ClusterMetricsInfo.class, HTTPMethods.GET,
        RMWSConsts.RM_WEB_SERVICE_PATH + RMWSConsts.METRICS, null, null,
        getConf(), client);
  }

  @Override
  public SchedulerTypeInfo getSchedulerInfo() {
    return RouterWebServiceUtil.genericForward(webAppAddress, null,
        SchedulerTypeInfo.class, HTTPMethods.GET,
        RMWSConsts.RM_WEB_SERVICE_PATH + RMWSConsts.SCHEDULER, null, null,
        getConf(), client);
  }

  @Override
  public String dumpSchedulerLogs(String time, HttpServletRequest hsr)
      throws IOException {
    // time is specified inside hsr
    return RouterWebServiceUtil.genericForward(webAppAddress, null,
        String.class, HTTPMethods.GET,
        RMWSConsts.RM_WEB_SERVICE_PATH + RMWSConsts.SCHEDULER_LOGS, null, null,
        getConf(), client);
  }

  @Override
  public NodesInfo getNodes(String states) {
    // states will be part of additionalParam
    Map<String, String[]> additionalParam = new HashMap<String, String[]>();
    if (states != null && !states.isEmpty()) {
      additionalParam.put(RMWSConsts.STATES, new String[] {states});
    }
    return RouterWebServiceUtil.genericForward(webAppAddress, null,
        NodesInfo.class, HTTPMethods.GET,
        RMWSConsts.RM_WEB_SERVICE_PATH + RMWSConsts.NODES, null,
        additionalParam, getConf(), client);
  }

  @Override
  public NodeInfo getNode(String nodeId) {
    return RouterWebServiceUtil.genericForward(webAppAddress, null,
        NodeInfo.class, HTTPMethods.GET,
        RMWSConsts.RM_WEB_SERVICE_PATH + RMWSConsts.NODES + "/" + nodeId, null,
        null, getConf(), client);
  }

  @Override
  public ResourceInfo updateNodeResource(HttpServletRequest hsr,
      String nodeId, ResourceOptionInfo resourceOption) {
    final String nodePath =
        RMWSConsts.RM_WEB_SERVICE_PATH + RMWSConsts.NODES + "/" + nodeId;
    return RouterWebServiceUtil
        .genericForward(webAppAddress, hsr, ResourceInfo.class,
            HTTPMethods.POST, nodePath + "/resource", resourceOption, null,
            getConf(), client);
  }

  @Override
  public AppsInfo getApps(HttpServletRequest hsr, String stateQuery,
      Set<String> statesQuery, String finalStatusQuery, String userQuery,
      String queueQuery, String count, String startedBegin, String startedEnd,
      String finishBegin, String finishEnd, Set<String> applicationTypes,
      Set<String> applicationTags, String name, Set<String> unselectedFields) {
    // all the params are specified inside hsr
    return RouterWebServiceUtil.genericForward(webAppAddress, hsr,
        AppsInfo.class, HTTPMethods.GET,
        RMWSConsts.RM_WEB_SERVICE_PATH + RMWSConsts.APPS, null, null,
        getConf(), client);
  }

  @Override
  public ActivitiesInfo getActivities(HttpServletRequest hsr, String nodeId,
      String groupBy) {
    // nodeId is specified inside hsr
    return RouterWebServiceUtil.genericForward(webAppAddress, hsr,
        ActivitiesInfo.class, HTTPMethods.GET,
        RMWSConsts.RM_WEB_SERVICE_PATH + RMWSConsts.SCHEDULER_ACTIVITIES, null,
        null, getConf(), client);
  }

  @Override
  public BulkActivitiesInfo getBulkActivities(HttpServletRequest hsr,
      String groupBy, int activitiesCount) {
    return RouterWebServiceUtil.genericForward(webAppAddress, hsr,
        BulkActivitiesInfo.class, HTTPMethods.GET,
        RMWSConsts.RM_WEB_SERVICE_PATH + RMWSConsts.SCHEDULER_BULK_ACTIVITIES,
        null, null, getConf(), client);
  }

  @Override
  public AppActivitiesInfo getAppActivities(HttpServletRequest hsr,
      String appId, String time, Set<String> requestPriorities,
      Set<String> allocationRequestIds, String groupBy, String limit,
      Set<String> actions, boolean summarize) {
    // time and appId are specified inside hsr
    return RouterWebServiceUtil.genericForward(webAppAddress, hsr,
        AppActivitiesInfo.class, HTTPMethods.GET,
        RMWSConsts.RM_WEB_SERVICE_PATH + RMWSConsts.SCHEDULER_APP_ACTIVITIES,
        null, null, getConf(), client);
  }

  @Override
  public ApplicationStatisticsInfo getAppStatistics(HttpServletRequest hsr,
      Set<String> stateQueries, Set<String> typeQueries) {
    // stateQueries and typeQueries are specified inside hsr
    return RouterWebServiceUtil.genericForward(webAppAddress, hsr,
        ApplicationStatisticsInfo.class, HTTPMethods.GET,
        RMWSConsts.RM_WEB_SERVICE_PATH + RMWSConsts.APP_STATISTICS, null, null,
        getConf(), client);
  }

  @Override
  public AppInfo getApp(HttpServletRequest hsr, String appId,
      Set<String> unselectedFields) {
    // unselectedFields is specified inside hsr
    return RouterWebServiceUtil.genericForward(webAppAddress, hsr,
        AppInfo.class, HTTPMethods.GET,
        RMWSConsts.RM_WEB_SERVICE_PATH + RMWSConsts.APPS + "/" + appId, null,
        null, getConf(), client);
  }

  @Override
  public AppState getAppState(HttpServletRequest hsr, String appId)
      throws AuthorizationException {
    return RouterWebServiceUtil.genericForward(webAppAddress, hsr,
        AppState.class, HTTPMethods.GET, RMWSConsts.RM_WEB_SERVICE_PATH
            + RMWSConsts.APPS + "/" + appId + "/" + RMWSConsts.STATE,
        null, null, getConf(), client);
  }

  @Override
  public Response updateAppState(AppState targetState, HttpServletRequest hsr,
      String appId) throws AuthorizationException, YarnException,
      InterruptedException, IOException {
    return RouterWebServiceUtil.genericForward(webAppAddress, hsr,
        Response.class, HTTPMethods.PUT, RMWSConsts.RM_WEB_SERVICE_PATH
            + RMWSConsts.APPS + "/" + appId + "/" + RMWSConsts.STATE,
        targetState, null, getConf(), client);
  }

  @Override
  public NodeToLabelsInfo getNodeToLabels(HttpServletRequest hsr)
      throws IOException {
    return RouterWebServiceUtil.genericForward(webAppAddress, hsr,
        NodeToLabelsInfo.class, HTTPMethods.GET,
        RMWSConsts.RM_WEB_SERVICE_PATH + RMWSConsts.GET_NODE_TO_LABELS, null,
        null, getConf(), client);
  }

  @Override
  public LabelsToNodesInfo getLabelsToNodes(Set<String> labels)
      throws IOException {
    // labels will be part of additionalParam
    Map<String, String[]> additionalParam = new HashMap<>();
    if (labels != null && !labels.isEmpty()) {
      additionalParam.put(RMWSConsts.LABELS,
          labels.toArray(new String[labels.size()]));
    }
    return RouterWebServiceUtil.genericForward(webAppAddress, null,
        LabelsToNodesInfo.class, HTTPMethods.GET,
        RMWSConsts.RM_WEB_SERVICE_PATH + RMWSConsts.LABEL_MAPPINGS, null,
        additionalParam, getConf(), client);
  }

  @Override
  public Response replaceLabelsOnNodes(NodeToLabelsEntryList newNodeToLabels,
      HttpServletRequest hsr) throws IOException {
    return RouterWebServiceUtil.genericForward(webAppAddress, hsr,
        Response.class, HTTPMethods.POST,
        RMWSConsts.RM_WEB_SERVICE_PATH + RMWSConsts.REPLACE_NODE_TO_LABELS,
        newNodeToLabels, null, getConf(), client);
  }

  @Override
  public Response replaceLabelsOnNode(Set<String> newNodeLabelsName,
      HttpServletRequest hsr, String nodeId) throws Exception {
    // newNodeLabelsName is specified inside hsr
    return RouterWebServiceUtil
        .genericForward(webAppAddress, hsr,
            Response.class, HTTPMethods.POST, RMWSConsts.RM_WEB_SERVICE_PATH
                + RMWSConsts.NODES + "/" + nodeId + "/replace-labels",
            null, null, getConf(), client);
  }

  @Override
  public NodeLabelsInfo getClusterNodeLabels(HttpServletRequest hsr)
      throws IOException {
    return RouterWebServiceUtil.genericForward(webAppAddress, hsr,
        NodeLabelsInfo.class, HTTPMethods.GET,
        RMWSConsts.RM_WEB_SERVICE_PATH + RMWSConsts.GET_NODE_LABELS, null,
        null, getConf(), client);
  }

  @Override
  public Response addToClusterNodeLabels(NodeLabelsInfo newNodeLabels,
      HttpServletRequest hsr) throws Exception {
    return RouterWebServiceUtil.genericForward(webAppAddress, hsr,
        Response.class, HTTPMethods.POST,
        RMWSConsts.RM_WEB_SERVICE_PATH + RMWSConsts.ADD_NODE_LABELS,
        newNodeLabels, null, getConf(), client);
  }

  @Override
  public Response removeFromClusterNodeLabels(Set<String> oldNodeLabels,
      HttpServletRequest hsr) throws Exception {
    // oldNodeLabels is specified inside hsr
    return RouterWebServiceUtil.genericForward(webAppAddress, hsr,
        Response.class, HTTPMethods.POST,
        RMWSConsts.RM_WEB_SERVICE_PATH + RMWSConsts.REMOVE_NODE_LABELS, null,
        null, getConf(), client);
  }

  @Override
  public NodeLabelsInfo getLabelsOnNode(HttpServletRequest hsr, String nodeId)
      throws IOException {
    return RouterWebServiceUtil.genericForward(webAppAddress, hsr,
        NodeLabelsInfo.class, HTTPMethods.GET, RMWSConsts.RM_WEB_SERVICE_PATH
            + RMWSConsts.NODES + "/" + nodeId + "/get-labels",
        null, null, getConf(), client);
  }

  @Override
  public AppPriority getAppPriority(HttpServletRequest hsr, String appId)
      throws AuthorizationException {
    return RouterWebServiceUtil.genericForward(webAppAddress, hsr,
        AppPriority.class, HTTPMethods.GET, RMWSConsts.RM_WEB_SERVICE_PATH
            + RMWSConsts.APPS + "/" + appId + "/" + RMWSConsts.PRIORITY,
        null, null, getConf(), client);
  }

  @Override
  public Response updateApplicationPriority(AppPriority targetPriority,
      HttpServletRequest hsr, String appId) throws AuthorizationException,
      YarnException, InterruptedException, IOException {
    return RouterWebServiceUtil.genericForward(webAppAddress, hsr,
        Response.class, HTTPMethods.PUT, RMWSConsts.RM_WEB_SERVICE_PATH
            + RMWSConsts.APPS + "/" + appId + "/" + RMWSConsts.PRIORITY,
        targetPriority, null, getConf(), client);
  }

  @Override
  public AppQueue getAppQueue(HttpServletRequest hsr, String appId)
      throws AuthorizationException {
    return RouterWebServiceUtil.genericForward(webAppAddress, hsr,
        AppQueue.class, HTTPMethods.GET, RMWSConsts.RM_WEB_SERVICE_PATH
            + RMWSConsts.APPS + "/" + appId + "/" + RMWSConsts.QUEUE,
        null, null, getConf(), client);
  }

  @Override
  public Response updateAppQueue(AppQueue targetQueue, HttpServletRequest hsr,
      String appId) throws AuthorizationException, YarnException,
      InterruptedException, IOException {
    return RouterWebServiceUtil.genericForward(webAppAddress, hsr,
        Response.class, HTTPMethods.PUT, RMWSConsts.RM_WEB_SERVICE_PATH
            + RMWSConsts.APPS + "/" + appId + "/" + RMWSConsts.QUEUE,
        targetQueue, null, getConf(), client);
  }

  @Override
  public Response createNewApplication(HttpServletRequest hsr)
      throws AuthorizationException, IOException, InterruptedException {
    return RouterWebServiceUtil.genericForward(webAppAddress, hsr,
        Response.class, HTTPMethods.POST,
        RMWSConsts.RM_WEB_SERVICE_PATH + RMWSConsts.APPS_NEW_APPLICATION, null,
        null, getConf(), client);
  }

  @Override
  public Response submitApplication(ApplicationSubmissionContextInfo newApp,
      HttpServletRequest hsr)
      throws AuthorizationException, IOException, InterruptedException {
    return RouterWebServiceUtil.genericForward(webAppAddress, hsr,
        Response.class, HTTPMethods.POST,
        RMWSConsts.RM_WEB_SERVICE_PATH + RMWSConsts.APPS, newApp, null,
        getConf(), client);
  }

  @Override
  public Response postDelegationToken(DelegationToken tokenData,
      HttpServletRequest hsr) throws AuthorizationException, IOException,
      InterruptedException, Exception {
    return RouterWebServiceUtil.genericForward(webAppAddress, hsr,
        Response.class, HTTPMethods.POST,
        RMWSConsts.RM_WEB_SERVICE_PATH + RMWSConsts.DELEGATION_TOKEN, tokenData,
        null, getConf(), client);
  }

  @Override
  public Response postDelegationTokenExpiration(HttpServletRequest hsr)
      throws AuthorizationException, IOException, InterruptedException,
      Exception {
    return RouterWebServiceUtil.genericForward(webAppAddress, hsr,
        Response.class, HTTPMethods.POST,
        RMWSConsts.RM_WEB_SERVICE_PATH + RMWSConsts.DELEGATION_TOKEN_EXPIRATION,
        null, null, getConf(), client);
  }

  @Override
  public Response cancelDelegationToken(HttpServletRequest hsr)
      throws AuthorizationException, IOException, InterruptedException,
      Exception {
    return RouterWebServiceUtil.genericForward(webAppAddress, hsr,
        Response.class, HTTPMethods.DELETE,
        RMWSConsts.RM_WEB_SERVICE_PATH + RMWSConsts.DELEGATION_TOKEN, null,
        null, getConf(), client);
  }

  @Override
  public Response createNewReservation(HttpServletRequest hsr)
      throws AuthorizationException, IOException, InterruptedException {
    return RouterWebServiceUtil.genericForward(webAppAddress, hsr,
        Response.class, HTTPMethods.POST,
        RMWSConsts.RM_WEB_SERVICE_PATH + RMWSConsts.RESERVATION_NEW, null,
        null, getConf(), client);
  }

  @Override
  public Response submitReservation(ReservationSubmissionRequestInfo resContext,
      HttpServletRequest hsr)
      throws AuthorizationException, IOException, InterruptedException {
    return RouterWebServiceUtil.genericForward(webAppAddress, hsr,
        Response.class, HTTPMethods.POST,
        RMWSConsts.RM_WEB_SERVICE_PATH + RMWSConsts.RESERVATION_SUBMIT,
        resContext, null, getConf(), client);
  }

  @Override
  public Response updateReservation(ReservationUpdateRequestInfo resContext,
      HttpServletRequest hsr)
      throws AuthorizationException, IOException, InterruptedException {
    return RouterWebServiceUtil.genericForward(webAppAddress, hsr,
        Response.class, HTTPMethods.POST,
        RMWSConsts.RM_WEB_SERVICE_PATH + RMWSConsts.RESERVATION_UPDATE,
        resContext, null, getConf(), client);
  }

  @Override
  public Response deleteReservation(ReservationDeleteRequestInfo resContext,
      HttpServletRequest hsr)
      throws AuthorizationException, IOException, InterruptedException {
    return RouterWebServiceUtil.genericForward(webAppAddress, hsr,
        Response.class, HTTPMethods.POST,
        RMWSConsts.RM_WEB_SERVICE_PATH + RMWSConsts.RESERVATION_DELETE,
        resContext, null, getConf(), client);
  }

  @Override
  public Response listReservation(String queue, String reservationId,
      long startTime, long endTime, boolean includeResourceAllocations,
      HttpServletRequest hsr) throws Exception {
    // queue, reservationId, startTime, endTime, includeResourceAllocations are
    // specified inside hsr
    return RouterWebServiceUtil.genericForward(webAppAddress, hsr,
        Response.class, HTTPMethods.GET,
        RMWSConsts.RM_WEB_SERVICE_PATH + RMWSConsts.RESERVATION_LIST, null,
        null, getConf(), client);
  }

  @Override
  public AppTimeoutInfo getAppTimeout(HttpServletRequest hsr, String appId,
      String type) throws AuthorizationException {
    return RouterWebServiceUtil
        .genericForward(webAppAddress, hsr, AppTimeoutInfo.class,
            HTTPMethods.GET, RMWSConsts.RM_WEB_SERVICE_PATH + RMWSConsts.APPS
                + "/" + appId + "/" + RMWSConsts.TIMEOUTS + "/" + type,
            null, null, getConf(), client);
  }

  @Override
  public AppTimeoutsInfo getAppTimeouts(HttpServletRequest hsr, String appId)
      throws AuthorizationException {
    return RouterWebServiceUtil.genericForward(webAppAddress, hsr,
        AppTimeoutsInfo.class, HTTPMethods.GET, RMWSConsts.RM_WEB_SERVICE_PATH
            + RMWSConsts.APPS + "/" + appId + "/" + RMWSConsts.TIMEOUTS,
        null, null, getConf(), client);
  }

  @Override
  public Response updateApplicationTimeout(AppTimeoutInfo appTimeout,
      HttpServletRequest hsr, String appId) throws AuthorizationException,
      YarnException, InterruptedException, IOException {
    return RouterWebServiceUtil.genericForward(webAppAddress, hsr,
        Response.class, HTTPMethods.PUT, RMWSConsts.RM_WEB_SERVICE_PATH
            + RMWSConsts.APPS + "/" + appId + "/" + RMWSConsts.TIMEOUT,
        appTimeout, null, getConf(), client);
  }

  @Override
  public AppAttemptsInfo getAppAttempts(HttpServletRequest hsr, String appId) {
    return RouterWebServiceUtil.genericForward(webAppAddress, hsr,
        AppAttemptsInfo.class, HTTPMethods.GET, RMWSConsts.RM_WEB_SERVICE_PATH
            + RMWSConsts.APPS + "/" + appId + "/" + RMWSConsts.APPATTEMPTS,
        null, null, getConf(), client);
  }

  @Override
  public RMQueueAclInfo checkUserAccessToQueue(String queue, String username,
      String queueAclType, HttpServletRequest hsr) throws AuthorizationException {
    return RouterWebServiceUtil.genericForward(webAppAddress, hsr,
        RMQueueAclInfo.class, HTTPMethods.GET,
        RMWSConsts.RM_WEB_SERVICE_PATH +  "/" + RMWSConsts.QUEUES + "/" + queue
            + "/access", null, null, getConf(), client);
  }

  @Override
  public AppAttemptInfo getAppAttempt(HttpServletRequest req,
      HttpServletResponse res, String appId, String appAttemptId) {
    return RouterWebServiceUtil.genericForward(webAppAddress, req,
        AppAttemptInfo.class,
        HTTPMethods.GET, RMWSConsts.RM_WEB_SERVICE_PATH + RMWSConsts.APPS + "/"
            + appId + "/" + RMWSConsts.APPATTEMPTS + "/" + appAttemptId,
        null, null, getConf(), client);
  }

  @Override
  public ContainersInfo getContainers(HttpServletRequest req,
      HttpServletResponse res, String appId, String appAttemptId) {
    return RouterWebServiceUtil.genericForward(webAppAddress, req,
        ContainersInfo.class, HTTPMethods.GET,
        RMWSConsts.RM_WEB_SERVICE_PATH + RMWSConsts.APPS + "/" + appId + "/"
            + RMWSConsts.APPATTEMPTS + "/" + appAttemptId + "/"
            + RMWSConsts.CONTAINERS,
        null, null, getConf(), client);
  }

  @Override
  public ContainerInfo getContainer(HttpServletRequest req,
      HttpServletResponse res, String appId, String appAttemptId,
      String containerId) {
    return RouterWebServiceUtil.genericForward(webAppAddress, req,
        ContainerInfo.class, HTTPMethods.GET,
        RMWSConsts.RM_WEB_SERVICE_PATH + RMWSConsts.APPS + "/" + appId + "/"
            + RMWSConsts.APPATTEMPTS + "/" + appAttemptId + "/"
            + RMWSConsts.CONTAINERS + "/" + containerId,
        null, null, getConf(), client);
  }

  @Override
  public Response updateSchedulerConfiguration(SchedConfUpdateInfo mutationInfo,
      HttpServletRequest req)
      throws AuthorizationException, InterruptedException {
    return RouterWebServiceUtil.genericForward(webAppAddress, req,
        Response.class, HTTPMethods.PUT,
        RMWSConsts.RM_WEB_SERVICE_PATH + RMWSConsts.SCHEDULER_CONF,
        mutationInfo, null, getConf(), client);
  }

  @Override
  public Response getSchedulerConfiguration(HttpServletRequest req)
      throws AuthorizationException {
    return RouterWebServiceUtil.genericForward(webAppAddress, req,
        Response.class, HTTPMethods.GET,
        RMWSConsts.RM_WEB_SERVICE_PATH + RMWSConsts.SCHEDULER_CONF,
        null, null, getConf(), client);
  }

  @Override
  public void setNextInterceptor(RESTRequestInterceptor next) {
    throw new YarnRuntimeException("setNextInterceptor is being called on "
        + "DefaultRequestInterceptorREST, which should be the last one "
        + "in the chain. Check if the interceptor pipeline configuration "
        + "is correct");
  }

  @Override
  public Response signalToContainer(String containerId, String command,
      HttpServletRequest req) throws AuthorizationException {
    return RouterWebServiceUtil
        .genericForward(webAppAddress, req, Response.class, HTTPMethods.POST,
            RMWSConsts.RM_WEB_SERVICE_PATH + "/" + RMWSConsts.CONTAINERS + "/"
                + containerId + "/" + RMWSConsts.SIGNAL + "/" + command, null,
            null, getConf(), client);
  }

<<<<<<< HEAD
  @VisibleForTesting
  public Client getClient() {
    return client;
=======
  @Override
  public NodeLabelsInfo getRMNodeLabels(HttpServletRequest hsr) {
    return RouterWebServiceUtil.genericForward(webAppAddress, hsr,
        NodeLabelsInfo.class, HTTPMethods.GET,
        RMWSConsts.RM_WEB_SERVICE_PATH + RMWSConsts.GET_RM_NODE_LABELS,
        null, null, getConf(), client);
>>>>>>> 66053020
  }
}<|MERGE_RESOLUTION|>--- conflicted
+++ resolved
@@ -604,17 +604,16 @@
             null, getConf(), client);
   }
 
-<<<<<<< HEAD
   @VisibleForTesting
   public Client getClient() {
     return client;
-=======
+  }
+  
   @Override
   public NodeLabelsInfo getRMNodeLabels(HttpServletRequest hsr) {
     return RouterWebServiceUtil.genericForward(webAppAddress, hsr,
         NodeLabelsInfo.class, HTTPMethods.GET,
         RMWSConsts.RM_WEB_SERVICE_PATH + RMWSConsts.GET_RM_NODE_LABELS,
         null, null, getConf(), client);
->>>>>>> 66053020
   }
 }