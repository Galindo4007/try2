--- conflicted
+++ resolved
@@ -26,10 +26,7 @@
 import org.apache.hadoop.classification.InterfaceStability.Unstable;
 import org.apache.hadoop.conf.Configuration;
 import org.apache.hadoop.security.UserGroupInformation;
-<<<<<<< HEAD
 import org.apache.hadoop.security.token.Token;
-=======
->>>>>>> 7d39abd7
 import org.apache.hadoop.util.ReflectionUtils;
 import org.apache.hadoop.util.StringUtils;
 import org.apache.hadoop.yarn.exceptions.YarnException;
@@ -520,8 +517,7 @@
     // Randomly choose a SubCluster
     return subClusterIds.get(rand.nextInt(subClusterIds.size()));
   }
-
-<<<<<<< HEAD
+  
   public static boolean isAllowedDelegationTokenOp() throws IOException {
     if (UserGroupInformation.isSecurityEnabled()) {
       return EnumSet.of(UserGroupInformation.AuthenticationMethod.KERBEROS,
@@ -542,7 +538,7 @@
     return loginUser.getUserName().equals(user.getUserName())
         ? token.decodeIdentifier().getRenewer().toString() : user.getShortUserName();
   }
-=======
+  
   public static UserGroupInformation setupUser(final String userName) {
     UserGroupInformation user = null;
     try {
@@ -565,5 +561,4 @@
           "Error while creating Router RMAdmin Service for user : %s.", user);
     }
   }
->>>>>>> 7d39abd7
 }