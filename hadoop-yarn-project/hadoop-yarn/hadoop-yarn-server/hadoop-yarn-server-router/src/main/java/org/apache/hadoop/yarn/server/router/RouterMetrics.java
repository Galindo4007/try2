--- conflicted
+++ resolved
@@ -121,13 +121,10 @@
   private MutableGaugeInt numGetAppTimeoutFailedRetrieved;
   @Metric("# of getAppTimeouts failed to be retrieved")
   private MutableGaugeInt numGetAppTimeoutsFailedRetrieved;
-<<<<<<< HEAD
   @Metric("# of refreshQueues failed to be retrieved")
   private MutableGaugeInt numRefreshQueuesFailedRetrieved;
-=======
   @Metric("# of checkUserAccessToQueue failed to be retrieved")
   private MutableGaugeInt numCheckUserAccessToQueueFailedRetrieved;
->>>>>>> 0b577992
 
   // Aggregate metrics are shared, and don't have to be looked up per call
   @Metric("Total number of successful Submitted apps and latency(ms)")
@@ -210,13 +207,10 @@
   private MutableRate totalSucceededGetAppTimeoutRetrieved;
   @Metric("Total number of successful Retrieved GetAppTimeouts and latency(ms)")
   private MutableRate totalSucceededGetAppTimeoutsRetrieved;
-<<<<<<< HEAD
   @Metric("Total number of successful Retrieved RefreshQueues and latency(ms)")
   private MutableRate totalSucceededRefreshQueuesRetrieved;
-=======
   @Metric("Total number of successful Retrieved CheckUserAccessToQueue and latency(ms)")
   private MutableRate totalSucceededCheckUserAccessToQueueRetrieved;
->>>>>>> 0b577992
 
   /**
    * Provide quantile counters for all latencies.
@@ -261,11 +255,8 @@
   private MutableQuantiles getUpdateQueueLatency;
   private MutableQuantiles getAppTimeoutLatency;
   private MutableQuantiles getAppTimeoutsLatency;
-<<<<<<< HEAD
   private MutableQuantiles getRefreshQueuesLatency;
-=======
   private MutableQuantiles checkUserAccessToQueueLatency;
->>>>>>> 0b577992
 
   private static volatile RouterMetrics instance = null;
   private static MetricsRegistry registry;
@@ -419,13 +410,11 @@
     getAppTimeoutsLatency = registry.newQuantiles("getAppTimeoutsLatency",
          "latency of get apptimeouts timeouts", "ops", "latency", 10);
 
-<<<<<<< HEAD
     getRefreshQueuesLatency = registry.newQuantiles("getRefreshQueuesLatency",
          "latency of get refresh queues timeouts", "ops", "latency", 10);
-=======
+
     checkUserAccessToQueueLatency = registry.newQuantiles("checkUserAccessToQueueLatency",
         "latency of get apptimeouts timeouts", "ops", "latency", 10);
->>>>>>> 0b577992
   }
 
   public static RouterMetrics getMetrics() {
@@ -648,13 +637,12 @@
   }
 
   @VisibleForTesting
-<<<<<<< HEAD
   public long getNumSucceededRefreshQueuesRetrieved() {
     return totalSucceededRefreshQueuesRetrieved.lastStat().numSamples();
-=======
+  }
+  
   public long getNumSucceededCheckUserAccessToQueueRetrievedRetrieved() {
     return totalSucceededCheckUserAccessToQueueRetrieved.lastStat().numSamples();
->>>>>>> 0b577992
   }
 
   @VisibleForTesting
@@ -858,13 +846,13 @@
   }
 
   @VisibleForTesting
-<<<<<<< HEAD
   public double getLatencySucceededRefreshQueuesRetrieved() {
     return totalSucceededRefreshQueuesRetrieved.lastStat().mean();
-=======
+  }
+  
+  @VisibleForTesting
   public double getLatencySucceededCheckUserAccessToQueueRetrieved() {
     return totalSucceededCheckUserAccessToQueueRetrieved.lastStat().mean();
->>>>>>> 0b577992
   }
 
   @VisibleForTesting
@@ -1047,14 +1035,13 @@
   public int getAppTimeoutsFailedRetrieved() {
     return numGetAppTimeoutsFailedRetrieved.value();
   }
-
-<<<<<<< HEAD
+  
   public int getRefreshQueuesFailedRetrieved() {
     return numRefreshQueuesFailedRetrieved.value();
-=======
+  }
+  
   public int getCheckUserAccessToQueueFailedRetrieved() {
     return numCheckUserAccessToQueueFailedRetrieved.value();
->>>>>>> 0b577992
   }
 
   public void succeededAppsCreated(long duration) {
@@ -1257,15 +1244,14 @@
     getAppTimeoutsLatency.add(duration);
   }
 
-<<<<<<< HEAD
   public void succeededRefreshQueuesRetrieved(long duration) {
     totalSucceededRefreshQueuesRetrieved.add(duration);
     getRefreshQueuesLatency.add(duration);
-=======
+  }
+  
   public void succeededCheckUserAccessToQueueRetrieved(long duration) {
     totalSucceededCheckUserAccessToQueueRetrieved.add(duration);
     checkUserAccessToQueueLatency.add(duration);
->>>>>>> 0b577992
   }
 
   public void incrAppsFailedCreated() {
@@ -1428,12 +1414,11 @@
     numGetAppTimeoutsFailedRetrieved.incr();
   }
 
-<<<<<<< HEAD
   public void incrRefreshQueuesFailedRetrieved() {
     numRefreshQueuesFailedRetrieved.incr();
-=======
+  }
+  
   public void incrCheckUserAccessToQueueFailedRetrieved() {
     numCheckUserAccessToQueueFailedRetrieved.incr();
->>>>>>> 0b577992
   }
 }