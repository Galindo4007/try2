/*
 * Licensed to the Apache Software Foundation (ASF) under one
 * or more contributor license agreements.  See the NOTICE file
 * distributed with this work for additional information
 * regarding copyright ownership.  The ASF licenses this file
 * to you under the Apache License, Version 2.0 (the
 * "License"); you may not use this file except in compliance
 * with the License.  You may obtain a copy of the License at
 *
 *     http://www.apache.org/licenses/LICENSE-2.0
 *
 * Unless required by applicable law or agreed to in writing, software
 * distributed under the License is distributed on an "AS IS" BASIS,
 * WITHOUT WARRANTIES OR CONDITIONS OF ANY KIND, either express or implied.
 * See the License for the specific language governing permissions and
 * limitations under the License.
 */
package org.apache.hadoop.yarn.server.router;

import org.apache.hadoop.classification.VisibleForTesting;
import org.apache.hadoop.classification.InterfaceAudience;
import org.apache.hadoop.metrics2.MetricsInfo;
import org.apache.hadoop.metrics2.annotation.Metric;
import org.apache.hadoop.metrics2.annotation.Metrics;
import org.apache.hadoop.metrics2.lib.*;

import java.util.concurrent.atomic.AtomicBoolean;

import static org.apache.hadoop.metrics2.lib.Interns.info;

/**
 * This class is for maintaining the various Router Federation Interceptor
 * activity statistics and publishing them through the metrics interfaces.
 */
@InterfaceAudience.Private
@Metrics(about = "Metrics for Router Federation Interceptor", context = "fedr")
public final class RouterMetrics {

  private static final MetricsInfo RECORD_INFO =
      info("RouterMetrics", "Router Federation Interceptor");
  private static AtomicBoolean isInitialized = new AtomicBoolean(false);

  // Metrics for operation failed
  @Metric("# of applications failed to be submitted")
  private MutableGaugeInt numAppsFailedSubmitted;
  @Metric("# of applications failed to be created")
  private MutableGaugeInt numAppsFailedCreated;
  @Metric("# of applications failed to be killed")
  private MutableGaugeInt numAppsFailedKilled;
  @Metric("# of application reports failed to be retrieved")
  private MutableGaugeInt numAppsFailedRetrieved;
  @Metric("# of multiple applications reports failed to be retrieved")
  private MutableGaugeInt numMultipleAppsFailedRetrieved;
  @Metric("# of getApplicationAttempts failed to be retrieved")
  private MutableGaugeInt numAppAttemptsFailedRetrieved;
  @Metric("# of getClusterMetrics failed to be retrieved")
  private MutableGaugeInt numGetClusterMetricsFailedRetrieved;
  @Metric("# of getClusterNodes failed to be retrieved")
  private MutableGaugeInt numGetClusterNodesFailedRetrieved;
  @Metric("# of getNodeToLabels failed to be retrieved")
  private MutableGaugeInt numGetNodeToLabelsFailedRetrieved;
  @Metric("# of getNodeToLabels failed to be retrieved")
  private MutableGaugeInt numGetLabelsToNodesFailedRetrieved;
  @Metric("# of getClusterNodeLabels failed to be retrieved")
  private MutableGaugeInt numGetClusterNodeLabelsFailedRetrieved;
  @Metric("# of getApplicationAttemptReports failed to be retrieved")
  private MutableGaugeInt numAppAttemptReportFailedRetrieved;
  @Metric("# of getQueueUserAcls failed to be retrieved")
  private MutableGaugeInt numGetQueueUserAclsFailedRetrieved;
  @Metric("# of getContainerReport failed to be retrieved")
  private MutableGaugeInt numGetContainerReportFailedRetrieved;
  @Metric("# of getContainers failed to be retrieved")
  private MutableGaugeInt numGetContainersFailedRetrieved;
  @Metric("# of listReservations failed to be retrieved")
  private MutableGaugeInt numListReservationsFailedRetrieved;
  @Metric("# of getResourceTypeInfo failed to be retrieved")
  private MutableGaugeInt numGetResourceTypeInfo;
  @Metric("# of failApplicationAttempt failed to be retrieved")
  private MutableGaugeInt numFailAppAttemptFailedRetrieved;
  @Metric("# of updateApplicationPriority failed to be retrieved")
  private MutableGaugeInt numUpdateAppPriorityFailedRetrieved;
  @Metric("# of updateApplicationPriority failed to be retrieved")
  private MutableGaugeInt numUpdateAppTimeoutsFailedRetrieved;
  @Metric("# of signalToContainer failed to be retrieved")
  private MutableGaugeInt numSignalToContainerFailedRetrieved;
  @Metric("# of getQueueInfo failed to be retrieved")
  private MutableGaugeInt numGetQueueInfoFailedRetrieved;
  @Metric("# of moveApplicationAcrossQueues failed to be retrieved")
  private MutableGaugeInt numMoveApplicationAcrossQueuesFailedRetrieved;
  @Metric("# of getResourceProfiles failed to be retrieved")
  private MutableGaugeInt numGetResourceProfilesFailedRetrieved;
  @Metric("# of getResourceProfile failed to be retrieved")
  private MutableGaugeInt numGetResourceProfileFailedRetrieved;
  @Metric("# of getAttributesToNodes failed to be retrieved")
  private MutableGaugeInt numGetAttributesToNodesFailedRetrieved;
  @Metric("# of getClusterNodeAttributes failed to be retrieved")
  private MutableGaugeInt numGetClusterNodeAttributesFailedRetrieved;
  @Metric("# of getNodesToAttributes failed to be retrieved")
  private MutableGaugeInt numGetNodesToAttributesFailedRetrieved;
  @Metric("# of getNewReservation failed to be retrieved")
  private MutableGaugeInt numGetNewReservationFailedRetrieved;
  @Metric("# of submitReservation failed to be retrieved")
  private MutableGaugeInt numSubmitReservationFailedRetrieved;
  @Metric("# of submitReservation failed to be retrieved")
  private MutableGaugeInt numUpdateReservationFailedRetrieved;
  @Metric("# of deleteReservation failed to be retrieved")
  private MutableGaugeInt numDeleteReservationFailedRetrieved;
  @Metric("# of listReservation failed to be retrieved")
  private MutableGaugeInt numListReservationFailedRetrieved;
  @Metric("# of getAppActivities failed to be retrieved")
  private MutableGaugeInt numGetAppActivitiesFailedRetrieved;
  @Metric("# of getAppStatistics failed to be retrieved")
  private MutableGaugeInt numGetAppStatisticsFailedRetrieved;
  @Metric("# of getAppPriority failed to be retrieved")
  private MutableGaugeInt numGetAppPriorityFailedRetrieved;
  @Metric("# of getAppQueue failed to be retrieved")
  private MutableGaugeInt numGetAppQueueFailedRetrieved;
  @Metric("# of updateAppQueue failed to be retrieved")
  private MutableGaugeInt numUpdateAppQueueFailedRetrieved;
  @Metric("# of getAppTimeout failed to be retrieved")
  private MutableGaugeInt numGetAppTimeoutFailedRetrieved;
  @Metric("# of getAppTimeouts failed to be retrieved")
  private MutableGaugeInt numGetAppTimeoutsFailedRetrieved;
  @Metric("# of refreshQueues failed to be retrieved")
  private MutableGaugeInt numRefreshQueuesFailedRetrieved;
  @Metric("# of getRMNodeLabels failed to be retrieved")
  private MutableGaugeInt numGetRMNodeLabelsFailedRetrieved;
  @Metric("# of checkUserAccessToQueue failed to be retrieved")
  private MutableGaugeInt numCheckUserAccessToQueueFailedRetrieved;
  @Metric("# of refreshNodes failed to be retrieved")
  private MutableGaugeInt numRefreshNodesFailedRetrieved;
  @Metric("# of getDelegationToken failed to be retrieved")
  private MutableGaugeInt numGetDelegationTokenFailedRetrieved;
  @Metric("# of renewDelegationToken failed to be retrieved")
  private MutableGaugeInt numRenewDelegationTokenFailedRetrieved;
  @Metric("# of renewDelegationToken failed to be retrieved")
  private MutableGaugeInt numCancelDelegationTokenFailedRetrieved;
<<<<<<< HEAD
  @Metric("# of dumpSchedulerLogs failed to be retrieved")
  private MutableGaugeInt numDumpSchedulerLogsFailedRetrieved;
=======
  @Metric("# of getActivities failed to be retrieved")
  private MutableGaugeInt numGetActivitiesFailedRetrieved;
  @Metric("# of getBulkActivities failed to be retrieved")
  private MutableGaugeInt numGetBulkActivitiesFailedRetrieved;
>>>>>>> 468135a4
  @Metric("# of getSchedulerInfo failed to be retrieved")
  private MutableGaugeInt numGetSchedulerInfoFailedRetrieved;
  @Metric("# of refreshSuperUserGroupsConfiguration failed to be retrieved")
  private MutableGaugeInt numRefreshSuperUserGroupsConfigurationFailedRetrieved;
  @Metric("# of refreshUserToGroupsMappings failed to be retrieved")
  private MutableGaugeInt numRefreshUserToGroupsMappingsFailedRetrieved;

  // Aggregate metrics are shared, and don't have to be looked up per call
  @Metric("Total number of successful Submitted apps and latency(ms)")
  private MutableRate totalSucceededAppsSubmitted;
  @Metric("Total number of successful Killed apps and latency(ms)")
  private MutableRate totalSucceededAppsKilled;
  @Metric("Total number of successful Created apps and latency(ms)")
  private MutableRate totalSucceededAppsCreated;
  @Metric("Total number of successful Retrieved app reports and latency(ms)")
  private MutableRate totalSucceededAppsRetrieved;
  @Metric("Total number of successful Retrieved multiple apps reports and latency(ms)")
  private MutableRate totalSucceededMultipleAppsRetrieved;
  @Metric("Total number of successful Retrieved appAttempt reports and latency(ms)")
  private MutableRate totalSucceededAppAttemptsRetrieved;
  @Metric("Total number of successful Retrieved getClusterMetrics and latency(ms)")
  private MutableRate totalSucceededGetClusterMetricsRetrieved;
  @Metric("Total number of successful Retrieved getClusterNodes and latency(ms)")
  private MutableRate totalSucceededGetClusterNodesRetrieved;
  @Metric("Total number of successful Retrieved getNodeToLabels and latency(ms)")
  private MutableRate totalSucceededGetNodeToLabelsRetrieved;
  @Metric("Total number of successful Retrieved getNodeToLabels and latency(ms)")
  private MutableRate totalSucceededGetLabelsToNodesRetrieved;
  @Metric("Total number of successful Retrieved getClusterNodeLabels and latency(ms)")
  private MutableRate totalSucceededGetClusterNodeLabelsRetrieved;
  @Metric("Total number of successful Retrieved getApplicationAttemptReport and latency(ms)")
  private MutableRate totalSucceededAppAttemptReportRetrieved;
  @Metric("Total number of successful Retrieved getQueueUserAcls and latency(ms)")
  private MutableRate totalSucceededGetQueueUserAclsRetrieved;
  @Metric("Total number of successful Retrieved getContainerReport and latency(ms)")
  private MutableRate totalSucceededGetContainerReportRetrieved;
  @Metric("Total number of successful Retrieved getContainers and latency(ms)")
  private MutableRate totalSucceededGetContainersRetrieved;
  @Metric("Total number of successful Retrieved listReservations and latency(ms)")
  private MutableRate totalSucceededListReservationsRetrieved;
  @Metric("Total number of successful Retrieved getResourceTypeInfo and latency(ms)")
  private MutableRate totalSucceededGetResourceTypeInfoRetrieved;
  @Metric("Total number of successful Retrieved failApplicationAttempt and latency(ms)")
  private MutableRate totalSucceededFailAppAttemptRetrieved;
  @Metric("Total number of successful Retrieved updateApplicationPriority and latency(ms)")
  private MutableRate totalSucceededUpdateAppPriorityRetrieved;
  @Metric("Total number of successful Retrieved updateApplicationTimeouts and latency(ms)")
  private MutableRate totalSucceededUpdateAppTimeoutsRetrieved;
  @Metric("Total number of successful Retrieved signalToContainer and latency(ms)")
  private MutableRate totalSucceededSignalToContainerRetrieved;
  @Metric("Total number of successful Retrieved getQueueInfo and latency(ms)")
  private MutableRate totalSucceededGetQueueInfoRetrieved;
  @Metric("Total number of successful Retrieved moveApplicationAcrossQueues and latency(ms)")
  private MutableRate totalSucceededMoveApplicationAcrossQueuesRetrieved;
  @Metric("Total number of successful Retrieved getResourceProfiles and latency(ms)")
  private MutableRate totalSucceededGetResourceProfilesRetrieved;
  @Metric("Total number of successful Retrieved getResourceProfile and latency(ms)")
  private MutableRate totalSucceededGetResourceProfileRetrieved;
  @Metric("Total number of successful Retrieved getAttributesToNodes and latency(ms)")
  private MutableRate totalSucceededGetAttributesToNodesRetrieved;
  @Metric("Total number of successful Retrieved getClusterNodeAttributes and latency(ms)")
  private MutableRate totalSucceededGetClusterNodeAttributesRetrieved;
  @Metric("Total number of successful Retrieved getNodesToAttributes and latency(ms)")
  private MutableRate totalSucceededGetNodesToAttributesRetrieved;
  @Metric("Total number of successful Retrieved GetNewReservation and latency(ms)")
  private MutableRate totalSucceededGetNewReservationRetrieved;
  @Metric("Total number of successful Retrieved SubmitReservation and latency(ms)")
  private MutableRate totalSucceededSubmitReservationRetrieved;
  @Metric("Total number of successful Retrieved UpdateReservation and latency(ms)")
  private MutableRate totalSucceededUpdateReservationRetrieved;
  @Metric("Total number of successful Retrieved DeleteReservation and latency(ms)")
  private MutableRate totalSucceededDeleteReservationRetrieved;
  @Metric("Total number of successful Retrieved ListReservation and latency(ms)")
  private MutableRate totalSucceededListReservationRetrieved;
  @Metric("Total number of successful Retrieved GetAppActivities and latency(ms)")
  private MutableRate totalSucceededGetAppActivitiesRetrieved;
  @Metric("Total number of successful Retrieved GetAppStatistics and latency(ms)")
  private MutableRate totalSucceededGetAppStatisticsRetrieved;
  @Metric("Total number of successful Retrieved GetAppPriority and latency(ms)")
  private MutableRate totalSucceededGetAppPriorityRetrieved;
  @Metric("Total number of successful Retrieved GetAppQueue and latency(ms)")
  private MutableRate totalSucceededGetAppQueueRetrieved;
  @Metric("Total number of successful Retrieved UpdateAppQueue and latency(ms)")
  private MutableRate totalSucceededUpdateAppQueueRetrieved;
  @Metric("Total number of successful Retrieved GetAppTimeout and latency(ms)")
  private MutableRate totalSucceededGetAppTimeoutRetrieved;
  @Metric("Total number of successful Retrieved GetAppTimeouts and latency(ms)")
  private MutableRate totalSucceededGetAppTimeoutsRetrieved;
  @Metric("Total number of successful Retrieved RefreshQueues and latency(ms)")
  private MutableRate totalSucceededRefreshQueuesRetrieved;
  @Metric("Total number of successful Retrieved GetRMNodeLabels and latency(ms)")
  private MutableRate totalSucceededGetRMNodeLabelsRetrieved;
  @Metric("Total number of successful Retrieved CheckUserAccessToQueue and latency(ms)")
  private MutableRate totalSucceededCheckUserAccessToQueueRetrieved;
  @Metric("Total number of successful Retrieved RefreshNodes and latency(ms)")
  private MutableRate totalSucceededRefreshNodesRetrieved;
  @Metric("Total number of successful Retrieved GetDelegationToken and latency(ms)")
  private MutableRate totalSucceededGetDelegationTokenRetrieved;
  @Metric("Total number of successful Retrieved RenewDelegationToken and latency(ms)")
  private MutableRate totalSucceededRenewDelegationTokenRetrieved;
  @Metric("Total number of successful Retrieved CancelDelegationToken and latency(ms)")
  private MutableRate totalSucceededCancelDelegationTokenRetrieved;
<<<<<<< HEAD
  @Metric("Total number of successful Retrieved DumpSchedulerLogs and latency(ms)")
  private MutableRate totalSucceededDumpSchedulerLogsRetrieved;
=======
  @Metric("Total number of successful Retrieved GetActivities and latency(ms)")
  private MutableRate totalSucceededGetActivitiesRetrieved;
  @Metric("Total number of successful Retrieved GetBulkActivities and latency(ms)")
  private MutableRate totalSucceededGetBulkActivitiesRetrieved;
>>>>>>> 468135a4
  @Metric("Total number of successful Retrieved RefreshSuperUserGroupsConfig and latency(ms)")
  private MutableRate totalSucceededRefreshSuperUserGroupsConfigurationRetrieved;
  @Metric("Total number of successful Retrieved RefreshUserToGroupsMappings and latency(ms)")
  private MutableRate totalSucceededRefreshUserToGroupsMappingsRetrieved;

  @Metric("Total number of successful Retrieved GetSchedulerInfo and latency(ms)")
  private MutableRate totalSucceededGetSchedulerInfoRetrieved;

  /**
   * Provide quantile counters for all latencies.
   */
  private MutableQuantiles submitApplicationLatency;
  private MutableQuantiles getNewApplicationLatency;
  private MutableQuantiles killApplicationLatency;
  private MutableQuantiles getApplicationReportLatency;
  private MutableQuantiles getApplicationsReportLatency;
  private MutableQuantiles getApplicationAttemptReportLatency;
  private MutableQuantiles getClusterMetricsLatency;
  private MutableQuantiles getClusterNodesLatency;
  private MutableQuantiles getNodeToLabelsLatency;
  private MutableQuantiles getLabelToNodesLatency;
  private MutableQuantiles getClusterNodeLabelsLatency;
  private MutableQuantiles getApplicationAttemptsLatency;
  private MutableQuantiles getQueueUserAclsLatency;
  private MutableQuantiles getContainerReportLatency;
  private MutableQuantiles getContainerLatency;
  private MutableQuantiles listReservationsLatency;
  private MutableQuantiles listResourceTypeInfoLatency;
  private MutableQuantiles failAppAttemptLatency;
  private MutableQuantiles updateAppPriorityLatency;
  private MutableQuantiles updateAppTimeoutsLatency;
  private MutableQuantiles signalToContainerLatency;
  private MutableQuantiles getQueueInfoLatency;
  private MutableQuantiles moveApplicationAcrossQueuesLatency;
  private MutableQuantiles getResourceProfilesLatency;
  private MutableQuantiles getResourceProfileLatency;
  private MutableQuantiles getAttributesToNodesLatency;
  private MutableQuantiles getClusterNodeAttributesLatency;
  private MutableQuantiles getNodesToAttributesLatency;
  private MutableQuantiles getNewReservationLatency;
  private MutableQuantiles submitReservationLatency;
  private MutableQuantiles updateReservationLatency;
  private MutableQuantiles deleteReservationLatency;
  private MutableQuantiles listReservationLatency;
  private MutableQuantiles getAppActivitiesLatency;
  private MutableQuantiles getAppStatisticsLatency;
  private MutableQuantiles getAppPriorityLatency;
  private MutableQuantiles getAppQueueLatency;
  private MutableQuantiles getUpdateQueueLatency;
  private MutableQuantiles getAppTimeoutLatency;
  private MutableQuantiles getAppTimeoutsLatency;
  private MutableQuantiles refreshQueuesLatency;
  private MutableQuantiles getRMNodeLabelsLatency;
  private MutableQuantiles checkUserAccessToQueueLatency;
  private MutableQuantiles refreshNodesLatency;
  private MutableQuantiles getDelegationTokenLatency;
  private MutableQuantiles renewDelegationTokenLatency;
  private MutableQuantiles cancelDelegationTokenLatency;
<<<<<<< HEAD
  private MutableQuantiles dumpSchedulerLogsLatency;
=======
  private MutableQuantiles getActivitiesLatency;
  private MutableQuantiles getBulkActivitiesLatency;
>>>>>>> 468135a4
  private MutableQuantiles getSchedulerInfoRetrievedLatency;
  private MutableQuantiles refreshSuperUserGroupsConfLatency;
  private MutableQuantiles refreshUserToGroupsMappingsLatency;

  private static volatile RouterMetrics instance = null;
  private static MetricsRegistry registry;

  @SuppressWarnings("checkstyle:MethodLength")
  private RouterMetrics() {
    registry = new MetricsRegistry(RECORD_INFO);
    registry.tag(RECORD_INFO, "Router");
    getNewApplicationLatency = registry.newQuantiles("getNewApplicationLatency",
        "latency of get new application", "ops", "latency", 10);
    submitApplicationLatency = registry.newQuantiles("submitApplicationLatency",
        "latency of submit application", "ops", "latency", 10);
    killApplicationLatency = registry.newQuantiles("killApplicationLatency",
        "latency of kill application", "ops", "latency", 10);
    getApplicationReportLatency =
        registry.newQuantiles("getApplicationReportLatency",
            "latency of get application report", "ops", "latency", 10);
    getApplicationsReportLatency =
        registry.newQuantiles("getApplicationsReportLatency",
            "latency of get applications report", "ops", "latency", 10);
    getApplicationAttemptReportLatency =
        registry.newQuantiles("getApplicationAttemptReportLatency",
                    "latency of get applicationattempt " +
                            "report", "ops", "latency", 10);
    getClusterMetricsLatency =
        registry.newQuantiles("getClusterMetricsLatency",
            "latency of get cluster metrics", "ops", "latency", 10);

    getClusterNodesLatency =
        registry.newQuantiles("getClusterNodesLatency",
            "latency of get cluster nodes", "ops", "latency", 10);

    getNodeToLabelsLatency =
        registry.newQuantiles("getNodeToLabelsLatency",
            "latency of get node labels", "ops", "latency", 10);

    getLabelToNodesLatency =
        registry.newQuantiles("getLabelToNodesLatency",
            "latency of get label nodes", "ops", "latency", 10);

    getClusterNodeLabelsLatency =
        registry.newQuantiles("getClusterNodeLabelsLatency",
            "latency of get cluster node labels", "ops", "latency", 10);

    getApplicationAttemptsLatency =
        registry.newQuantiles("getApplicationAttemptsLatency",
            "latency of get application attempts", "ops", "latency", 10);

    getQueueUserAclsLatency =
        registry.newQuantiles("getQueueUserAclsLatency",
            "latency of get queue user acls", "ops", "latency", 10);

    getContainerReportLatency =
        registry.newQuantiles("getContainerReportLatency",
            "latency of get container report", "ops", "latency", 10);

    getContainerLatency =
        registry.newQuantiles("getContainerLatency",
            "latency of get container", "ops", "latency", 10);

    listReservationsLatency =
        registry.newQuantiles("listReservationsLatency",
            "latency of list reservations", "ops", "latency", 10);

    listResourceTypeInfoLatency =
        registry.newQuantiles("getResourceTypeInfoLatency",
            "latency of get resource type info", "ops", "latency", 10);

    failAppAttemptLatency =
        registry.newQuantiles("failApplicationAttemptLatency",
            "latency of fail application attempt", "ops", "latency", 10);

    updateAppPriorityLatency =
        registry.newQuantiles("updateApplicationPriorityLatency",
            "latency of update application priority", "ops", "latency", 10);

    updateAppTimeoutsLatency =
        registry.newQuantiles("updateApplicationTimeoutsLatency",
            "latency of update application timeouts", "ops", "latency", 10);

    signalToContainerLatency =
        registry.newQuantiles("signalToContainerLatency",
            "latency of signal to container timeouts", "ops", "latency", 10);

    getQueueInfoLatency =
        registry.newQuantiles("getQueueInfoLatency",
            "latency of get queue info timeouts", "ops", "latency", 10);

    moveApplicationAcrossQueuesLatency =
        registry.newQuantiles("moveApplicationAcrossQueuesLatency",
            "latency of move application across queues timeouts", "ops", "latency", 10);

    getResourceProfilesLatency =
        registry.newQuantiles("getResourceProfilesLatency",
            "latency of get resource profiles timeouts", "ops", "latency", 10);

    getResourceProfileLatency =
        registry.newQuantiles("getResourceProfileLatency",
            "latency of get resource profile timeouts", "ops", "latency", 10);

    getAttributesToNodesLatency =
        registry.newQuantiles("getAttributesToNodesLatency",
            "latency of get attributes to nodes timeouts", "ops", "latency", 10);

    getClusterNodeAttributesLatency =
        registry.newQuantiles("getClusterNodeAttributesLatency",
            "latency of get cluster node attributes timeouts", "ops", "latency", 10);

    getNodesToAttributesLatency =
        registry.newQuantiles("getNodesToAttributesLatency",
            "latency of get nodes to attributes timeouts", "ops", "latency", 10);

    getNewReservationLatency =
        registry.newQuantiles("getNewReservationLatency",
            "latency of get new reservation timeouts", "ops", "latency", 10);

    submitReservationLatency =
        registry.newQuantiles("submitReservationLatency",
            "latency of submit reservation timeouts", "ops", "latency", 10);

    updateReservationLatency =
        registry.newQuantiles("updateReservationLatency",
            "latency of update reservation timeouts", "ops", "latency", 10);

    deleteReservationLatency =
        registry.newQuantiles("deleteReservationLatency",
            "latency of delete reservation timeouts", "ops", "latency", 10);

    listReservationLatency =
        registry.newQuantiles("listReservationLatency",
            "latency of list reservation timeouts", "ops", "latency", 10);

    getAppActivitiesLatency = registry.newQuantiles("getAppActivitiesLatency",
         "latency of get app activities timeouts", "ops", "latency", 10);

    getAppStatisticsLatency = registry.newQuantiles("getAppStatisticsLatency",
         "latency of get app statistics timeouts", "ops", "latency", 10);

    getAppPriorityLatency = registry.newQuantiles("getAppPriorityLatency",
         "latency of get app priority timeouts", "ops", "latency", 10);

    getAppQueueLatency = registry.newQuantiles("getAppQueueLatency",
         "latency of get app queue timeouts", "ops", "latency", 10);

    getUpdateQueueLatency = registry.newQuantiles("getUpdateQueueLatency",
        "latency of update app queue timeouts", "ops", "latency", 10);

    getAppTimeoutLatency = registry.newQuantiles("getAppTimeoutLatency",
        "latency of get apptimeout timeouts", "ops", "latency", 10);

    getAppTimeoutsLatency = registry.newQuantiles("getAppTimeoutsLatency",
         "latency of get apptimeouts timeouts", "ops", "latency", 10);

    refreshQueuesLatency = registry.newQuantiles("refreshQueuesLatency",
         "latency of get refresh queues timeouts", "ops", "latency", 10);

    getRMNodeLabelsLatency = registry.newQuantiles("getRMNodeLabelsLatency",
        "latency of get rmnodelabels timeouts", "ops", "latency", 10);

    checkUserAccessToQueueLatency = registry.newQuantiles("checkUserAccessToQueueLatency",
        "latency of get apptimeouts timeouts", "ops", "latency", 10);

    refreshNodesLatency = registry.newQuantiles("refreshNodesLatency",
        "latency of get refresh nodes timeouts", "ops", "latency", 10);

    getDelegationTokenLatency = registry.newQuantiles("getDelegationTokenLatency",
        "latency of get delegation token timeouts", "ops", "latency", 10);

    renewDelegationTokenLatency = registry.newQuantiles("renewDelegationTokenLatency",
       "latency of renew delegation token timeouts", "ops", "latency", 10);

    cancelDelegationTokenLatency = registry.newQuantiles("cancelDelegationTokenLatency",
        "latency of cancel delegation token timeouts", "ops", "latency", 10);

<<<<<<< HEAD
    dumpSchedulerLogsLatency = registry.newQuantiles("dumpSchedulerLogsLatency",
        "latency of dump scheduler logs timeouts", "ops", "latency", 10);
=======
    getActivitiesLatency = registry.newQuantiles("getActivitiesLatency",
        "latency of get activities timeouts", "ops", "latency", 10);

    getBulkActivitiesLatency = registry.newQuantiles("getBulkActivitiesLatency",
         "latency of get bulk activities timeouts", "ops", "latency", 10);
>>>>>>> 468135a4

    getSchedulerInfoRetrievedLatency = registry.newQuantiles("getSchedulerInfoRetrievedLatency",
        "latency of get scheduler info timeouts", "ops", "latency", 10);

    refreshSuperUserGroupsConfLatency = registry.newQuantiles("refreshSuperUserGroupsConfLatency",
        "latency of refresh superuser groups configuration timeouts", "ops", "latency", 10);

    refreshUserToGroupsMappingsLatency = registry.newQuantiles("refreshUserToGroupsMappingsLatency",
        "latency of refresh user to groups mappings timeouts", "ops", "latency", 10);
  }

  public static RouterMetrics getMetrics() {
    if (!isInitialized.get()) {
      synchronized (RouterMetrics.class) {
        if (instance == null) {
          instance = DefaultMetricsSystem.instance().register("RouterMetrics",
              "Metrics for the Yarn Router", new RouterMetrics());
          isInitialized.set(true);
        }
      }
    }
    return instance;
  }

  @VisibleForTesting
  synchronized static void destroy() {
    isInitialized.set(false);
    instance = null;
  }

  @VisibleForTesting
  public long getNumSucceededAppsCreated() {
    return totalSucceededAppsCreated.lastStat().numSamples();
  }

  @VisibleForTesting
  public long getNumSucceededAppsSubmitted() {
    return totalSucceededAppsSubmitted.lastStat().numSamples();
  }

  @VisibleForTesting
  public long getNumSucceededAppsKilled() {
    return totalSucceededAppsKilled.lastStat().numSamples();
  }

  @VisibleForTesting
  public long getNumSucceededAppsRetrieved() {
    return totalSucceededAppsRetrieved.lastStat().numSamples();
  }

  @VisibleForTesting
  public long getNumSucceededAppAttemptsRetrieved() {
    return totalSucceededAppAttemptsRetrieved.lastStat().numSamples();
  }

  @VisibleForTesting
  public long getNumSucceededMultipleAppsRetrieved() {
    return totalSucceededMultipleAppsRetrieved.lastStat().numSamples();
  }

  @VisibleForTesting
  public long getNumSucceededGetClusterMetricsRetrieved(){
    return totalSucceededGetClusterMetricsRetrieved.lastStat().numSamples();
  }

  @VisibleForTesting
  public long getNumSucceededGetClusterNodesRetrieved(){
    return totalSucceededGetClusterNodesRetrieved.lastStat().numSamples();
  }

  @VisibleForTesting
  public long getNumSucceededGetNodeToLabelsRetrieved(){
    return totalSucceededGetNodeToLabelsRetrieved.lastStat().numSamples();
  }

  @VisibleForTesting
  public long getNumSucceededGetLabelsToNodesRetrieved(){
    return totalSucceededGetLabelsToNodesRetrieved.lastStat().numSamples();
  }

  @VisibleForTesting
  public long getNumSucceededGetClusterNodeLabelsRetrieved(){
    return totalSucceededGetClusterNodeLabelsRetrieved.lastStat().numSamples();
  }

  @VisibleForTesting
  public long getNumSucceededAppAttemptReportRetrieved(){
    return totalSucceededAppAttemptReportRetrieved.lastStat().numSamples();
  }

  @VisibleForTesting
  public long getNumSucceededGetQueueUserAclsRetrieved(){
    return totalSucceededGetQueueUserAclsRetrieved.lastStat().numSamples();
  }

  @VisibleForTesting
  public long getNumSucceededGetContainerReportRetrieved() {
    return totalSucceededGetContainerReportRetrieved.lastStat().numSamples();
  }

  @VisibleForTesting
  public long getNumSucceededGetContainersRetrieved() {
    return totalSucceededGetContainersRetrieved.lastStat().numSamples();
  }

  @VisibleForTesting
  public long getNumSucceededListReservationsRetrieved() {
    return totalSucceededListReservationsRetrieved.lastStat().numSamples();
  }

  @VisibleForTesting
  public long getNumSucceededGetResourceTypeInfoRetrieved() {
    return totalSucceededGetResourceTypeInfoRetrieved.lastStat().numSamples();
  }

  @VisibleForTesting
  public long getNumSucceededFailAppAttemptRetrieved() {
    return totalSucceededFailAppAttemptRetrieved.lastStat().numSamples();
  }

  @VisibleForTesting
  public long getNumSucceededUpdateAppPriorityRetrieved() {
    return totalSucceededUpdateAppPriorityRetrieved.lastStat().numSamples();
  }

  @VisibleForTesting
  public long getNumSucceededUpdateAppTimeoutsRetrieved() {
    return totalSucceededUpdateAppTimeoutsRetrieved.lastStat().numSamples();
  }

  @VisibleForTesting
  public long getNumSucceededSignalToContainerRetrieved() {
    return totalSucceededSignalToContainerRetrieved.lastStat().numSamples();
  }

  @VisibleForTesting
  public long getNumSucceededGetQueueInfoRetrieved() {
    return totalSucceededGetQueueInfoRetrieved.lastStat().numSamples();
  }

  @VisibleForTesting
  public long getNumSucceededMoveApplicationAcrossQueuesRetrieved() {
    return totalSucceededMoveApplicationAcrossQueuesRetrieved.lastStat().numSamples();
  }

  @VisibleForTesting
  public long getNumSucceededGetResourceProfilesRetrieved() {
    return totalSucceededGetResourceProfilesRetrieved.lastStat().numSamples();
  }

  @VisibleForTesting
  public long getNumSucceededGetResourceProfileRetrieved() {
    return totalSucceededGetResourceProfileRetrieved.lastStat().numSamples();
  }

  @VisibleForTesting
  public long getNumSucceededGetAttributesToNodesRetrieved() {
    return totalSucceededGetAttributesToNodesRetrieved.lastStat().numSamples();
  }

  @VisibleForTesting
  public long getNumSucceededGetClusterNodeAttributesRetrieved() {
    return totalSucceededGetClusterNodeAttributesRetrieved.lastStat().numSamples();
  }

  @VisibleForTesting
  public long getNumSucceededGetNodesToAttributesRetrieved() {
    return totalSucceededGetNodesToAttributesRetrieved.lastStat().numSamples();
  }

  @VisibleForTesting
  public long getNumSucceededGetNewReservationRetrieved() {
    return totalSucceededGetNewReservationRetrieved.lastStat().numSamples();
  }

  @VisibleForTesting
  public long getNumSucceededSubmitReservationRetrieved() {
    return totalSucceededSubmitReservationRetrieved.lastStat().numSamples();
  }

  @VisibleForTesting
  public long getNumSucceededUpdateReservationRetrieved() {
    return totalSucceededUpdateReservationRetrieved.lastStat().numSamples();
  }

  @VisibleForTesting
  public long getNumSucceededDeleteReservationRetrieved() {
    return totalSucceededDeleteReservationRetrieved.lastStat().numSamples();
  }

  @VisibleForTesting
  public long getNumSucceededListReservationRetrieved() {
    return totalSucceededListReservationRetrieved.lastStat().numSamples();
  }

  @VisibleForTesting
  public long getNumSucceededGetAppActivitiesRetrieved() {
    return totalSucceededGetAppActivitiesRetrieved.lastStat().numSamples();
  }

  @VisibleForTesting
  public long getNumSucceededGetAppStatisticsRetrieved() {
    return totalSucceededGetAppStatisticsRetrieved.lastStat().numSamples();
  }

  @VisibleForTesting
  public long getNumSucceededGetAppPriorityRetrieved() {
    return totalSucceededGetAppPriorityRetrieved.lastStat().numSamples();
  }

  @VisibleForTesting
  public long getNumSucceededGetAppQueueRetrieved() {
    return totalSucceededGetAppQueueRetrieved.lastStat().numSamples();
  }

  @VisibleForTesting
  public long getNumSucceededUpdateAppQueueRetrieved() {
    return totalSucceededUpdateAppQueueRetrieved.lastStat().numSamples();
  }

  @VisibleForTesting
  public long getNumSucceededGetAppTimeoutRetrieved() {
    return totalSucceededGetAppTimeoutRetrieved.lastStat().numSamples();
  }

  @VisibleForTesting
  public long getNumSucceededGetAppTimeoutsRetrieved() {
    return totalSucceededGetAppTimeoutsRetrieved.lastStat().numSamples();
  }

  @VisibleForTesting
  public long getNumSucceededRefreshQueuesRetrieved() {
    return totalSucceededRefreshQueuesRetrieved.lastStat().numSamples();
  }

  @VisibleForTesting
  public long getNumSucceededRefreshNodesRetrieved() {
    return totalSucceededRefreshNodesRetrieved.lastStat().numSamples();
  }

  @VisibleForTesting
  public long getNumSucceededGetRMNodeLabelsRetrieved() {
    return totalSucceededGetRMNodeLabelsRetrieved.lastStat().numSamples();
  }

  @VisibleForTesting
  public long getNumSucceededCheckUserAccessToQueueRetrieved() {
    return totalSucceededCheckUserAccessToQueueRetrieved.lastStat().numSamples();
  }

  @VisibleForTesting
  public long getNumSucceededGetDelegationTokenRetrieved() {
    return totalSucceededGetDelegationTokenRetrieved.lastStat().numSamples();
  }

  @VisibleForTesting
  public long getNumSucceededRenewDelegationTokenRetrieved() {
    return totalSucceededRenewDelegationTokenRetrieved.lastStat().numSamples();
  }

  @VisibleForTesting
  public long getNumSucceededCancelDelegationTokenRetrieved() {
    return totalSucceededCancelDelegationTokenRetrieved.lastStat().numSamples();
  }

  @VisibleForTesting
<<<<<<< HEAD
  public long getNumSucceededDumpSchedulerLogsRetrieved() {
    return totalSucceededDumpSchedulerLogsRetrieved.lastStat().numSamples();
=======
  public long getNumSucceededGetActivitiesRetrieved() {
    return totalSucceededGetActivitiesRetrieved.lastStat().numSamples();
  }

  @VisibleForTesting
  public long getNumSucceededGetBulkActivitiesRetrieved() {
    return totalSucceededGetBulkActivitiesRetrieved.lastStat().numSamples();
>>>>>>> 468135a4
  }

  @VisibleForTesting
  public long getNumSucceededGetSchedulerInfoRetrieved() {
    return totalSucceededGetSchedulerInfoRetrieved.lastStat().numSamples();
  }

  @VisibleForTesting
  public long getNumSucceededRefreshSuperUserGroupsConfigurationRetrieved() {
    return totalSucceededRefreshSuperUserGroupsConfigurationRetrieved.lastStat().numSamples();
  }

  @VisibleForTesting
  public double getLatencySucceededAppsCreated() {
    return totalSucceededAppsCreated.lastStat().mean();
  }

  @VisibleForTesting
  public double getLatencySucceededAppsSubmitted() {
    return totalSucceededAppsSubmitted.lastStat().mean();
  }

  @VisibleForTesting
  public double getLatencySucceededAppsKilled() {
    return totalSucceededAppsKilled.lastStat().mean();
  }

  @VisibleForTesting
  public double getLatencySucceededGetAppAttemptReport() {
    return totalSucceededAppAttemptReportRetrieved.lastStat().mean();
  }

  @VisibleForTesting
  public double getLatencySucceededGetAppReport() {
    return totalSucceededAppsRetrieved.lastStat().mean();
  }

  @VisibleForTesting
  public double getLatencySucceededMultipleGetAppReport() {
    return totalSucceededMultipleAppsRetrieved.lastStat().mean();
  }

  @VisibleForTesting
  public double getLatencySucceededGetClusterMetricsRetrieved() {
    return totalSucceededGetClusterMetricsRetrieved.lastStat().mean();
  }

  @VisibleForTesting
  public double getLatencySucceededGetClusterNodesRetrieved() {
    return totalSucceededGetClusterNodesRetrieved.lastStat().mean();
  }

  @VisibleForTesting
  public double getLatencySucceededGetNodeToLabelsRetrieved() {
    return totalSucceededGetNodeToLabelsRetrieved.lastStat().mean();
  }

  @VisibleForTesting
  public double getLatencySucceededGetLabelsToNodesRetrieved() {
    return totalSucceededGetLabelsToNodesRetrieved.lastStat().mean();
  }

  @VisibleForTesting
  public double getLatencySucceededGetClusterNodeLabelsRetrieved() {
    return totalSucceededGetClusterNodeLabelsRetrieved.lastStat().mean();
  }

  @VisibleForTesting
  public double getLatencySucceededAppAttemptRetrieved() {
    return totalSucceededAppAttemptsRetrieved.lastStat().mean();
  }

  @VisibleForTesting
  public double getLatencySucceededGetQueueUserAclsRetrieved() {
    return totalSucceededGetQueueUserAclsRetrieved.lastStat().mean();
  }

  @VisibleForTesting
  public double getLatencySucceededGetContainerReportRetrieved() {
    return totalSucceededGetContainerReportRetrieved.lastStat().mean();
  }

  @VisibleForTesting
  public double getLatencySucceededGetContainersRetrieved() {
    return totalSucceededGetContainersRetrieved.lastStat().mean();
  }

  @VisibleForTesting
  public double getLatencySucceededListReservationsRetrieved() {
    return totalSucceededListReservationsRetrieved.lastStat().mean();
  }

  @VisibleForTesting
  public double getLatencySucceededGetResourceTypeInfoRetrieved() {
    return totalSucceededGetResourceTypeInfoRetrieved.lastStat().mean();
  }

  @VisibleForTesting
  public double getLatencySucceededFailAppAttemptRetrieved() {
    return totalSucceededFailAppAttemptRetrieved.lastStat().mean();
  }

  @VisibleForTesting
  public double getLatencySucceededUpdateAppPriorityRetrieved() {
    return totalSucceededUpdateAppPriorityRetrieved.lastStat().mean();
  }

  @VisibleForTesting
  public double getLatencySucceededUpdateAppTimeoutsRetrieved() {
    return totalSucceededUpdateAppTimeoutsRetrieved.lastStat().mean();
  }

  @VisibleForTesting
  public double getLatencySucceededSignalToContainerRetrieved() {
    return totalSucceededSignalToContainerRetrieved.lastStat().mean();
  }

  @VisibleForTesting
  public double getLatencySucceededGetQueueInfoRetrieved() {
    return totalSucceededGetQueueInfoRetrieved.lastStat().mean();
  }

  @VisibleForTesting
  public double getLatencySucceededMoveApplicationAcrossQueuesRetrieved() {
    return totalSucceededMoveApplicationAcrossQueuesRetrieved.lastStat().mean();
  }

  @VisibleForTesting
  public double getLatencySucceededGetResourceProfilesRetrieved() {
    return totalSucceededGetResourceProfilesRetrieved.lastStat().mean();
  }

  @VisibleForTesting
  public double getLatencySucceededGetResourceProfileRetrieved() {
    return totalSucceededGetResourceProfileRetrieved.lastStat().mean();
  }

  @VisibleForTesting
  public double getLatencySucceededGetAttributesToNodesRetrieved() {
    return totalSucceededGetAttributesToNodesRetrieved.lastStat().mean();
  }

  @VisibleForTesting
  public double getLatencySucceededGetClusterNodeAttributesRetrieved() {
    return totalSucceededGetClusterNodeAttributesRetrieved.lastStat().mean();
  }

  @VisibleForTesting
  public double getLatencySucceededGetNodesToAttributesRetrieved() {
    return totalSucceededGetNodesToAttributesRetrieved.lastStat().mean();
  }

  @VisibleForTesting
  public double getLatencySucceededGetNewReservationRetrieved() {
    return totalSucceededGetNewReservationRetrieved.lastStat().mean();
  }

  @VisibleForTesting
  public double getLatencySucceededSubmitReservationRetrieved() {
    return totalSucceededSubmitReservationRetrieved.lastStat().mean();
  }

  @VisibleForTesting
  public double getLatencySucceededUpdateReservationRetrieved() {
    return totalSucceededUpdateReservationRetrieved.lastStat().mean();
  }

  @VisibleForTesting
  public double getLatencySucceededDeleteReservationRetrieved() {
    return totalSucceededDeleteReservationRetrieved.lastStat().mean();
  }

  @VisibleForTesting
  public double getLatencySucceededListReservationRetrieved() {
    return totalSucceededListReservationRetrieved.lastStat().mean();
  }

  @VisibleForTesting
  public double getLatencySucceededGetAppActivitiesRetrieved() {
    return totalSucceededGetAppActivitiesRetrieved.lastStat().mean();
  }

  @VisibleForTesting
  public double getLatencySucceededGetAppStatisticsRetrieved() {
    return totalSucceededGetAppStatisticsRetrieved.lastStat().mean();
  }

  @VisibleForTesting
  public double getLatencySucceededGetAppPriorityRetrieved() {
    return totalSucceededGetAppPriorityRetrieved.lastStat().mean();
  }

  @VisibleForTesting
  public double getLatencySucceededGetAppQueueRetrieved() {
    return totalSucceededGetAppQueueRetrieved.lastStat().mean();
  }

  @VisibleForTesting
  public double getLatencySucceededUpdateAppQueueRetrieved() {
    return totalSucceededUpdateAppQueueRetrieved.lastStat().mean();
  }

  @VisibleForTesting
  public double getLatencySucceededGetAppTimeoutRetrieved() {
    return totalSucceededGetAppTimeoutRetrieved.lastStat().mean();
  }

  @VisibleForTesting
  public double getLatencySucceededGetAppTimeoutsRetrieved() {
    return totalSucceededGetAppTimeoutsRetrieved.lastStat().mean();
  }

  @VisibleForTesting
  public double getLatencySucceededRefreshQueuesRetrieved() {
    return totalSucceededRefreshQueuesRetrieved.lastStat().mean();
  }

  @VisibleForTesting
  public double getLatencySucceededRefreshNodesRetrieved() {
    return totalSucceededRefreshNodesRetrieved.lastStat().mean();
  }

  @VisibleForTesting
  public double getLatencySucceededGetRMNodeLabelsRetrieved() {
    return totalSucceededGetRMNodeLabelsRetrieved.lastStat().mean();
  }

  @VisibleForTesting
  public double getLatencySucceededCheckUserAccessToQueueRetrieved() {
    return totalSucceededCheckUserAccessToQueueRetrieved.lastStat().mean();
  }

  @VisibleForTesting
  public double getLatencySucceededGetDelegationTokenRetrieved() {
    return totalSucceededGetDelegationTokenRetrieved.lastStat().mean();
  }

  @VisibleForTesting
  public double getLatencySucceededRenewDelegationTokenRetrieved() {
    return totalSucceededRenewDelegationTokenRetrieved.lastStat().mean();
  }

  @VisibleForTesting
  public double getLatencySucceededCancelDelegationTokenRetrieved() {
    return totalSucceededCancelDelegationTokenRetrieved.lastStat().mean();
  }

  @VisibleForTesting
<<<<<<< HEAD
  public double getLatencySucceededDumpSchedulerLogsRetrieved() {
    return totalSucceededDumpSchedulerLogsRetrieved.lastStat().mean();
=======
  public double getLatencySucceededGetActivitiesRetrieved() {
    return totalSucceededGetActivitiesRetrieved.lastStat().mean();
  }

  @VisibleForTesting
  public double getLatencySucceededGetBulkActivitiesRetrieved() {
    return totalSucceededGetBulkActivitiesRetrieved.lastStat().mean();
>>>>>>> 468135a4
  }

  @VisibleForTesting
  public double getLatencySucceededGetSchedulerInfoRetrieved() {
    return totalSucceededGetSchedulerInfoRetrieved.lastStat().mean();
  }

  @VisibleForTesting
  public double getLatencySucceededRefreshSuperUserGroupsConfigurationRetrieved() {
    return totalSucceededRefreshSuperUserGroupsConfigurationRetrieved.lastStat().mean();
  }

  @VisibleForTesting
  public int getAppsFailedCreated() {
    return numAppsFailedCreated.value();
  }

  @VisibleForTesting
  public int getAppsFailedSubmitted() {
    return numAppsFailedSubmitted.value();
  }

  @VisibleForTesting
  public int getAppsFailedKilled() {
    return numAppsFailedKilled.value();
  }

  @VisibleForTesting
  public int getAppsFailedRetrieved() {
    return numAppsFailedRetrieved.value();
  }

  @VisibleForTesting
  public int getAppAttemptsFailedRetrieved() {
    return numAppAttemptsFailedRetrieved.value();
  }

  @VisibleForTesting
  public int getMultipleAppsFailedRetrieved() {
    return numMultipleAppsFailedRetrieved.value();
  }

  @VisibleForTesting
  public int getClusterMetricsFailedRetrieved() {
    return numGetClusterMetricsFailedRetrieved.value();
  }

  @VisibleForTesting
  public int getClusterNodesFailedRetrieved() {
    return numGetClusterNodesFailedRetrieved.value();
  }

  @VisibleForTesting
  public int getNodeToLabelsFailedRetrieved() {
    return numGetNodeToLabelsFailedRetrieved.value();
  }

  @VisibleForTesting
  public int getLabelsToNodesFailedRetrieved() {
    return numGetLabelsToNodesFailedRetrieved.value();
  }

  @VisibleForTesting
  public int getGetClusterNodeLabelsFailedRetrieved() {
    return numGetClusterNodeLabelsFailedRetrieved.value();
  }

  @VisibleForTesting
  public int getAppAttemptReportFailedRetrieved() {
    return numAppAttemptReportFailedRetrieved.value();
  }

  @VisibleForTesting
  public int getQueueUserAclsFailedRetrieved() {
    return numGetQueueUserAclsFailedRetrieved.value();
  }

  @VisibleForTesting
  public int getContainerReportFailedRetrieved() {
    return numGetContainerReportFailedRetrieved.value();
  }

  @VisibleForTesting
  public int getContainersFailedRetrieved() {
    return numGetContainersFailedRetrieved.value();
  }

  @VisibleForTesting
  public int getListReservationsFailedRetrieved() {
    return numListReservationsFailedRetrieved.value();
  }

  @VisibleForTesting
  public int getGetResourceTypeInfoRetrieved() {
    return numGetResourceTypeInfo.value();
  }

  @VisibleForTesting
  public int getFailApplicationAttemptFailedRetrieved() {
    return numFailAppAttemptFailedRetrieved.value();
  }

  @VisibleForTesting
  public int getUpdateApplicationPriorityFailedRetrieved() {
    return numUpdateAppPriorityFailedRetrieved.value();
  }

  @VisibleForTesting
  public int getUpdateApplicationTimeoutsFailedRetrieved() {
    return numUpdateAppTimeoutsFailedRetrieved.value();
  }

  @VisibleForTesting
  public int getSignalToContainerFailedRetrieved() {
    return numSignalToContainerFailedRetrieved.value();
  }

  public int getQueueInfoFailedRetrieved() {
    return numGetQueueInfoFailedRetrieved.value();
  }

  public int getMoveApplicationAcrossQueuesFailedRetrieved() {
    return numMoveApplicationAcrossQueuesFailedRetrieved.value();
  }

  public int getResourceProfilesFailedRetrieved() {
    return numGetResourceProfilesFailedRetrieved.value();
  }

  public int getResourceProfileFailedRetrieved() {
    return numGetResourceProfileFailedRetrieved.value();
  }

  public int getAttributesToNodesFailedRetrieved() {
    return numGetAttributesToNodesFailedRetrieved.value();
  }

  public int getClusterNodeAttributesFailedRetrieved() {
    return numGetClusterNodeAttributesFailedRetrieved.value();
  }

  public int getNodesToAttributesFailedRetrieved() {
    return numGetNodesToAttributesFailedRetrieved.value();
  }

  public int getNewReservationFailedRetrieved() {
    return numGetNewReservationFailedRetrieved.value();
  }

  public int getSubmitReservationFailedRetrieved() {
    return numSubmitReservationFailedRetrieved.value();
  }

  public int getUpdateReservationFailedRetrieved() {
    return numUpdateReservationFailedRetrieved.value();
  }

  public int getDeleteReservationFailedRetrieved() {
    return numDeleteReservationFailedRetrieved.value();
  }

  public int getListReservationFailedRetrieved() {
    return numListReservationFailedRetrieved.value();
  }

  public int getAppActivitiesFailedRetrieved() {
    return numGetAppActivitiesFailedRetrieved.value();
  }

  public int getAppStatisticsFailedRetrieved() {
    return numGetAppStatisticsFailedRetrieved.value();
  }

  public int getAppPriorityFailedRetrieved() {
    return numGetAppPriorityFailedRetrieved.value();
  }

  public int getAppQueueFailedRetrieved() {
    return numGetAppQueueFailedRetrieved.value();
  }

  public int getUpdateAppQueueFailedRetrieved() {
    return numUpdateAppQueueFailedRetrieved.value();
  }

  public int getAppTimeoutFailedRetrieved() {
    return numGetAppTimeoutFailedRetrieved.value();
  }

  public int getAppTimeoutsFailedRetrieved() {
    return numGetAppTimeoutsFailedRetrieved.value();
  }


  public int getRefreshQueuesFailedRetrieved() {
    return numRefreshQueuesFailedRetrieved.value();
  }

  public int getRMNodeLabelsFailedRetrieved() {
    return numGetRMNodeLabelsFailedRetrieved.value();
  }

  public int getCheckUserAccessToQueueFailedRetrieved() {
    return numCheckUserAccessToQueueFailedRetrieved.value();
  }

  public int getNumRefreshNodesFailedRetrieved() {
    return numRefreshNodesFailedRetrieved.value();
  }

  public int getNumRefreshSuperUserGroupsConfigurationFailedRetrieved() {
    return numRefreshSuperUserGroupsConfigurationFailedRetrieved.value();
  }

  public int getNumRefreshUserToGroupsMappingsFailedRetrieved() {
    return numRefreshUserToGroupsMappingsFailedRetrieved.value();
  }

  public int getDelegationTokenFailedRetrieved() {
    return numGetDelegationTokenFailedRetrieved.value();
  }

  public int getRenewDelegationTokenFailedRetrieved() {
    return numRenewDelegationTokenFailedRetrieved.value();
  }

  public int getCancelDelegationTokenFailedRetrieved() {
    return numCancelDelegationTokenFailedRetrieved.value();
  }

<<<<<<< HEAD
  public int getDumpSchedulerLogsFailedRetrieved() {
    return numDumpSchedulerLogsFailedRetrieved.value();
=======
  public int getActivitiesFailedRetrieved() {
    return numGetActivitiesFailedRetrieved.value();
  }

  public int getBulkActivitiesFailedRetrieved(){
    return numGetBulkActivitiesFailedRetrieved.value();
>>>>>>> 468135a4
  }

  public int getSchedulerInfoFailedRetrieved() {
    return numGetSchedulerInfoFailedRetrieved.value();
  }

  public void succeededAppsCreated(long duration) {
    totalSucceededAppsCreated.add(duration);
    getNewApplicationLatency.add(duration);
  }

  public void succeededAppsSubmitted(long duration) {
    totalSucceededAppsSubmitted.add(duration);
    submitApplicationLatency.add(duration);
  }

  public void succeededAppsKilled(long duration) {
    totalSucceededAppsKilled.add(duration);
    killApplicationLatency.add(duration);
  }

  public void succeededAppsRetrieved(long duration) {
    totalSucceededAppsRetrieved.add(duration);
    getApplicationReportLatency.add(duration);
  }

  public void succeededMultipleAppsRetrieved(long duration) {
    totalSucceededMultipleAppsRetrieved.add(duration);
    getApplicationsReportLatency.add(duration);
  }

  public void succeededAppAttemptsRetrieved(long duration) {
    totalSucceededAppAttemptsRetrieved.add(duration);
    getApplicationAttemptsLatency.add(duration);
  }

  public void succeededGetClusterMetricsRetrieved(long duration) {
    totalSucceededGetClusterMetricsRetrieved.add(duration);
    getClusterMetricsLatency.add(duration);
  }

  public void succeededGetClusterNodesRetrieved(long duration) {
    totalSucceededGetClusterNodesRetrieved.add(duration);
    getClusterNodesLatency.add(duration);
  }

  public void succeededGetNodeToLabelsRetrieved(long duration) {
    totalSucceededGetNodeToLabelsRetrieved.add(duration);
    getNodeToLabelsLatency.add(duration);
  }

  public void succeededGetLabelsToNodesRetrieved(long duration) {
    totalSucceededGetLabelsToNodesRetrieved.add(duration);
    getLabelToNodesLatency.add(duration);
  }

  public void succeededGetClusterNodeLabelsRetrieved(long duration) {
    totalSucceededGetClusterNodeLabelsRetrieved.add(duration);
    getClusterNodeLabelsLatency.add(duration);
  }

  public void succeededAppAttemptReportRetrieved(long duration) {
    totalSucceededAppAttemptReportRetrieved.add(duration);
    getApplicationAttemptReportLatency.add(duration);
  }

  public void succeededGetQueueUserAclsRetrieved(long duration) {
    totalSucceededGetQueueUserAclsRetrieved.add(duration);
    getQueueUserAclsLatency.add(duration);
  }

  public void succeededGetContainerReportRetrieved(long duration) {
    totalSucceededGetContainerReportRetrieved.add(duration);
    getContainerReportLatency.add(duration);
  }

  public void succeededGetContainersRetrieved(long duration) {
    totalSucceededGetContainersRetrieved.add(duration);
    getContainerLatency.add(duration);
  }

  public void succeededListReservationsRetrieved(long duration) {
    totalSucceededListReservationsRetrieved.add(duration);
    listReservationsLatency.add(duration);
  }

  public void succeededGetResourceTypeInfoRetrieved(long duration) {
    totalSucceededGetResourceTypeInfoRetrieved.add(duration);
    listResourceTypeInfoLatency.add(duration);
  }

  public void succeededFailAppAttemptRetrieved(long duration) {
    totalSucceededFailAppAttemptRetrieved.add(duration);
    failAppAttemptLatency.add(duration);
  }

  public void succeededUpdateAppPriorityRetrieved(long duration) {
    totalSucceededUpdateAppPriorityRetrieved.add(duration);
    updateAppPriorityLatency.add(duration);
  }

  public void succeededUpdateAppTimeoutsRetrieved(long duration) {
    totalSucceededUpdateAppTimeoutsRetrieved.add(duration);
    updateAppTimeoutsLatency.add(duration);
  }

  public void succeededSignalToContainerRetrieved(long duration) {
    totalSucceededSignalToContainerRetrieved.add(duration);
    signalToContainerLatency.add(duration);
  }

  public void succeededGetQueueInfoRetrieved(long duration) {
    totalSucceededGetQueueInfoRetrieved.add(duration);
    getQueueInfoLatency.add(duration);
  }

  public void succeededMoveApplicationAcrossQueuesRetrieved(long duration) {
    totalSucceededMoveApplicationAcrossQueuesRetrieved.add(duration);
    moveApplicationAcrossQueuesLatency.add(duration);
  }

  public void succeededGetResourceProfilesRetrieved(long duration) {
    totalSucceededGetResourceProfilesRetrieved.add(duration);
    getResourceProfilesLatency.add(duration);
  }

  public void succeededGetResourceProfileRetrieved(long duration) {
    totalSucceededGetResourceProfileRetrieved.add(duration);
    getResourceProfileLatency.add(duration);
  }

  public void succeededGetAttributesToNodesRetrieved(long duration) {
    totalSucceededGetAttributesToNodesRetrieved.add(duration);
    getAttributesToNodesLatency.add(duration);
  }

  public void succeededGetClusterNodeAttributesRetrieved(long duration) {
    totalSucceededGetClusterNodeAttributesRetrieved.add(duration);
    getClusterNodeAttributesLatency.add(duration);
  }

  public void succeededGetNodesToAttributesRetrieved(long duration) {
    totalSucceededGetNodesToAttributesRetrieved.add(duration);
    getNodesToAttributesLatency.add(duration);
  }

  public void succeededGetNewReservationRetrieved(long duration) {
    totalSucceededGetNewReservationRetrieved.add(duration);
    getNewReservationLatency.add(duration);
  }

  public void succeededSubmitReservationRetrieved(long duration) {
    totalSucceededSubmitReservationRetrieved.add(duration);
    submitReservationLatency.add(duration);
  }

  public void succeededUpdateReservationRetrieved(long duration) {
    totalSucceededUpdateReservationRetrieved.add(duration);
    updateReservationLatency.add(duration);
  }

  public void succeededDeleteReservationRetrieved(long duration) {
    totalSucceededDeleteReservationRetrieved.add(duration);
    deleteReservationLatency.add(duration);
  }

  public void succeededListReservationRetrieved(long duration) {
    totalSucceededListReservationRetrieved.add(duration);
    listReservationLatency.add(duration);
  }

  public void succeededGetAppActivitiesRetrieved(long duration) {
    totalSucceededGetAppActivitiesRetrieved.add(duration);
    getAppActivitiesLatency.add(duration);
  }

  public void succeededGetAppStatisticsRetrieved(long duration) {
    totalSucceededGetAppStatisticsRetrieved.add(duration);
    getAppStatisticsLatency.add(duration);
  }

  public void succeededGetAppPriorityRetrieved(long duration) {
    totalSucceededGetAppPriorityRetrieved.add(duration);
    getAppPriorityLatency.add(duration);
  }

  public void succeededGetAppQueueRetrieved(long duration) {
    totalSucceededGetAppQueueRetrieved.add(duration);
    getAppQueueLatency.add(duration);
  }

  public void succeededUpdateAppQueueRetrieved(long duration) {
    totalSucceededUpdateAppQueueRetrieved.add(duration);
    getUpdateQueueLatency.add(duration);
  }

  public void succeededGetAppTimeoutRetrieved(long duration) {
    totalSucceededGetAppTimeoutRetrieved.add(duration);
    getAppTimeoutLatency.add(duration);
  }

  public void succeededGetAppTimeoutsRetrieved(long duration) {
    totalSucceededGetAppTimeoutsRetrieved.add(duration);
    getAppTimeoutsLatency.add(duration);
  }

  public void succeededRefreshQueuesRetrieved(long duration) {
    totalSucceededRefreshQueuesRetrieved.add(duration);
    refreshQueuesLatency.add(duration);
  }

  public void succeededRefreshNodesRetrieved(long duration) {
    totalSucceededRefreshNodesRetrieved.add(duration);
    refreshNodesLatency.add(duration);
  }

  public void succeededGetRMNodeLabelsRetrieved(long duration) {
    totalSucceededGetRMNodeLabelsRetrieved.add(duration);
    getRMNodeLabelsLatency.add(duration);
  }

  public void succeededCheckUserAccessToQueueRetrieved(long duration) {
    totalSucceededCheckUserAccessToQueueRetrieved.add(duration);
    checkUserAccessToQueueLatency.add(duration);
  }

  public void succeededGetDelegationTokenRetrieved(long duration) {
    totalSucceededGetDelegationTokenRetrieved.add(duration);
    getDelegationTokenLatency.add(duration);
  }

  public void succeededRenewDelegationTokenRetrieved(long duration) {
    totalSucceededRenewDelegationTokenRetrieved.add(duration);
    renewDelegationTokenLatency.add(duration);
  }

  public void succeededCancelDelegationTokenRetrieved(long duration) {
    totalSucceededCancelDelegationTokenRetrieved.add(duration);
    cancelDelegationTokenLatency.add(duration);
  }

<<<<<<< HEAD
  public void succeededDumpSchedulerLogsRetrieved(long duration) {
    totalSucceededDumpSchedulerLogsRetrieved.add(duration);
    dumpSchedulerLogsLatency.add(duration);
=======
  public void succeededGetActivitiesLatencyRetrieved(long duration) {
    totalSucceededGetActivitiesRetrieved.add(duration);
    getActivitiesLatency.add(duration);
  }

  public void succeededGetBulkActivitiesRetrieved(long duration) {
    totalSucceededGetBulkActivitiesRetrieved.add(duration);
    getBulkActivitiesLatency.add(duration);
>>>>>>> 468135a4
  }

  public void succeededGetSchedulerInfoRetrieved(long duration) {
    totalSucceededGetSchedulerInfoRetrieved.add(duration);
    getSchedulerInfoRetrievedLatency.add(duration);
  }

  public void succeededRefreshSuperUserGroupsConfRetrieved(long duration) {
    totalSucceededRefreshSuperUserGroupsConfigurationRetrieved.add(duration);
    refreshSuperUserGroupsConfLatency.add(duration);
  }

  public void succeededRefreshUserToGroupsMappingsRetrieved(long duration) {
    totalSucceededRefreshUserToGroupsMappingsRetrieved.add(duration);
    refreshUserToGroupsMappingsLatency.add(duration);
  }

  public void incrAppsFailedCreated() {
    numAppsFailedCreated.incr();
  }

  public void incrAppsFailedSubmitted() {
    numAppsFailedSubmitted.incr();
  }

  public void incrAppsFailedKilled() {
    numAppsFailedKilled.incr();
  }

  public void incrAppsFailedRetrieved() {
    numAppsFailedRetrieved.incr();
  }

  public void incrMultipleAppsFailedRetrieved() {
    numMultipleAppsFailedRetrieved.incr();
  }

  public void incrAppAttemptsFailedRetrieved() {
    numAppAttemptsFailedRetrieved.incr();
  }

  public void incrGetClusterMetricsFailedRetrieved() {
    numGetClusterMetricsFailedRetrieved.incr();
  }

  public void incrClusterNodesFailedRetrieved() {
    numGetClusterNodesFailedRetrieved.incr();
  }

  public void incrNodeToLabelsFailedRetrieved() {
    numGetNodeToLabelsFailedRetrieved.incr();
  }

  public void incrLabelsToNodesFailedRetrieved() {
    numGetLabelsToNodesFailedRetrieved.incr();
  }

  public void incrClusterNodeLabelsFailedRetrieved() {
    numGetClusterNodeLabelsFailedRetrieved.incr();
  }

  public void incrAppAttemptReportFailedRetrieved() {
    numAppAttemptReportFailedRetrieved.incr();
  }

  public void incrQueueUserAclsFailedRetrieved() {
    numGetQueueUserAclsFailedRetrieved.incr();
  }

  public void incrGetContainerReportFailedRetrieved() {
    numGetContainerReportFailedRetrieved.incr();
  }

  public void incrGetContainersFailedRetrieved() {
    numGetContainersFailedRetrieved.incr();
  }

  public void incrListReservationsFailedRetrieved() {
    numListReservationsFailedRetrieved.incr();
  }

  public void incrResourceTypeInfoFailedRetrieved() {
    numGetResourceTypeInfo.incr();
  }

  public void incrFailAppAttemptFailedRetrieved() {
    numFailAppAttemptFailedRetrieved.incr();
  }

  public void incrUpdateAppPriorityFailedRetrieved() {
    numUpdateAppPriorityFailedRetrieved.incr();
  }

  public void incrUpdateApplicationTimeoutsRetrieved() {
    numUpdateAppTimeoutsFailedRetrieved.incr();
  }

  public void incrSignalToContainerFailedRetrieved() {
    numSignalToContainerFailedRetrieved.incr();
  }

  public void incrGetQueueInfoFailedRetrieved() {
    numGetQueueInfoFailedRetrieved.incr();
  }

  public void incrMoveApplicationAcrossQueuesFailedRetrieved() {
    numMoveApplicationAcrossQueuesFailedRetrieved.incr();
  }

  public void incrGetResourceProfilesFailedRetrieved() {
    numGetResourceProfilesFailedRetrieved.incr();
  }

  public void incrGetResourceProfileFailedRetrieved() {
    numGetResourceProfileFailedRetrieved.incr();
  }

  public void incrGetAttributesToNodesFailedRetrieved() {
    numGetAttributesToNodesFailedRetrieved.incr();
  }

  public void incrGetClusterNodeAttributesFailedRetrieved() {
    numGetClusterNodeAttributesFailedRetrieved.incr();
  }

  public void incrGetNodesToAttributesFailedRetrieved() {
    numGetNodesToAttributesFailedRetrieved.incr();
  }

  public void incrGetNewReservationFailedRetrieved() {
    numGetNewReservationFailedRetrieved.incr();
  }

  public void incrSubmitReservationFailedRetrieved() {
    numSubmitReservationFailedRetrieved.incr();
  }

  public void incrUpdateReservationFailedRetrieved() {
    numUpdateReservationFailedRetrieved.incr();
  }

  public void incrDeleteReservationFailedRetrieved() {
    numDeleteReservationFailedRetrieved.incr();
  }

  public void incrListReservationFailedRetrieved() {
    numListReservationFailedRetrieved.incr();
  }

  public void incrGetAppActivitiesFailedRetrieved() {
    numGetAppActivitiesFailedRetrieved.incr();
  }

  public void incrGetAppStatisticsFailedRetrieved() {
    numGetAppStatisticsFailedRetrieved.incr();
  }

  public void incrGetAppPriorityFailedRetrieved() {
    numGetAppPriorityFailedRetrieved.incr();
  }

  public void incrGetAppQueueFailedRetrieved() {
    numGetAppQueueFailedRetrieved.incr();
  }

  public void incrUpdateAppQueueFailedRetrieved() {
    numUpdateAppQueueFailedRetrieved.incr();
  }

  public void incrGetAppTimeoutFailedRetrieved() {
    numGetAppTimeoutFailedRetrieved.incr();
  }

  public void incrGetAppTimeoutsFailedRetrieved() {
    numGetAppTimeoutsFailedRetrieved.incr();
  }

  public void incrRefreshQueuesFailedRetrieved() {
    numRefreshQueuesFailedRetrieved.incr();
  }

  public void incrGetRMNodeLabelsFailedRetrieved() {
    numGetRMNodeLabelsFailedRetrieved.incr();
  }

  public void incrCheckUserAccessToQueueFailedRetrieved() {
    numCheckUserAccessToQueueFailedRetrieved.incr();
  }

  public void incrRefreshNodesFailedRetrieved() {
    numRefreshNodesFailedRetrieved.incr();
  }

  public void incrRefreshSuperUserGroupsConfigurationFailedRetrieved() {
    numRefreshSuperUserGroupsConfigurationFailedRetrieved.incr();
  }

  public void incrRefreshUserToGroupsMappingsFailedRetrieved() {
    numRefreshUserToGroupsMappingsFailedRetrieved.incr();
  }

  public void incrGetDelegationTokenFailedRetrieved() {
    numGetDelegationTokenFailedRetrieved.incr();
  }

  public void incrRenewDelegationTokenFailedRetrieved() {
    numRenewDelegationTokenFailedRetrieved.incr();
  }

  public void incrCancelDelegationTokenFailedRetrieved() {
    numCancelDelegationTokenFailedRetrieved.incr();
  }

<<<<<<< HEAD
  public void incrDumpSchedulerLogsFailedRetrieved() {
    numDumpSchedulerLogsFailedRetrieved.incr();
=======
  public void incrGetActivitiesFailedRetrieved() {
    numGetActivitiesFailedRetrieved.incr();
  }

  public void incrGetBulkActivitiesFailedRetrieved() {
    numGetBulkActivitiesFailedRetrieved.incr();
>>>>>>> 468135a4
  }

  public void incrGetSchedulerInfoFailedRetrieved() {
    numGetSchedulerInfoFailedRetrieved.incr();
  }
}<|MERGE_RESOLUTION|>--- conflicted
+++ resolved
@@ -135,15 +135,12 @@
   private MutableGaugeInt numRenewDelegationTokenFailedRetrieved;
   @Metric("# of renewDelegationToken failed to be retrieved")
   private MutableGaugeInt numCancelDelegationTokenFailedRetrieved;
-<<<<<<< HEAD
   @Metric("# of dumpSchedulerLogs failed to be retrieved")
   private MutableGaugeInt numDumpSchedulerLogsFailedRetrieved;
-=======
   @Metric("# of getActivities failed to be retrieved")
   private MutableGaugeInt numGetActivitiesFailedRetrieved;
   @Metric("# of getBulkActivities failed to be retrieved")
   private MutableGaugeInt numGetBulkActivitiesFailedRetrieved;
->>>>>>> 468135a4
   @Metric("# of getSchedulerInfo failed to be retrieved")
   private MutableGaugeInt numGetSchedulerInfoFailedRetrieved;
   @Metric("# of refreshSuperUserGroupsConfiguration failed to be retrieved")
@@ -246,15 +243,12 @@
   private MutableRate totalSucceededRenewDelegationTokenRetrieved;
   @Metric("Total number of successful Retrieved CancelDelegationToken and latency(ms)")
   private MutableRate totalSucceededCancelDelegationTokenRetrieved;
-<<<<<<< HEAD
   @Metric("Total number of successful Retrieved DumpSchedulerLogs and latency(ms)")
   private MutableRate totalSucceededDumpSchedulerLogsRetrieved;
-=======
   @Metric("Total number of successful Retrieved GetActivities and latency(ms)")
   private MutableRate totalSucceededGetActivitiesRetrieved;
   @Metric("Total number of successful Retrieved GetBulkActivities and latency(ms)")
   private MutableRate totalSucceededGetBulkActivitiesRetrieved;
->>>>>>> 468135a4
   @Metric("Total number of successful Retrieved RefreshSuperUserGroupsConfig and latency(ms)")
   private MutableRate totalSucceededRefreshSuperUserGroupsConfigurationRetrieved;
   @Metric("Total number of successful Retrieved RefreshUserToGroupsMappings and latency(ms)")
@@ -313,12 +307,9 @@
   private MutableQuantiles getDelegationTokenLatency;
   private MutableQuantiles renewDelegationTokenLatency;
   private MutableQuantiles cancelDelegationTokenLatency;
-<<<<<<< HEAD
   private MutableQuantiles dumpSchedulerLogsLatency;
-=======
   private MutableQuantiles getActivitiesLatency;
   private MutableQuantiles getBulkActivitiesLatency;
->>>>>>> 468135a4
   private MutableQuantiles getSchedulerInfoRetrievedLatency;
   private MutableQuantiles refreshSuperUserGroupsConfLatency;
   private MutableQuantiles refreshUserToGroupsMappingsLatency;
@@ -496,16 +487,14 @@
     cancelDelegationTokenLatency = registry.newQuantiles("cancelDelegationTokenLatency",
         "latency of cancel delegation token timeouts", "ops", "latency", 10);
 
-<<<<<<< HEAD
     dumpSchedulerLogsLatency = registry.newQuantiles("dumpSchedulerLogsLatency",
         "latency of dump scheduler logs timeouts", "ops", "latency", 10);
-=======
+
     getActivitiesLatency = registry.newQuantiles("getActivitiesLatency",
         "latency of get activities timeouts", "ops", "latency", 10);
 
     getBulkActivitiesLatency = registry.newQuantiles("getBulkActivitiesLatency",
          "latency of get bulk activities timeouts", "ops", "latency", 10);
->>>>>>> 468135a4
 
     getSchedulerInfoRetrievedLatency = registry.newQuantiles("getSchedulerInfoRetrievedLatency",
         "latency of get scheduler info timeouts", "ops", "latency", 10);
@@ -772,10 +761,11 @@
   }
 
   @VisibleForTesting
-<<<<<<< HEAD
   public long getNumSucceededDumpSchedulerLogsRetrieved() {
     return totalSucceededDumpSchedulerLogsRetrieved.lastStat().numSamples();
-=======
+  }
+  
+  @VisibleForTesting
   public long getNumSucceededGetActivitiesRetrieved() {
     return totalSucceededGetActivitiesRetrieved.lastStat().numSamples();
   }
@@ -783,7 +773,6 @@
   @VisibleForTesting
   public long getNumSucceededGetBulkActivitiesRetrieved() {
     return totalSucceededGetBulkActivitiesRetrieved.lastStat().numSamples();
->>>>>>> 468135a4
   }
 
   @VisibleForTesting
@@ -1032,10 +1021,11 @@
   }
 
   @VisibleForTesting
-<<<<<<< HEAD
   public double getLatencySucceededDumpSchedulerLogsRetrieved() {
     return totalSucceededDumpSchedulerLogsRetrieved.lastStat().mean();
-=======
+  }
+  
+  @VisibleForTesting
   public double getLatencySucceededGetActivitiesRetrieved() {
     return totalSucceededGetActivitiesRetrieved.lastStat().mean();
   }
@@ -1043,7 +1033,6 @@
   @VisibleForTesting
   public double getLatencySucceededGetBulkActivitiesRetrieved() {
     return totalSucceededGetBulkActivitiesRetrieved.lastStat().mean();
->>>>>>> 468135a4
   }
 
   @VisibleForTesting
@@ -1274,17 +1263,16 @@
     return numCancelDelegationTokenFailedRetrieved.value();
   }
 
-<<<<<<< HEAD
   public int getDumpSchedulerLogsFailedRetrieved() {
     return numDumpSchedulerLogsFailedRetrieved.value();
-=======
+  }
+
   public int getActivitiesFailedRetrieved() {
     return numGetActivitiesFailedRetrieved.value();
   }
 
   public int getBulkActivitiesFailedRetrieved(){
     return numGetBulkActivitiesFailedRetrieved.value();
->>>>>>> 468135a4
   }
 
   public int getSchedulerInfoFailedRetrieved() {
@@ -1526,11 +1514,11 @@
     cancelDelegationTokenLatency.add(duration);
   }
 
-<<<<<<< HEAD
   public void succeededDumpSchedulerLogsRetrieved(long duration) {
     totalSucceededDumpSchedulerLogsRetrieved.add(duration);
     dumpSchedulerLogsLatency.add(duration);
-=======
+  }
+  
   public void succeededGetActivitiesLatencyRetrieved(long duration) {
     totalSucceededGetActivitiesRetrieved.add(duration);
     getActivitiesLatency.add(duration);
@@ -1539,7 +1527,6 @@
   public void succeededGetBulkActivitiesRetrieved(long duration) {
     totalSucceededGetBulkActivitiesRetrieved.add(duration);
     getBulkActivitiesLatency.add(duration);
->>>>>>> 468135a4
   }
 
   public void succeededGetSchedulerInfoRetrieved(long duration) {
@@ -1753,17 +1740,16 @@
     numCancelDelegationTokenFailedRetrieved.incr();
   }
 
-<<<<<<< HEAD
   public void incrDumpSchedulerLogsFailedRetrieved() {
     numDumpSchedulerLogsFailedRetrieved.incr();
-=======
+  }
+  
   public void incrGetActivitiesFailedRetrieved() {
     numGetActivitiesFailedRetrieved.incr();
   }
 
   public void incrGetBulkActivitiesFailedRetrieved() {
     numGetBulkActivitiesFailedRetrieved.incr();
->>>>>>> 468135a4
   }
 
   public void incrGetSchedulerInfoFailedRetrieved() {
