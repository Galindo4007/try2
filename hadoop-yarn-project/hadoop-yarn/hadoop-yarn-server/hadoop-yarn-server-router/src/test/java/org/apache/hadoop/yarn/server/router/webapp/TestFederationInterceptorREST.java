/**
 * Licensed to the Apache Software Foundation (ASF) under one
 * or more contributor license agreements.  See the NOTICE file
 * distributed with this work for additional information
 * regarding copyright ownership.  The ASF licenses this file
 * to you under the Apache License, Version 2.0 (the
 * "License"); you may not use this file except in compliance
 * with the License.  You may obtain a copy of the License at
 * <p>
 * http://www.apache.org/licenses/LICENSE-2.0
 * <p>
 * Unless required by applicable law or agreed to in writing, software
 * distributed under the License is distributed on an "AS IS" BASIS,
 * WITHOUT WARRANTIES OR CONDITIONS OF ANY KIND, either express or implied.
 * See the License for the specific language governing permissions and
 * limitations under the License.
 */

package org.apache.hadoop.yarn.server.router.webapp;

import java.io.IOException;
import java.security.Principal;
import java.util.ArrayList;
import java.util.List;
import java.util.HashMap;
import java.util.Map;
import java.util.Set;
import java.util.HashSet;
import java.util.Collections;
import java.util.stream.Collectors;
import java.util.concurrent.TimeUnit;

import javax.servlet.http.HttpServletRequest;
import javax.ws.rs.core.Response;
import javax.ws.rs.core.Response.Status;

import org.apache.commons.lang3.StringUtils;
import org.apache.hadoop.security.authorize.AuthorizationException;
import org.apache.hadoop.test.LambdaTestUtils;
import org.apache.hadoop.conf.Configuration;
import org.apache.hadoop.http.HttpConfig;
import org.apache.hadoop.util.Lists;
import org.apache.hadoop.util.Time;
import org.apache.hadoop.yarn.api.protocolrecords.ReservationSubmissionRequest;
import org.apache.hadoop.yarn.api.records.ApplicationId;
import org.apache.hadoop.yarn.api.records.ReservationId;
import org.apache.hadoop.yarn.api.records.Resource;
import org.apache.hadoop.yarn.api.records.ResourceOption;
import org.apache.hadoop.yarn.api.records.ApplicationAttemptId;
import org.apache.hadoop.yarn.api.records.NodeLabel;
import org.apache.hadoop.yarn.api.records.ApplicationTimeoutType;
import org.apache.hadoop.yarn.api.records.YarnApplicationState;
import org.apache.hadoop.yarn.api.records.ReservationDefinition;
import org.apache.hadoop.yarn.api.records.Priority;
import org.apache.hadoop.yarn.api.records.ReservationRequest;
import org.apache.hadoop.yarn.api.records.ReservationRequests;
import org.apache.hadoop.yarn.api.records.ReservationRequestInterpreter;
import org.apache.hadoop.yarn.api.records.ContainerId;
import org.apache.hadoop.yarn.api.records.QueueACL;
import org.apache.hadoop.yarn.conf.YarnConfiguration;
import org.apache.hadoop.yarn.exceptions.YarnException;
import org.apache.hadoop.yarn.exceptions.YarnRuntimeException;
import org.apache.hadoop.yarn.server.federation.policies.manager.UniformBroadcastPolicyManager;
import org.apache.hadoop.yarn.server.federation.store.impl.MemoryFederationStateStore;
import org.apache.hadoop.yarn.server.federation.store.records.SubClusterId;
import org.apache.hadoop.yarn.server.federation.store.records.SubClusterInfo;
import org.apache.hadoop.yarn.server.federation.store.records.SubClusterRegisterRequest;
import org.apache.hadoop.yarn.server.federation.store.records.SubClusterState;
import org.apache.hadoop.yarn.server.federation.store.records.GetApplicationHomeSubClusterRequest;
import org.apache.hadoop.yarn.server.federation.store.records.GetApplicationHomeSubClusterResponse;
import org.apache.hadoop.yarn.server.federation.store.records.ApplicationHomeSubCluster;
import org.apache.hadoop.yarn.server.federation.utils.FederationStateStoreFacade;
import org.apache.hadoop.yarn.server.federation.utils.FederationStateStoreTestUtil;
import org.apache.hadoop.yarn.server.resourcemanager.webapp.dao.AppInfo;
import org.apache.hadoop.yarn.server.resourcemanager.webapp.dao.AppState;
import org.apache.hadoop.yarn.server.resourcemanager.webapp.dao.ApplicationSubmissionContextInfo;
import org.apache.hadoop.yarn.server.resourcemanager.webapp.dao.AppsInfo;
import org.apache.hadoop.yarn.server.resourcemanager.webapp.dao.ClusterMetricsInfo;
import org.apache.hadoop.yarn.server.resourcemanager.webapp.dao.NewApplication;
import org.apache.hadoop.yarn.server.resourcemanager.webapp.dao.NodeInfo;
import org.apache.hadoop.yarn.server.resourcemanager.webapp.dao.NodesInfo;
import org.apache.hadoop.yarn.server.resourcemanager.webapp.dao.ResourceInfo;
import org.apache.hadoop.yarn.server.resourcemanager.webapp.dao.ResourceOptionInfo;
import org.apache.hadoop.yarn.server.resourcemanager.webapp.dao.NodeToLabelsInfo;
import org.apache.hadoop.yarn.server.resourcemanager.webapp.dao.NodeLabelsInfo;
import org.apache.hadoop.yarn.server.resourcemanager.webapp.dao.NodeLabelInfo;
import org.apache.hadoop.yarn.server.resourcemanager.webapp.dao.LabelsToNodesInfo;
import org.apache.hadoop.yarn.server.resourcemanager.webapp.dao.AppAttemptsInfo;
import org.apache.hadoop.yarn.server.resourcemanager.webapp.dao.AppAttemptInfo;
import org.apache.hadoop.yarn.server.resourcemanager.webapp.dao.AppTimeoutInfo;
import org.apache.hadoop.yarn.server.resourcemanager.webapp.dao.AppTimeoutsInfo;
import org.apache.hadoop.yarn.server.resourcemanager.webapp.dao.StatisticsItemInfo;
import org.apache.hadoop.yarn.server.resourcemanager.webapp.dao.AppPriority;
import org.apache.hadoop.yarn.server.resourcemanager.webapp.dao.AppQueue;
import org.apache.hadoop.yarn.server.resourcemanager.webapp.dao.ReservationListInfo;
import org.apache.hadoop.yarn.server.resourcemanager.webapp.dao.ReservationInfo;
import org.apache.hadoop.yarn.server.resourcemanager.webapp.dao.ReservationSubmissionRequestInfo;
import org.apache.hadoop.yarn.server.resourcemanager.webapp.dao.RMQueueAclInfo;
import org.apache.hadoop.yarn.server.resourcemanager.webapp.dao.DelegationToken;
import org.apache.hadoop.yarn.server.resourcemanager.webapp.NodeIDsInfo;
import org.apache.hadoop.yarn.server.router.clientrm.RouterClientRMService;
import org.apache.hadoop.yarn.server.router.clientrm.RouterClientRMService.RequestInterceptorChainWrapper;
import org.apache.hadoop.yarn.server.router.clientrm.TestableFederationClientInterceptor;
import org.apache.hadoop.yarn.server.router.security.RouterDelegationTokenSecretManager;
import org.apache.hadoop.yarn.server.router.webapp.cache.RouterAppInfoCacheKey;
import org.apache.hadoop.yarn.server.resourcemanager.webapp.dao.ApplicationStatisticsInfo;
import org.apache.hadoop.yarn.server.resourcemanager.webapp.dao.AppActivitiesInfo;
import org.apache.hadoop.yarn.server.resourcemanager.webapp.dao.ReservationDefinitionInfo;
import org.apache.hadoop.yarn.server.resourcemanager.webapp.dao.ReservationRequestsInfo;
import org.apache.hadoop.yarn.server.resourcemanager.webapp.dao.ReservationRequestInfo;
import org.apache.hadoop.yarn.server.resourcemanager.webapp.dao.SchedulerTypeInfo;
import org.apache.hadoop.yarn.server.resourcemanager.webapp.dao.SchedulerInfo;
import org.apache.hadoop.yarn.server.resourcemanager.webapp.dao.CapacitySchedulerInfo;
import org.apache.hadoop.yarn.server.resourcemanager.webapp.dao.CapacitySchedulerQueueInfoList;
import org.apache.hadoop.yarn.server.resourcemanager.webapp.dao.CapacitySchedulerQueueInfo;
import org.apache.hadoop.yarn.server.resourcemanager.webapp.dao.NewReservation;
import org.apache.hadoop.yarn.server.resourcemanager.webapp.dao.ReservationUpdateRequestInfo;
import org.apache.hadoop.yarn.server.resourcemanager.webapp.dao.ReservationDeleteRequestInfo;
import org.apache.hadoop.yarn.server.resourcemanager.webapp.dao.ActivitiesInfo;
import org.apache.hadoop.yarn.server.resourcemanager.webapp.dao.NodeAllocationInfo;
import org.apache.hadoop.yarn.server.resourcemanager.webapp.dao.BulkActivitiesInfo;
import org.apache.hadoop.yarn.server.webapp.dao.ContainerInfo;
import org.apache.hadoop.yarn.server.webapp.dao.ContainersInfo;
import org.apache.hadoop.yarn.server.router.webapp.dao.FederationRMQueueAclInfo;
import org.apache.hadoop.yarn.server.router.webapp.dao.FederationBulkActivitiesInfo;
import org.apache.hadoop.yarn.server.router.webapp.dao.FederationSchedulerTypeInfo;
import org.apache.hadoop.yarn.util.LRUCacheHashMap;
import org.apache.hadoop.yarn.util.MonotonicClock;
import org.apache.hadoop.yarn.util.Times;
import org.apache.hadoop.yarn.webapp.BadRequestException;
import org.apache.hadoop.yarn.webapp.util.WebAppUtils;
import org.junit.Assert;
import org.junit.Test;
import org.slf4j.Logger;
import org.slf4j.LoggerFactory;

import static org.apache.hadoop.yarn.conf.YarnConfiguration.RM_DELEGATION_KEY_UPDATE_INTERVAL_DEFAULT;
import static org.apache.hadoop.yarn.conf.YarnConfiguration.RM_DELEGATION_KEY_UPDATE_INTERVAL_KEY;
import static org.apache.hadoop.yarn.conf.YarnConfiguration.RM_DELEGATION_TOKEN_MAX_LIFETIME_DEFAULT;
import static org.apache.hadoop.yarn.conf.YarnConfiguration.RM_DELEGATION_TOKEN_MAX_LIFETIME_KEY;
import static org.apache.hadoop.yarn.conf.YarnConfiguration.RM_DELEGATION_TOKEN_RENEW_INTERVAL_DEFAULT;
import static org.apache.hadoop.yarn.conf.YarnConfiguration.RM_DELEGATION_TOKEN_RENEW_INTERVAL_KEY;
import static org.apache.hadoop.yarn.conf.YarnConfiguration.RM_DELEGATION_TOKEN_REMOVE_SCAN_INTERVAL_DEFAULT;
import static org.apache.hadoop.yarn.conf.YarnConfiguration.RM_DELEGATION_TOKEN_REMOVE_SCAN_INTERVAL_KEY;

import static org.apache.hadoop.yarn.server.router.webapp.MockDefaultRequestInterceptorREST.DURATION;
import static org.apache.hadoop.yarn.server.router.webapp.MockDefaultRequestInterceptorREST.NUM_CONTAINERS;
import static org.mockito.Mockito.mock;
import static org.mockito.Mockito.when;

/**
 * Extends the {@code BaseRouterClientRMTest} and overrides methods in order to
 * use the {@code RouterClientRMService} pipeline test cases for testing the
 * {@code FederationInterceptor} class. The tests for
 * {@code RouterClientRMService} has been written cleverly so that it can be
 * reused to validate different request interceptor chains.
 */
public class TestFederationInterceptorREST extends BaseRouterWebServicesTest {
  private static final Logger LOG =
      LoggerFactory.getLogger(TestFederationInterceptorREST.class);
  private final static int NUM_SUBCLUSTER = 4;
  private static final int BAD_REQUEST = 400;
  private static final int ACCEPTED = 202;
  private static String user = "test-user";
  private TestableFederationInterceptorREST interceptor;
  private MemoryFederationStateStore stateStore;
  private FederationStateStoreTestUtil stateStoreUtil;
  private List<SubClusterId> subClusters;
  private static final String TEST_RENEWER = "test-renewer";

  public void setUp() throws YarnException, IOException {

    super.setUpConfig();
    interceptor = new TestableFederationInterceptorREST();

    stateStore = new MemoryFederationStateStore();
    stateStore.init(this.getConf());
    FederationStateStoreFacade.getInstance().reinitialize(stateStore,
        this.getConf());
    stateStoreUtil = new FederationStateStoreTestUtil(stateStore);

    interceptor.setConf(this.getConf());
    interceptor.init(user);

    subClusters = new ArrayList<>();

    for (int i = 0; i < NUM_SUBCLUSTER; i++) {
      SubClusterId sc = SubClusterId.newInstance(Integer.toString(i));
      stateStoreUtil.registerSubCluster(sc);
      subClusters.add(sc);
    }

    RouterClientRMService routerClientRMService = new RouterClientRMService();
    routerClientRMService.initUserPipelineMap(getConf());
    long secretKeyInterval = this.getConf().getLong(
        RM_DELEGATION_KEY_UPDATE_INTERVAL_KEY, RM_DELEGATION_KEY_UPDATE_INTERVAL_DEFAULT);
    long tokenMaxLifetime = this.getConf().getLong(
        RM_DELEGATION_TOKEN_MAX_LIFETIME_KEY, RM_DELEGATION_TOKEN_MAX_LIFETIME_DEFAULT);
    long tokenRenewInterval = this.getConf().getLong(
        RM_DELEGATION_TOKEN_RENEW_INTERVAL_KEY, RM_DELEGATION_TOKEN_RENEW_INTERVAL_DEFAULT);
    long removeScanInterval = this.getConf().getTimeDuration(
        RM_DELEGATION_TOKEN_REMOVE_SCAN_INTERVAL_KEY,
        RM_DELEGATION_TOKEN_REMOVE_SCAN_INTERVAL_DEFAULT, TimeUnit.MILLISECONDS);
    RouterDelegationTokenSecretManager tokenSecretManager = new RouterDelegationTokenSecretManager(
        secretKeyInterval, tokenMaxLifetime, tokenRenewInterval, removeScanInterval);
    tokenSecretManager.startThreads();
    routerClientRMService.setRouterDTSecretManager(tokenSecretManager);

    TestableFederationClientInterceptor clientInterceptor =
        new TestableFederationClientInterceptor();
    clientInterceptor.setConf(this.getConf());
    clientInterceptor.init(TEST_RENEWER);
    clientInterceptor.setTokenSecretManager(tokenSecretManager);
    RequestInterceptorChainWrapper wrapper = new RequestInterceptorChainWrapper();
    wrapper.init(clientInterceptor);
    routerClientRMService.getUserPipelineMap().put(TEST_RENEWER, wrapper);
    interceptor.setRouterClientRMService(routerClientRMService);

    for (SubClusterId subCluster : subClusters) {
      SubClusterInfo subClusterInfo = stateStoreUtil.querySubClusterInfo(subCluster);
      interceptor.getOrCreateInterceptorForSubCluster(
          subCluster, subClusterInfo.getRMWebServiceAddress());
    }

    interceptor.setupResourceManager();

  }

  @Override
  public void tearDown() {
    interceptor.shutdown();
    super.tearDown();
  }

  @Override
  protected YarnConfiguration createConfiguration() {
    YarnConfiguration conf = new YarnConfiguration();
    conf.setBoolean(YarnConfiguration.FEDERATION_ENABLED, true);
    conf.set(YarnConfiguration.ROUTER_WEBAPP_DEFAULT_INTERCEPTOR_CLASS,
        MockDefaultRequestInterceptorREST.class.getName());
    String mockPassThroughInterceptorClass =
        PassThroughRESTRequestInterceptor.class.getName();

    // Create a request interceptor pipeline for testing. The last one in the
    // chain is the federation interceptor that calls the mock resource manager.
    // The others in the chain will simply forward it to the next one in the
    // chain
    conf.set(YarnConfiguration.ROUTER_CLIENTRM_INTERCEPTOR_CLASS_PIPELINE,
        mockPassThroughInterceptorClass + ","
            + TestableFederationInterceptorREST.class.getName());

    conf.set(YarnConfiguration.FEDERATION_POLICY_MANAGER,
        UniformBroadcastPolicyManager.class.getName());

    // Disable StateStoreFacade cache
    conf.setInt(YarnConfiguration.FEDERATION_CACHE_TIME_TO_LIVE_SECS, 0);

    // Open AppsInfo Cache
    conf.setBoolean(YarnConfiguration.ROUTER_APPSINFO_ENABLED, true);
    conf.setInt(YarnConfiguration.ROUTER_APPSINFO_CACHED_COUNT, 10);

    return conf;
  }

  /**
   * This test validates the correctness of GetNewApplication. The return
   * ApplicationId has to belong to one of the SubCluster in the cluster.
   */
  @Test
  public void testGetNewApplication()
      throws YarnException, IOException, InterruptedException {

    Response response = interceptor.createNewApplication(null);

    Assert.assertNotNull(response);
    NewApplication ci = (NewApplication) response.getEntity();
    Assert.assertNotNull(ci);
    ApplicationId appId = ApplicationId.fromString(ci.getApplicationId());
    Assert.assertTrue(appId.getClusterTimestamp() < NUM_SUBCLUSTER);
    Assert.assertTrue(appId.getClusterTimestamp() >= 0);
  }

  /**
   * This test validates the correctness of SubmitApplication. The application
   * has to be submitted to one of the SubCluster in the cluster.
   */
  @Test
  public void testSubmitApplication()
      throws YarnException, IOException, InterruptedException {

    ApplicationId appId =
        ApplicationId.newInstance(Time.now(), 1);

    ApplicationSubmissionContextInfo context =
        new ApplicationSubmissionContextInfo();
    context.setApplicationId(appId.toString());

    Response response = interceptor.submitApplication(context, null);
    Assert.assertEquals(ACCEPTED, response.getStatus());
    SubClusterId ci = (SubClusterId) response.getEntity();

    Assert.assertNotNull(response);
    SubClusterId scIdResult = stateStoreUtil.queryApplicationHomeSC(appId);
    Assert.assertNotNull(scIdResult);
    Assert.assertTrue(subClusters.contains(scIdResult));
    Assert.assertEquals(ci, scIdResult);
  }

  /**
   * This test validates the correctness of SubmitApplication in case of
   * multiple submission. The first retry has to be submitted to the same
   * SubCluster of the first attempt.
   */
  @Test
  public void testSubmitApplicationMultipleSubmission()
      throws YarnException, IOException, InterruptedException {

    ApplicationId appId =
        ApplicationId.newInstance(Time.now(), 1);
    ApplicationSubmissionContextInfo context =
        new ApplicationSubmissionContextInfo();
    context.setApplicationId(appId.toString());

    // First attempt
    Response response = interceptor.submitApplication(context, null);
    Assert.assertNotNull(response);
    Assert.assertEquals(ACCEPTED, response.getStatus());

    SubClusterId scIdResult = stateStoreUtil.queryApplicationHomeSC(appId);
    Assert.assertNotNull(scIdResult);

    // First retry
    response = interceptor.submitApplication(context, null);

    Assert.assertNotNull(response);
    Assert.assertEquals(ACCEPTED, response.getStatus());
    SubClusterId scIdResult2 = stateStoreUtil.queryApplicationHomeSC(appId);
    Assert.assertNotNull(scIdResult2);
    Assert.assertEquals(scIdResult, scIdResult2);
  }

  /**
   * This test validates the correctness of SubmitApplication in case of empty
   * request.
   */
  @Test
  public void testSubmitApplicationEmptyRequest()
      throws YarnException, IOException, InterruptedException {

    // ApplicationSubmissionContextInfo null
    Response response = interceptor.submitApplication(null, null);

    Assert.assertEquals(BAD_REQUEST, response.getStatus());

    // ApplicationSubmissionContextInfo empty
    response = interceptor
        .submitApplication(new ApplicationSubmissionContextInfo(), null);

    Assert.assertEquals(BAD_REQUEST, response.getStatus());

    ApplicationSubmissionContextInfo context =
        new ApplicationSubmissionContextInfo();
    response = interceptor.submitApplication(context, null);
    Assert.assertEquals(BAD_REQUEST, response.getStatus());
  }

  /**
   * This test validates the correctness of SubmitApplication in case of
   * application in wrong format.
   */
  @Test
  public void testSubmitApplicationWrongFormat()
      throws YarnException, IOException, InterruptedException {

    ApplicationSubmissionContextInfo context =
        new ApplicationSubmissionContextInfo();
    context.setApplicationId("Application_wrong_id");
    Response response = interceptor.submitApplication(context, null);
    Assert.assertEquals(BAD_REQUEST, response.getStatus());
  }

  /**
   * This test validates the correctness of ForceKillApplication in case the
   * application exists in the cluster.
   */
  @Test
  public void testForceKillApplication()
      throws YarnException, IOException, InterruptedException {

    ApplicationId appId =
        ApplicationId.newInstance(Time.now(), 1);
    ApplicationSubmissionContextInfo context =
        new ApplicationSubmissionContextInfo();
    context.setApplicationId(appId.toString());

    // Submit the application we are going to kill later
    Response response = interceptor.submitApplication(context, null);

    Assert.assertNotNull(response);
    Assert.assertNotNull(stateStoreUtil.queryApplicationHomeSC(appId));

    AppState appState = new AppState("KILLED");

    Response responseKill =
        interceptor.updateAppState(appState, null, appId.toString());
    Assert.assertNotNull(responseKill);
  }

  /**
   * This test validates the correctness of ForceKillApplication in case of
   * application does not exist in StateStore.
   */
  @Test
  public void testForceKillApplicationNotExists()
      throws YarnException, IOException, InterruptedException {

    ApplicationId appId =
        ApplicationId.newInstance(Time.now(), 1);
    AppState appState = new AppState("KILLED");

    Response response =
        interceptor.updateAppState(appState, null, appId.toString());
    Assert.assertEquals(BAD_REQUEST, response.getStatus());

  }

  /**
   * This test validates the correctness of ForceKillApplication in case of
   * application in wrong format.
   */
  @Test
  public void testForceKillApplicationWrongFormat()
      throws YarnException, IOException, InterruptedException {

    AppState appState = new AppState("KILLED");
    Response response =
        interceptor.updateAppState(appState, null, "Application_wrong_id");
    Assert.assertEquals(BAD_REQUEST, response.getStatus());
  }

  /**
   * This test validates the correctness of ForceKillApplication in case of
   * empty request.
   */
  @Test
  public void testForceKillApplicationEmptyRequest()
      throws YarnException, IOException, InterruptedException {
    ApplicationId appId =
        ApplicationId.newInstance(Time.now(), 1);

    ApplicationSubmissionContextInfo context =
        new ApplicationSubmissionContextInfo();
    context.setApplicationId(appId.toString());

    // Submit the application we are going to kill later
    interceptor.submitApplication(context, null);

    Response response =
        interceptor.updateAppState(null, null, appId.toString());
    Assert.assertEquals(BAD_REQUEST, response.getStatus());

  }

  /**
   * This test validates the correctness of GetApplicationReport in case the
   * application exists in the cluster.
   */
  @Test
  public void testGetApplicationReport()
      throws YarnException, IOException, InterruptedException {

    ApplicationId appId =
        ApplicationId.newInstance(Time.now(), 1);
    ApplicationSubmissionContextInfo context =
        new ApplicationSubmissionContextInfo();
    context.setApplicationId(appId.toString());

    // Submit the application we want the report later
    Response response = interceptor.submitApplication(context, null);

    Assert.assertNotNull(response);
    Assert.assertNotNull(stateStoreUtil.queryApplicationHomeSC(appId));

    AppInfo responseGet = interceptor.getApp(null, appId.toString(), null);

    Assert.assertNotNull(responseGet);
  }

  /**
   * This test validates the correctness of GetApplicationReport in case the
   * application does not exist in StateStore.
   */
  @Test
  public void testGetApplicationNotExists()
      throws YarnException, IOException, InterruptedException {

    ApplicationId appId =
        ApplicationId.newInstance(System.currentTimeMillis(), 1);

    AppInfo response = interceptor.getApp(null, appId.toString(), null);

    Assert.assertNull(response);
  }

  /**
   * This test validates the correctness of GetApplicationReport in case of
   * application in wrong format.
   */
  @Test
  public void testGetApplicationWrongFormat()
      throws YarnException, IOException, InterruptedException {

    AppInfo response = interceptor.getApp(null, "Application_wrong_id", null);

    Assert.assertNull(response);
  }

  /**
   * This test validates the correctness of GetApplicationsReport in case each
   * subcluster provided one application.
   */
  @Test
  public void testGetApplicationsReport()
      throws YarnException, IOException, InterruptedException {

    AppsInfo responseGet = interceptor.getApps(null, null, null, null, null,
        null, null, null, null, null, null, null, null, null, null);

    Assert.assertNotNull(responseGet);
    Assert.assertEquals(NUM_SUBCLUSTER, responseGet.getApps().size());
    // The merged operations is tested in TestRouterWebServiceUtil
  }

  /**
   * This test validates the correctness of GetNodes in case each subcluster
   * provided one node with the LastHealthUpdate set to the SubClusterId. The
   * expected result would be the NodeInfo from the last SubCluster that has
   * LastHealthUpdate equal to Num_SubCluster -1.
   */
  @Test
  public void testGetNode() {

    NodeInfo responseGet = interceptor.getNode("testGetNode");

    Assert.assertNotNull(responseGet);
    Assert.assertEquals(NUM_SUBCLUSTER - 1, responseGet.getLastHealthUpdate());
  }

  /**
   * This test validates the correctness of GetNodes in case each subcluster
   * provided one node.
   */
  @Test
  public void testGetNodes() {

    NodesInfo responseGet = interceptor.getNodes(null);

    Assert.assertNotNull(responseGet);
    Assert.assertEquals(NUM_SUBCLUSTER, responseGet.getNodes().size());
    // The remove duplicate operations is tested in TestRouterWebServiceUtil
  }

  /**
   * This test validates the correctness of updateNodeResource().
   */
  @Test
  public void testUpdateNodeResource() {
    List<NodeInfo> nodes = interceptor.getNodes(null).getNodes();
    Assert.assertFalse(nodes.isEmpty());
    final String nodeId = nodes.get(0).getNodeId();
    ResourceOptionInfo resourceOption = new ResourceOptionInfo(
        ResourceOption.newInstance(
            Resource.newInstance(2048, 3), 1000));
    ResourceInfo resource = interceptor.updateNodeResource(
        null, nodeId, resourceOption);
    Assert.assertNotNull(resource);
    Assert.assertEquals(2048, resource.getMemorySize());
    Assert.assertEquals(3, resource.getvCores());
  }

  /**
   * This test validates the correctness of getClusterMetricsInfo in case each
   * SubCluster provided a ClusterMetricsInfo with appsSubmitted set to the
   * SubClusterId. The expected result would be appSubmitted equals to the sum
   * of SubClusterId. SubClusterId in this case is an integer.
   */
  @Test
  public void testGetClusterMetrics() {

    ClusterMetricsInfo responseGet = interceptor.getClusterMetricsInfo();

    Assert.assertNotNull(responseGet);
    int expectedAppSubmitted = 0;
    for (int i = 0; i < NUM_SUBCLUSTER; i++) {
      expectedAppSubmitted += i;
    }
    Assert.assertEquals(expectedAppSubmitted, responseGet.getAppsSubmitted());
    // The merge operations is tested in TestRouterWebServiceUtil
  }

  /**
   * This test validates the correctness of GetApplicationState in case the
   * application exists in the cluster.
   */
  @Test
  public void testGetApplicationState()
      throws YarnException, IOException, InterruptedException {

    ApplicationId appId =
        ApplicationId.newInstance(Time.now(), 1);
    ApplicationSubmissionContextInfo context =
        new ApplicationSubmissionContextInfo();
    context.setApplicationId(appId.toString());

    // Submit the application we want the report later
    Response response = interceptor.submitApplication(context, null);

    Assert.assertNotNull(response);
    Assert.assertNotNull(stateStoreUtil.queryApplicationHomeSC(appId));

    AppState responseGet = interceptor.getAppState(null, appId.toString());

    Assert.assertNotNull(responseGet);
    Assert.assertEquals(MockDefaultRequestInterceptorREST.APP_STATE_RUNNING,
        responseGet.getState());
  }

  /**
   * This test validates the correctness of GetApplicationState in case the
   * application does not exist in StateStore.
   */
  @Test
  public void testGetApplicationStateNotExists()
      throws YarnException, IOException, InterruptedException {

    ApplicationId appId =
        ApplicationId.newInstance(Time.now(), 1);

    AppState response = interceptor.getAppState(null, appId.toString());

    Assert.assertNull(response);
  }

  /**
   * This test validates the correctness of GetApplicationState in case of
   * application in wrong format.
   */
  @Test
  public void testGetApplicationStateWrongFormat()
      throws YarnException, IOException, InterruptedException {

    AppState response = interceptor.getAppState(null, "Application_wrong_id");

    Assert.assertNull(response);
  }

  /**
   * This test validates the creation of new interceptor in case of a
   * RMSwitchover in a subCluster.
   */
  @Test
  public void testRMSwitchoverOfOneSC() throws Exception {
    SubClusterId subClusterId = SubClusterId.newInstance(Integer.toString(0));

    interceptor.getClusterMetricsInfo();
    Assert.assertEquals("http://1.2.3.4:4", interceptor
            .getInterceptorForSubCluster(subClusterId).getWebAppAddress());

    //Register the first subCluster with secondRM simulating RMSwitchover
    registerSubClusterWithSwitchoverRM(subClusterId);

    interceptor.getClusterMetricsInfo();
    Assert.assertEquals("http://5.6.7.8:8", interceptor
            .getInterceptorForSubCluster(subClusterId).getWebAppAddress());
  }

  private void registerSubClusterWithSwitchoverRM(SubClusterId subClusterId)
          throws YarnException {
    String amRMAddress = "5.6.7.8:5";
    String clientRMAddress = "5.6.7.8:6";
    String rmAdminAddress = "5.6.7.8:7";
    String webAppAddress = "5.6.7.8:8";

    SubClusterInfo subClusterInfo = SubClusterInfo.newInstance(subClusterId,
            amRMAddress, clientRMAddress, rmAdminAddress, webAppAddress,
            SubClusterState.SC_RUNNING, new MonotonicClock().getTime(),
            "capability");
    stateStore.registerSubCluster(
            SubClusterRegisterRequest.newInstance(subClusterInfo));
  }

  @Test
  public void testGetContainers()
      throws YarnException, IOException, InterruptedException {

    ApplicationId appId = ApplicationId.newInstance(Time.now(), 1);
    ApplicationSubmissionContextInfo context =
        new ApplicationSubmissionContextInfo();
    context.setApplicationId(appId.toString());

    // Submit the application we want the report later
    Response response = interceptor.submitApplication(context, null);

    Assert.assertNotNull(response);
    Assert.assertNotNull(stateStoreUtil.queryApplicationHomeSC(appId));

    ApplicationAttemptId appAttempt = ApplicationAttemptId.newInstance(appId, 1);

    ContainersInfo responseGet = interceptor.getContainers(
        null, null, appId.toString(), appAttempt.toString());

    Assert.assertEquals(4, responseGet.getContainers().size());
  }

  @Test
  public void testGetContainersNotExists() throws Exception {
    ApplicationId appId = ApplicationId.newInstance(Time.now(), 1);
    LambdaTestUtils.intercept(IllegalArgumentException.class,
        "Parameter error, the appAttemptId is empty or null.",
        () -> interceptor.getContainers(null, null, appId.toString(), null));
  }

  @Test
  public void testGetContainersWrongFormat() throws Exception {
    ApplicationId appId = ApplicationId.newInstance(Time.now(), 1);
    ApplicationAttemptId appAttempt = ApplicationAttemptId.newInstance(appId, 1);

    // Test Case 1: appId is wrong format, appAttemptId is accurate.
    LambdaTestUtils.intercept(IllegalArgumentException.class,
        "Invalid ApplicationId prefix: Application_wrong_id. " +
        "The valid ApplicationId should start with prefix application",
        () -> interceptor.getContainers(null, null, "Application_wrong_id", appAttempt.toString()));

    // Test Case2: appId is accurate, appAttemptId is wrong format.
    LambdaTestUtils.intercept(IllegalArgumentException.class,
        "Invalid AppAttemptId prefix: AppAttempt_wrong_id",
        () -> interceptor.getContainers(null, null, appId.toString(), "AppAttempt_wrong_id"));
  }

  @Test
  public void testGetNodeToLabels() throws IOException {
    NodeToLabelsInfo info = interceptor.getNodeToLabels(null);
    HashMap<String, NodeLabelsInfo> map = info.getNodeToLabels();
    Assert.assertNotNull(map);
    Assert.assertEquals(2, map.size());

    NodeLabelsInfo node1Value = map.getOrDefault("node1", null);
    Assert.assertNotNull(node1Value);
    Assert.assertEquals(1, node1Value.getNodeLabelsName().size());
    Assert.assertEquals("CPU", node1Value.getNodeLabelsName().get(0));

    NodeLabelsInfo node2Value = map.getOrDefault("node2", null);
    Assert.assertNotNull(node2Value);
    Assert.assertEquals(1, node2Value.getNodeLabelsName().size());
    Assert.assertEquals("GPU", node2Value.getNodeLabelsName().get(0));
  }

  @Test
  public void testGetLabelsToNodes() throws Exception {
    LabelsToNodesInfo labelsToNodesInfo = interceptor.getLabelsToNodes(null);
    Map<NodeLabelInfo, NodeIDsInfo> map = labelsToNodesInfo.getLabelsToNodes();
    Assert.assertNotNull(map);
    Assert.assertEquals(3, map.size());

    NodeLabel labelX = NodeLabel.newInstance("x", false);
    NodeLabelInfo nodeLabelInfoX = new NodeLabelInfo(labelX);
    NodeIDsInfo nodeIDsInfoX = map.get(nodeLabelInfoX);
    Assert.assertNotNull(nodeIDsInfoX);
    Assert.assertEquals(2, nodeIDsInfoX.getNodeIDs().size());
    Resource resourceX =
        nodeIDsInfoX.getPartitionInfo().getResourceAvailable().getResource();
    Assert.assertNotNull(resourceX);
    Assert.assertEquals(4*10, resourceX.getVirtualCores());
    Assert.assertEquals(4*20*1024, resourceX.getMemorySize());

    NodeLabel labelY = NodeLabel.newInstance("y", false);
    NodeLabelInfo nodeLabelInfoY = new NodeLabelInfo(labelY);
    NodeIDsInfo nodeIDsInfoY = map.get(nodeLabelInfoY);
    Assert.assertNotNull(nodeIDsInfoY);
    Assert.assertEquals(2, nodeIDsInfoY.getNodeIDs().size());
    Resource resourceY =
        nodeIDsInfoY.getPartitionInfo().getResourceAvailable().getResource();
    Assert.assertNotNull(resourceY);
    Assert.assertEquals(4*20, resourceY.getVirtualCores());
    Assert.assertEquals(4*40*1024, resourceY.getMemorySize());
  }

  @Test
  public void testGetClusterNodeLabels() throws Exception {
    NodeLabelsInfo nodeLabelsInfo = interceptor.getClusterNodeLabels(null);
    Assert.assertNotNull(nodeLabelsInfo);
    Assert.assertEquals(2, nodeLabelsInfo.getNodeLabelsName().size());

    List<String> nodeLabelsName = nodeLabelsInfo.getNodeLabelsName();
    Assert.assertNotNull(nodeLabelsName);
    Assert.assertTrue(nodeLabelsName.contains("cpu"));
    Assert.assertTrue(nodeLabelsName.contains("gpu"));

    ArrayList<NodeLabelInfo> nodeLabelInfos = nodeLabelsInfo.getNodeLabelsInfo();
    Assert.assertNotNull(nodeLabelInfos);
    Assert.assertEquals(2, nodeLabelInfos.size());
    NodeLabelInfo cpuNodeLabelInfo = new NodeLabelInfo("cpu", false);
    Assert.assertTrue(nodeLabelInfos.contains(cpuNodeLabelInfo));
    NodeLabelInfo gpuNodeLabelInfo = new NodeLabelInfo("gpu", false);
    Assert.assertTrue(nodeLabelInfos.contains(gpuNodeLabelInfo));
  }

  @Test
  public void testGetLabelsOnNode() throws Exception {
    NodeLabelsInfo nodeLabelsInfo = interceptor.getLabelsOnNode(null, "node1");
    Assert.assertNotNull(nodeLabelsInfo);
    Assert.assertEquals(2, nodeLabelsInfo.getNodeLabelsName().size());

    List<String> nodeLabelsName = nodeLabelsInfo.getNodeLabelsName();
    Assert.assertNotNull(nodeLabelsName);
    Assert.assertTrue(nodeLabelsName.contains("x"));
    Assert.assertTrue(nodeLabelsName.contains("y"));

    // null request
    interceptor.setAllowPartialResult(false);
    NodeLabelsInfo nodeLabelsInfo2 = interceptor.getLabelsOnNode(null, "node2");
    Assert.assertNotNull(nodeLabelsInfo2);
    Assert.assertEquals(0, nodeLabelsInfo2.getNodeLabelsName().size());
  }

  @Test
  public void testGetContainer() throws Exception {
    //
    ApplicationId appId = ApplicationId.newInstance(Time.now(), 1);
    ApplicationAttemptId appAttemptId = ApplicationAttemptId.newInstance(appId, 1);
    ContainerId appContainerId = ContainerId.newContainerId(appAttemptId, 1);
    String applicationId = appId.toString();
    String attemptId = appAttemptId.toString();
    String containerId = appContainerId.toString();

    // Submit application to multiSubCluster
    ApplicationSubmissionContextInfo context = new ApplicationSubmissionContextInfo();
    context.setApplicationId(applicationId);
    Assert.assertNotNull(interceptor.submitApplication(context, null));

    // Test Case1: Wrong ContainerId
    LambdaTestUtils.intercept(IllegalArgumentException.class, "Invalid ContainerId prefix: 0",
        () -> interceptor.getContainer(null, null, applicationId, attemptId, "0"));

    // Test Case2: Correct ContainerId

    ContainerInfo containerInfo = interceptor.getContainer(null, null, applicationId,
        attemptId, containerId);
    Assert.assertNotNull(containerInfo);
  }

  @Test
  public void testGetAppAttempts()
      throws IOException, InterruptedException, YarnException {
    // Submit application to multiSubCluster
    ApplicationId appId = ApplicationId.newInstance(Time.now(), 1);
    ApplicationSubmissionContextInfo context = new ApplicationSubmissionContextInfo();
    context.setApplicationId(appId.toString());

    Assert.assertNotNull(interceptor.submitApplication(context, null));

    AppAttemptsInfo appAttemptsInfo = interceptor.getAppAttempts(null, appId.toString());
    Assert.assertNotNull(appAttemptsInfo);

    ArrayList<AppAttemptInfo> attemptLists = appAttemptsInfo.getAttempts();
    Assert.assertNotNull(appAttemptsInfo);
    Assert.assertEquals(2, attemptLists.size());

    AppAttemptInfo attemptInfo1 = attemptLists.get(0);
    Assert.assertNotNull(attemptInfo1);
    Assert.assertEquals(0, attemptInfo1.getAttemptId());
    Assert.assertEquals("AppAttemptId_0", attemptInfo1.getAppAttemptId());
    Assert.assertEquals("LogLink_0", attemptInfo1.getLogsLink());
    Assert.assertEquals(1659621705L, attemptInfo1.getFinishedTime());

    AppAttemptInfo attemptInfo2 = attemptLists.get(1);
    Assert.assertNotNull(attemptInfo2);
    Assert.assertEquals(0, attemptInfo2.getAttemptId());
    Assert.assertEquals("AppAttemptId_1", attemptInfo2.getAppAttemptId());
    Assert.assertEquals("LogLink_1", attemptInfo2.getLogsLink());
    Assert.assertEquals(1659621705L, attemptInfo2.getFinishedTime());
  }

  @Test
  public void testGetAppAttempt()
      throws IOException, InterruptedException, YarnException {

    // Generate ApplicationId information
    ApplicationId appId = ApplicationId.newInstance(Time.now(), 1);
    ApplicationSubmissionContextInfo context = new ApplicationSubmissionContextInfo();
    context.setApplicationId(appId.toString());

    // Generate ApplicationAttemptId information
    Assert.assertNotNull(interceptor.submitApplication(context, null));
    ApplicationAttemptId expectAppAttemptId = ApplicationAttemptId.newInstance(appId, 1);
    String appAttemptId = expectAppAttemptId.toString();

    org.apache.hadoop.yarn.server.webapp.dao.AppAttemptInfo
        appAttemptInfo = interceptor.getAppAttempt(null, null, appId.toString(), appAttemptId);

    Assert.assertNotNull(appAttemptInfo);
    Assert.assertEquals(expectAppAttemptId.toString(), appAttemptInfo.getAppAttemptId());
    Assert.assertEquals("url", appAttemptInfo.getTrackingUrl());
    Assert.assertEquals("oUrl", appAttemptInfo.getOriginalTrackingUrl());
    Assert.assertEquals(124, appAttemptInfo.getRpcPort());
    Assert.assertEquals("host", appAttemptInfo.getHost());
  }

  @Test
  public void testGetAppTimeout() throws IOException, InterruptedException, YarnException {

    // Generate ApplicationId information
    ApplicationId appId = ApplicationId.newInstance(Time.now(), 1);
    ApplicationSubmissionContextInfo context = new ApplicationSubmissionContextInfo();
    context.setApplicationId(appId.toString());

    // Generate ApplicationAttemptId information
    Assert.assertNotNull(interceptor.submitApplication(context, null));

    ApplicationTimeoutType appTimeoutType = ApplicationTimeoutType.LIFETIME;
    AppTimeoutInfo appTimeoutInfo =
        interceptor.getAppTimeout(null, appId.toString(), appTimeoutType.toString());
    Assert.assertNotNull(appTimeoutInfo);
    Assert.assertEquals(10, appTimeoutInfo.getRemainingTimeInSec());
    Assert.assertEquals("UNLIMITED", appTimeoutInfo.getExpireTime());
    Assert.assertEquals(appTimeoutType, appTimeoutInfo.getTimeoutType());
  }

  @Test
  public void testGetAppTimeouts() throws IOException, InterruptedException, YarnException {

    // Generate ApplicationId information
    ApplicationId appId = ApplicationId.newInstance(Time.now(), 1);
    ApplicationSubmissionContextInfo context = new ApplicationSubmissionContextInfo();
    context.setApplicationId(appId.toString());

    // Generate ApplicationAttemptId information
    Assert.assertNotNull(interceptor.submitApplication(context, null));

    AppTimeoutsInfo appTimeoutsInfo = interceptor.getAppTimeouts(null, appId.toString());
    Assert.assertNotNull(appTimeoutsInfo);

    List<AppTimeoutInfo> timeouts = appTimeoutsInfo.getAppTimeouts();
    Assert.assertNotNull(timeouts);
    Assert.assertEquals(1, timeouts.size());

    AppTimeoutInfo resultAppTimeout = timeouts.get(0);
    Assert.assertNotNull(resultAppTimeout);
    Assert.assertEquals(10, resultAppTimeout.getRemainingTimeInSec());
    Assert.assertEquals("UNLIMITED", resultAppTimeout.getExpireTime());
    Assert.assertEquals(ApplicationTimeoutType.LIFETIME, resultAppTimeout.getTimeoutType());
  }

  @Test
  public void testUpdateApplicationTimeout() throws IOException, InterruptedException,
      YarnException {

    // Generate ApplicationId information
    ApplicationId appId = ApplicationId.newInstance(Time.now(), 1);
    ApplicationSubmissionContextInfo context = new ApplicationSubmissionContextInfo();
    context.setApplicationId(appId.toString());

    // Generate ApplicationAttemptId information
    Assert.assertNotNull(interceptor.submitApplication(context, null));

    long newLifetime = 10L;
    // update 10L seconds more to timeout
    String timeout = Times.formatISO8601(Time.now() + newLifetime * 1000);
    AppTimeoutInfo paramAppTimeOut = new AppTimeoutInfo();
    paramAppTimeOut.setExpiryTime(timeout);
    // RemainingTime = Math.max((timeoutInMillis - System.currentTimeMillis()) / 1000, 0))
    paramAppTimeOut.setRemainingTime(newLifetime);
    paramAppTimeOut.setTimeoutType(ApplicationTimeoutType.LIFETIME);

    Response response =
        interceptor.updateApplicationTimeout(paramAppTimeOut, null, appId.toString());
    Assert.assertNotNull(response);
    AppTimeoutInfo entity = (AppTimeoutInfo) response.getEntity();
    Assert.assertNotNull(entity);
    Assert.assertEquals(paramAppTimeOut.getExpireTime(), entity.getExpireTime());
    Assert.assertEquals(paramAppTimeOut.getTimeoutType(), entity.getTimeoutType());
    Assert.assertEquals(paramAppTimeOut.getRemainingTimeInSec(), entity.getRemainingTimeInSec());
  }

  @Test
  public void testUpdateApplicationPriority() throws IOException, InterruptedException,
      YarnException {

    // Submit application to multiSubCluster
    ApplicationId appId = ApplicationId.newInstance(Time.now(), 1);
    ApplicationSubmissionContextInfo context = new ApplicationSubmissionContextInfo();
    context.setApplicationId(appId.toString());
    context.setPriority(20);

    // Submit the application we are going to kill later
    Assert.assertNotNull(interceptor.submitApplication(context, null));

    int iPriority = 10;
    // Set Priority for application
    Response response = interceptor.updateApplicationPriority(
        new AppPriority(iPriority), null, appId.toString());

    Assert.assertNotNull(response);
    AppPriority entity = (AppPriority) response.getEntity();
    Assert.assertNotNull(entity);
    Assert.assertEquals(iPriority, entity.getPriority());
  }

  @Test
  public void testGetAppPriority() throws IOException, InterruptedException,
      YarnException {

    // Submit application to multiSubCluster
    ApplicationId appId = ApplicationId.newInstance(Time.now(), 1);
    int priority = 40;
    ApplicationSubmissionContextInfo context = new ApplicationSubmissionContextInfo();
    context.setApplicationId(appId.toString());
    context.setPriority(priority);

    // Submit the application we are going to kill later
    Assert.assertNotNull(interceptor.submitApplication(context, null));

    // Set Priority for application
    AppPriority appPriority = interceptor.getAppPriority(null, appId.toString());
    Assert.assertNotNull(appPriority);
    Assert.assertEquals(priority, appPriority.getPriority());
  }

  @Test
  public void testUpdateAppQueue() throws IOException, InterruptedException,
      YarnException {

    String oldQueue = "oldQueue";
    String newQueue = "newQueue";

    // Submit application to multiSubCluster
    ApplicationId appId = ApplicationId.newInstance(Time.now(), 1);
    ApplicationSubmissionContextInfo context = new ApplicationSubmissionContextInfo();
    context.setApplicationId(appId.toString());
    context.setQueue(oldQueue);

    // Submit the application
    Assert.assertNotNull(interceptor.submitApplication(context, null));

    // Set New Queue for application
    Response response = interceptor.updateAppQueue(new AppQueue(newQueue),
        null, appId.toString());

    Assert.assertNotNull(response);
    AppQueue appQueue = (AppQueue) response.getEntity();
    Assert.assertEquals(newQueue, appQueue.getQueue());

    // Get AppQueue by application
    AppQueue queue = interceptor.getAppQueue(null, appId.toString());
    Assert.assertNotNull(queue);
    Assert.assertEquals(newQueue, queue.getQueue());
  }

  @Test
  public void testGetAppQueue() throws IOException, InterruptedException, YarnException {
    String queueName = "queueName";

    // Submit application to multiSubCluster
    ApplicationId appId = ApplicationId.newInstance(Time.now(), 1);
    ApplicationSubmissionContextInfo context = new ApplicationSubmissionContextInfo();
    context.setApplicationId(appId.toString());
    context.setQueue(queueName);

    Assert.assertNotNull(interceptor.submitApplication(context, null));

    // Get Queue by application
    AppQueue queue = interceptor.getAppQueue(null, appId.toString());
    Assert.assertNotNull(queue);
    Assert.assertEquals(queueName, queue.getQueue());
  }

  @Test
  public void testGetAppsInfoCache() throws IOException, InterruptedException, YarnException {

    AppsInfo responseGet = interceptor.getApps(
        null, null, null, null, null, null, null, null, null, null, null, null, null, null, null);
    Assert.assertNotNull(responseGet);

    RouterAppInfoCacheKey cacheKey = RouterAppInfoCacheKey.newInstance(
        null, null, null, null, null, null, null, null, null, null, null, null, null, null, null);

    LRUCacheHashMap<RouterAppInfoCacheKey, AppsInfo> appsInfoCache =
        interceptor.getAppInfosCaches();
    Assert.assertNotNull(appsInfoCache);
    Assert.assertTrue(!appsInfoCache.isEmpty());
    Assert.assertEquals(1, appsInfoCache.size());
    Assert.assertTrue(appsInfoCache.containsKey(cacheKey));

    AppsInfo cacheResult = appsInfoCache.get(cacheKey);
    Assert.assertNotNull(cacheResult);
    Assert.assertEquals(responseGet, cacheResult);
  }

  @Test
  public void testGetAppStatistics() throws IOException, InterruptedException, YarnException {
    AppState appStateRUNNING = new AppState(YarnApplicationState.RUNNING.name());

    // Submit application to multiSubCluster
    ApplicationId appId = ApplicationId.newInstance(Time.now(), 1);
    ApplicationSubmissionContextInfo context = new ApplicationSubmissionContextInfo();
    context.setApplicationId(appId.toString());
    context.setApplicationType("MapReduce");
    context.setQueue("queue");

    Assert.assertNotNull(interceptor.submitApplication(context, null));

    GetApplicationHomeSubClusterRequest request =
        GetApplicationHomeSubClusterRequest.newInstance(appId);
    GetApplicationHomeSubClusterResponse response =
        stateStore.getApplicationHomeSubCluster(request);

    Assert.assertNotNull(response);
    ApplicationHomeSubCluster homeSubCluster = response.getApplicationHomeSubCluster();

    DefaultRequestInterceptorREST interceptorREST =
        interceptor.getInterceptorForSubCluster(homeSubCluster.getHomeSubCluster());

    MockDefaultRequestInterceptorREST mockInterceptorREST =
        (MockDefaultRequestInterceptorREST) interceptorREST;
    mockInterceptorREST.updateApplicationState(YarnApplicationState.RUNNING,
        appId.toString());

    Set<String> stateQueries = new HashSet<>();
    stateQueries.add(YarnApplicationState.RUNNING.name());

    Set<String> typeQueries = new HashSet<>();
    typeQueries.add("MapReduce");

    ApplicationStatisticsInfo response2 =
        interceptor.getAppStatistics(null, stateQueries, typeQueries);

    Assert.assertNotNull(response2);
    Assert.assertFalse(response2.getStatItems().isEmpty());

    StatisticsItemInfo result = response2.getStatItems().get(0);
    Assert.assertEquals(1, result.getCount());
    Assert.assertEquals(YarnApplicationState.RUNNING, result.getState());
    Assert.assertEquals("MapReduce", result.getType());
  }

  @Test
  public void testGetAppActivities() throws IOException, InterruptedException {
    // Submit application to multiSubCluster
    ApplicationId appId = ApplicationId.newInstance(Time.now(), 1);
    ApplicationSubmissionContextInfo context = new ApplicationSubmissionContextInfo();
    context.setApplicationId(appId.toString());
    context.setApplicationType("MapReduce");
    context.setQueue("queue");

    Assert.assertNotNull(interceptor.submitApplication(context, null));
    Set<String> prioritiesSet = Collections.singleton("0");
    Set<String> allocationRequestIdsSet = Collections.singleton("0");

    AppActivitiesInfo appActivitiesInfo =
        interceptor.getAppActivities(null, appId.toString(), String.valueOf(Time.now()),
        prioritiesSet, allocationRequestIdsSet, null, "-1", null, false);

    Assert.assertNotNull(appActivitiesInfo);
    Assert.assertEquals(appId.toString(), appActivitiesInfo.getApplicationId());
    Assert.assertEquals(10, appActivitiesInfo.getAllocations().size());
  }

  @Test
  public void testListReservation() throws Exception {

    // submitReservation
    ReservationId reservationId = ReservationId.newInstance(Time.now(), 1);
    submitReservation(reservationId);

    // Call the listReservation method
    String applyReservationId = reservationId.toString();
    Response listReservationResponse = interceptor.listReservation(
        QUEUE_DEDICATED_FULL, applyReservationId, -1, -1, false, null);
    Assert.assertNotNull(listReservationResponse);
    Assert.assertNotNull(listReservationResponse.getStatus());
    Status status = Status.fromStatusCode(listReservationResponse.getStatus());
    Assert.assertEquals(Status.OK, status);

    Object entity = listReservationResponse.getEntity();
    Assert.assertNotNull(entity);
    Assert.assertNotNull(entity instanceof ReservationListInfo);

    ReservationListInfo listInfo = (ReservationListInfo) entity;
    Assert.assertNotNull(listInfo);

    List<ReservationInfo> reservationInfoList = listInfo.getReservations();
    Assert.assertNotNull(reservationInfoList);
    Assert.assertEquals(1, reservationInfoList.size());

    ReservationInfo reservationInfo = reservationInfoList.get(0);
    Assert.assertNotNull(reservationInfo);
    Assert.assertEquals(applyReservationId, reservationInfo.getReservationId());

    ReservationDefinitionInfo definitionInfo = reservationInfo.getReservationDefinition();
    Assert.assertNotNull(definitionInfo);

    ReservationRequestsInfo reservationRequestsInfo = definitionInfo.getReservationRequests();
    Assert.assertNotNull(reservationRequestsInfo);

    ArrayList<ReservationRequestInfo> reservationRequestInfoList =
        reservationRequestsInfo.getReservationRequest();
    Assert.assertNotNull(reservationRequestInfoList);
    Assert.assertEquals(1, reservationRequestInfoList.size());

    ReservationRequestInfo reservationRequestInfo = reservationRequestInfoList.get(0);
    Assert.assertNotNull(reservationRequestInfo);
    Assert.assertEquals(4, reservationRequestInfo.getNumContainers());

    ResourceInfo resourceInfo = reservationRequestInfo.getCapability();
    Assert.assertNotNull(resourceInfo);

    int vCore = resourceInfo.getvCores();
    long memory = resourceInfo.getMemorySize();
    Assert.assertEquals(1, vCore);
    Assert.assertEquals(1024, memory);
  }

  @Test
  public void testCreateNewReservation() throws Exception {
    Response response = interceptor.createNewReservation(null);
    Assert.assertNotNull(response);

    Object entity = response.getEntity();
    Assert.assertNotNull(entity);
    Assert.assertTrue(entity instanceof NewReservation);

    NewReservation newReservation = (NewReservation) entity;
    Assert.assertNotNull(newReservation);
    Assert.assertTrue(newReservation.getReservationId().contains("reservation"));
  }

  @Test
  public void testSubmitReservation() throws Exception {

    // submit reservation
    ReservationId reservationId = ReservationId.newInstance(Time.now(), 2);
    Response response = submitReservation(reservationId);
    Assert.assertNotNull(response);
    Assert.assertEquals(Status.ACCEPTED.getStatusCode(), response.getStatus());

    String applyReservationId = reservationId.toString();
    Response reservationResponse = interceptor.listReservation(
        QUEUE_DEDICATED_FULL, applyReservationId, -1, -1, false, null);
    Assert.assertNotNull(reservationResponse);

    Object entity = reservationResponse.getEntity();
    Assert.assertNotNull(entity);
    Assert.assertNotNull(entity instanceof ReservationListInfo);

    ReservationListInfo listInfo = (ReservationListInfo) entity;
    Assert.assertNotNull(listInfo);

    List<ReservationInfo> reservationInfos = listInfo.getReservations();
    Assert.assertNotNull(reservationInfos);
    Assert.assertEquals(1, reservationInfos.size());

    ReservationInfo reservationInfo = reservationInfos.get(0);
    Assert.assertNotNull(reservationInfo);
    Assert.assertEquals(reservationInfo.getReservationId(), applyReservationId);
  }

  @Test
  public void testUpdateReservation() throws Exception {
    // submit reservation
    ReservationId reservationId = ReservationId.newInstance(Time.now(), 3);
    Response response = submitReservation(reservationId);
    Assert.assertNotNull(response);
    Assert.assertEquals(Status.ACCEPTED.getStatusCode(), response.getStatus());

    // update reservation
    ReservationSubmissionRequest resSubRequest =
        getReservationSubmissionRequest(reservationId, 6, 2048, 2);
    ReservationDefinition reservationDefinition = resSubRequest.getReservationDefinition();
    ReservationDefinitionInfo reservationDefinitionInfo =
        new ReservationDefinitionInfo(reservationDefinition);

    ReservationUpdateRequestInfo updateRequestInfo = new ReservationUpdateRequestInfo();
    updateRequestInfo.setReservationId(reservationId.toString());
    updateRequestInfo.setReservationDefinition(reservationDefinitionInfo);
    Response updateReservationResp = interceptor.updateReservation(updateRequestInfo, null);
    Assert.assertNotNull(updateReservationResp);
    Assert.assertEquals(Status.OK.getStatusCode(), updateReservationResp.getStatus());

    String applyReservationId = reservationId.toString();
    Response reservationResponse = interceptor.listReservation(
            QUEUE_DEDICATED_FULL, applyReservationId, -1, -1, false, null);
    Assert.assertNotNull(reservationResponse);

    Object entity = reservationResponse.getEntity();
    Assert.assertNotNull(entity);
    Assert.assertNotNull(entity instanceof ReservationListInfo);

    ReservationListInfo listInfo = (ReservationListInfo) entity;
    Assert.assertNotNull(listInfo);

    List<ReservationInfo> reservationInfos = listInfo.getReservations();
    Assert.assertNotNull(reservationInfos);
    Assert.assertEquals(1, reservationInfos.size());

    ReservationInfo reservationInfo = reservationInfos.get(0);
    Assert.assertNotNull(reservationInfo);
    Assert.assertEquals(reservationInfo.getReservationId(), applyReservationId);

    ReservationDefinitionInfo resDefinitionInfo = reservationInfo.getReservationDefinition();
    Assert.assertNotNull(resDefinitionInfo);

    ReservationRequestsInfo reservationRequestsInfo = resDefinitionInfo.getReservationRequests();
    Assert.assertNotNull(reservationRequestsInfo);

    ArrayList<ReservationRequestInfo> reservationRequestInfoList =
            reservationRequestsInfo.getReservationRequest();
    Assert.assertNotNull(reservationRequestInfoList);
    Assert.assertEquals(1, reservationRequestInfoList.size());

    ReservationRequestInfo reservationRequestInfo = reservationRequestInfoList.get(0);
    Assert.assertNotNull(reservationRequestInfo);
    Assert.assertEquals(6, reservationRequestInfo.getNumContainers());

    ResourceInfo resourceInfo = reservationRequestInfo.getCapability();
    Assert.assertNotNull(resourceInfo);

    int vCore = resourceInfo.getvCores();
    long memory = resourceInfo.getMemorySize();
    Assert.assertEquals(2, vCore);
    Assert.assertEquals(2048, memory);
  }

  @Test
  public void testDeleteReservation() throws Exception {
    // submit reservation
    ReservationId reservationId = ReservationId.newInstance(Time.now(), 4);
    Response response = submitReservation(reservationId);
    Assert.assertNotNull(response);
    Assert.assertEquals(Status.ACCEPTED.getStatusCode(), response.getStatus());

    String applyResId = reservationId.toString();
    Response reservationResponse = interceptor.listReservation(
        QUEUE_DEDICATED_FULL, applyResId, -1, -1, false, null);
    Assert.assertNotNull(reservationResponse);

    ReservationDeleteRequestInfo deleteRequestInfo =
        new ReservationDeleteRequestInfo();
    deleteRequestInfo.setReservationId(applyResId);
    Response delResponse = interceptor.deleteReservation(deleteRequestInfo, null);
    Assert.assertNotNull(delResponse);

    LambdaTestUtils.intercept(Exception.class,
        "reservationId with id: " + reservationId + " not found",
        () -> interceptor.listReservation(QUEUE_DEDICATED_FULL, applyResId, -1, -1, false, null));
  }

  private Response submitReservation(ReservationId reservationId)
       throws IOException, InterruptedException {
    ReservationSubmissionRequestInfo resSubmissionRequestInfo =
        getReservationSubmissionRequestInfo(reservationId);
    Response response = interceptor.submitReservation(resSubmissionRequestInfo, null);
    return response;
  }

  public static ReservationSubmissionRequestInfo getReservationSubmissionRequestInfo(
      ReservationId reservationId) {

    ReservationSubmissionRequest resSubRequest =
        getReservationSubmissionRequest(reservationId, NUM_CONTAINERS, 1024, 1);
    ReservationDefinition reservationDefinition = resSubRequest.getReservationDefinition();

    ReservationSubmissionRequestInfo resSubmissionRequestInfo =
        new ReservationSubmissionRequestInfo();
    resSubmissionRequestInfo.setQueue(resSubRequest.getQueue());
    resSubmissionRequestInfo.setReservationId(reservationId.toString());
    ReservationDefinitionInfo reservationDefinitionInfo =
        new ReservationDefinitionInfo(reservationDefinition);
    resSubmissionRequestInfo.setReservationDefinition(reservationDefinitionInfo);

    return resSubmissionRequestInfo;
  }

  public static ReservationSubmissionRequest getReservationSubmissionRequest(
      ReservationId reservationId, int numContainers, int memory, int vcore) {

    // arrival time from which the resource(s) can be allocated.
    long arrival = Time.now();

    // deadline by when the resource(s) must be allocated.
    // The reason for choosing 1.05 is because this gives an integer
    // DURATION * 0.05 = 3000(ms)
    // deadline = arrival + 3000ms
    long deadline = (long) (arrival + 1.05 * DURATION);

    ReservationSubmissionRequest submissionRequest = createSimpleReservationRequest(
        reservationId, numContainers, arrival, deadline, DURATION, memory, vcore);

    return submissionRequest;
  }

  public static ReservationSubmissionRequest createSimpleReservationRequest(
      ReservationId reservationId, int numContainers, long arrival,
      long deadline, long duration, int memory, int vcore) {
    // create a request with a single atomic ask
    ReservationRequest r = ReservationRequest.newInstance(
        Resource.newInstance(memory, vcore), numContainers, 1, duration);
    ReservationRequests reqs = ReservationRequests.newInstance(
        Collections.singletonList(r), ReservationRequestInterpreter.R_ALL);
    ReservationDefinition rDef = ReservationDefinition.newInstance(
        arrival, deadline, reqs, "testClientRMService#reservation", "0", Priority.UNDEFINED);
    ReservationSubmissionRequest request = ReservationSubmissionRequest.newInstance(
        rDef, QUEUE_DEDICATED_FULL, reservationId);
    return request;
  }

  @Test
  public void testWebAddressWithScheme() {
    // The style of the web address reported by the subCluster in the heartbeat is 0.0.0.0:8000
    // We design the following 2 test cases:
    String webAppAddress = "0.0.0.0:8000";

    // 1. We try to disable Https, at this point we should get the following link:
    // http://0.0.0.0:8000
    String expectedHttpWebAddress = "http://0.0.0.0:8000";
    String webAppAddressWithScheme =
        WebAppUtils.getHttpSchemePrefix(this.getConf()) + webAppAddress;
    Assert.assertEquals(expectedHttpWebAddress, webAppAddressWithScheme);

    // 2. We try to enable Https，at this point we should get the following link:
    // https://0.0.0.0:8000
    Configuration configuration = this.getConf();
    configuration.set(YarnConfiguration.YARN_HTTP_POLICY_KEY,
        HttpConfig.Policy.HTTPS_ONLY.name());
    String expectedHttpsWebAddress = "https://0.0.0.0:8000";
    String webAppAddressWithScheme2 =
        WebAppUtils.getHttpSchemePrefix(this.getConf()) + webAppAddress;
    Assert.assertEquals(expectedHttpsWebAddress, webAppAddressWithScheme2);
  }

  @Test
  public void testCheckUserAccessToQueue() throws Exception {

    interceptor.setAllowPartialResult(false);

    // Case 1: Only queue admin user can access other user's information
    HttpServletRequest mockHsr = mockHttpServletRequestByUserName("non-admin");
    String errorMsg1 = "User=non-admin doesn't haven access to queue=queue " +
        "so it cannot check ACLs for other users.";
    LambdaTestUtils.intercept(YarnRuntimeException.class, errorMsg1,
        () -> interceptor.checkUserAccessToQueue("queue", "jack",
        QueueACL.SUBMIT_APPLICATIONS.name(), mockHsr));

    // Case 2: request an unknown ACL causes BAD_REQUEST
    HttpServletRequest mockHsr1 = mockHttpServletRequestByUserName("admin");
    String errorMsg2 = "Specified queueAclType=XYZ_ACL is not a valid type, " +
        "valid queue acl types={SUBMIT_APPLICATIONS/ADMINISTER_QUEUE}";
    LambdaTestUtils.intercept(YarnRuntimeException.class, errorMsg2,
        () -> interceptor.checkUserAccessToQueue("queue", "jack", "XYZ_ACL", mockHsr1));

    // We design a test, admin user has ADMINISTER_QUEUE, SUBMIT_APPLICATIONS permissions,
    // yarn user has SUBMIT_APPLICATIONS permissions, other users have no permissions

    // Case 3: get FORBIDDEN for rejected ACL
    checkUserAccessToQueueFailed("queue", "jack", QueueACL.SUBMIT_APPLICATIONS, "admin");
    checkUserAccessToQueueFailed("queue", "jack", QueueACL.ADMINISTER_QUEUE, "admin");

    // Case 4: get OK for listed ACLs
    checkUserAccessToQueueSuccess("queue", "admin", QueueACL.ADMINISTER_QUEUE, "admin");
    checkUserAccessToQueueSuccess("queue", "admin", QueueACL.SUBMIT_APPLICATIONS, "admin");

    // Case 5: get OK only for SUBMIT_APP acl for "yarn" user
    checkUserAccessToQueueFailed("queue", "yarn", QueueACL.ADMINISTER_QUEUE, "admin");
    checkUserAccessToQueueSuccess("queue", "yarn", QueueACL.SUBMIT_APPLICATIONS, "admin");

    interceptor.setAllowPartialResult(true);
  }

  private void checkUserAccessToQueueSuccess(String queue, String userName,
      QueueACL queueACL, String mockUser) throws AuthorizationException {
    HttpServletRequest mockHsr = mockHttpServletRequestByUserName(mockUser);
    RMQueueAclInfo aclInfo =
        interceptor.checkUserAccessToQueue(queue, userName, queueACL.name(), mockHsr);
    Assert.assertNotNull(aclInfo);
    Assert.assertTrue(aclInfo instanceof FederationRMQueueAclInfo);
    FederationRMQueueAclInfo fedAclInfo = FederationRMQueueAclInfo.class.cast(aclInfo);
    List<RMQueueAclInfo> aclInfos = fedAclInfo.getList();
    Assert.assertNotNull(aclInfos);
    Assert.assertEquals(4, aclInfos.size());
    for (RMQueueAclInfo rMQueueAclInfo : aclInfos) {
      Assert.assertTrue(rMQueueAclInfo.isAllowed());
    }
  }

  private void checkUserAccessToQueueFailed(String queue, String userName,
      QueueACL queueACL, String mockUser) throws AuthorizationException {
    HttpServletRequest mockHsr = mockHttpServletRequestByUserName(mockUser);
    RMQueueAclInfo aclInfo =
        interceptor.checkUserAccessToQueue(queue, userName, queueACL.name(), mockHsr);
    Assert.assertNotNull(aclInfo);
    Assert.assertTrue(aclInfo instanceof FederationRMQueueAclInfo);
    FederationRMQueueAclInfo fedAclInfo = FederationRMQueueAclInfo.class.cast(aclInfo);
    List<RMQueueAclInfo> aclInfos = fedAclInfo.getList();
    Assert.assertNotNull(aclInfos);
    Assert.assertEquals(4, aclInfos.size());
    for (RMQueueAclInfo rMQueueAclInfo : aclInfos) {
      Assert.assertFalse(rMQueueAclInfo.isAllowed());
      String expectDiagnostics = "User=" + userName +
          " doesn't have access to queue=queue with acl-type=" + queueACL.name();
      Assert.assertEquals(expectDiagnostics, rMQueueAclInfo.getDiagnostics());
    }
  }

  private HttpServletRequest mockHttpServletRequestByUserName(String username) {
    HttpServletRequest mockHsr = mock(HttpServletRequest.class);
    when(mockHsr.getRemoteUser()).thenReturn(username);
    Principal principal = mock(Principal.class);
    when(principal.getName()).thenReturn(username);
    when(mockHsr.getUserPrincipal()).thenReturn(principal);
    return mockHsr;
  }

  @Test
  public void testCheckFederationInterceptorRESTClient() {
    SubClusterId subClusterId = SubClusterId.newInstance("SC-1");
    String webAppSocket = "SC-1:WebAddress";
    String webAppAddress = "http://" + webAppSocket;

    Configuration configuration = new Configuration();
    FederationInterceptorREST rest = new FederationInterceptorREST();
    rest.setConf(configuration);
    rest.init("router");

    DefaultRequestInterceptorREST interceptorREST =
        rest.getOrCreateInterceptorForSubCluster(subClusterId, webAppSocket);

    Assert.assertNotNull(interceptorREST);
    Assert.assertNotNull(interceptorREST.getClient());
    Assert.assertEquals(webAppAddress, interceptorREST.getWebAppAddress());
  }

  @Test
  public void testInvokeConcurrent() throws IOException, YarnException {

    // We design such a test case, we call the interceptor's getNodes interface,
    // this interface will generate the following test data
    // subCluster0 Node 0
    // subCluster1 Node 1
    // subCluster2 Node 2
    // subCluster3 Node 3
    // We use the returned data to verify whether the subClusterId
    // of the multi-thread call can match the node data
    Map<SubClusterInfo, NodesInfo> subClusterInfoNodesInfoMap =
        interceptor.invokeConcurrentGetNodeLabel();
    Assert.assertNotNull(subClusterInfoNodesInfoMap);
    Assert.assertEquals(4, subClusterInfoNodesInfoMap.size());

    subClusterInfoNodesInfoMap.forEach((subClusterInfo, nodesInfo) -> {
      String subClusterId = subClusterInfo.getSubClusterId().getId();
      List<NodeInfo> nodeInfos = nodesInfo.getNodes();
      Assert.assertNotNull(nodeInfos);
      Assert.assertEquals(1, nodeInfos.size());

      String expectNodeId = "Node " + subClusterId;
      String nodeId = nodeInfos.get(0).getNodeId();
      Assert.assertEquals(expectNodeId, nodeId);
    });
  }

  @Test
  public void testGetSchedulerInfo() {
    // In this test case, we will get the return results of 4 sub-clusters.
    SchedulerTypeInfo typeInfo = interceptor.getSchedulerInfo();
    Assert.assertNotNull(typeInfo);
    Assert.assertTrue(typeInfo instanceof FederationSchedulerTypeInfo);

    FederationSchedulerTypeInfo federationSchedulerTypeInfo =
        FederationSchedulerTypeInfo.class.cast(typeInfo);
    Assert.assertNotNull(federationSchedulerTypeInfo);
    List<SchedulerTypeInfo> schedulerTypeInfos = federationSchedulerTypeInfo.getList();
    Assert.assertNotNull(schedulerTypeInfos);
    Assert.assertEquals(4, schedulerTypeInfos.size());
    List<String> subClusterIds =
        subClusters.stream().map(subClusterId -> subClusterId.getId()).
        collect(Collectors.toList());

    for (SchedulerTypeInfo schedulerTypeInfo : schedulerTypeInfos) {
      Assert.assertNotNull(schedulerTypeInfo);

      // 1. Whether the returned subClusterId is in the subCluster list
      String subClusterId = schedulerTypeInfo.getSubClusterId();
      Assert.assertTrue(subClusterIds.contains(subClusterId));

      // 2. We test CapacityScheduler, the returned type should be CapacityScheduler.
      SchedulerInfo schedulerInfo = schedulerTypeInfo.getSchedulerInfo();
      Assert.assertNotNull(schedulerInfo);
      Assert.assertTrue(schedulerInfo instanceof CapacitySchedulerInfo);
      CapacitySchedulerInfo capacitySchedulerInfo =
          CapacitySchedulerInfo.class.cast(schedulerInfo);
      Assert.assertNotNull(capacitySchedulerInfo);

      // 3. The parent queue name should be root
      String queueName = capacitySchedulerInfo.getQueueName();
      Assert.assertEquals("root", queueName);

      // 4. schedulerType should be CapacityScheduler
      String schedulerType = capacitySchedulerInfo.getSchedulerType();
      Assert.assertEquals("Capacity Scheduler", schedulerType);

      // 5. queue path should be root
      String queuePath = capacitySchedulerInfo.getQueuePath();
      Assert.assertEquals("root", queuePath);

      // 6. mockRM has 2 test queues, [root.a, root.b]
      List<String> queues = Lists.newArrayList("root.a", "root.b");
      CapacitySchedulerQueueInfoList csSchedulerQueueInfoList = capacitySchedulerInfo.getQueues();
      Assert.assertNotNull(csSchedulerQueueInfoList);
      List<CapacitySchedulerQueueInfo> csQueueInfoList =
          csSchedulerQueueInfoList.getQueueInfoList();
      Assert.assertEquals(2, csQueueInfoList.size());
      for (CapacitySchedulerQueueInfo csQueueInfo : csQueueInfoList) {
        Assert.assertNotNull(csQueueInfo);
        Assert.assertTrue(queues.contains(csQueueInfo.getQueuePath()));
      }
    }
  }

  @Test
  public void testPostDelegationTokenErrorHsr() throws Exception {
    // Prepare delegationToken data
    DelegationToken token = new DelegationToken();
    token.setRenewer(TEST_RENEWER);

    HttpServletRequest request = mock(HttpServletRequest.class);

    // If we don't set token
    LambdaTestUtils.intercept(IllegalArgumentException.class,
        "Parameter error, the tokenData or hsr is null.",
        () -> interceptor.postDelegationToken(null, request));

    // If we don't set hsr
    LambdaTestUtils.intercept(IllegalArgumentException.class,
        "Parameter error, the tokenData or hsr is null.",
        () -> interceptor.postDelegationToken(token, null));

    // If we don't set renewUser, we will get error message.
    LambdaTestUtils.intercept(AuthorizationException.class,
        "Unable to obtain user name, user not authenticated",
        () -> interceptor.postDelegationToken(token, request));

    Principal principal = mock(Principal.class);
    when(principal.getName()).thenReturn(TEST_RENEWER);
    when(request.getRemoteUser()).thenReturn(TEST_RENEWER);
    when(request.getUserPrincipal()).thenReturn(principal);

    // If we don't set the authentication type, we will get error message.
    Response response = interceptor.postDelegationToken(token, request);
    Assert.assertNotNull(response);
    Assert.assertEquals(response.getStatus(), Status.FORBIDDEN.getStatusCode());
    String errMsg = "Delegation token operations can only be carried out on a " +
        "Kerberos authenticated channel. Expected auth type is kerberos, got type null";
    Object entity = response.getEntity();
    Assert.assertNotNull(entity);
    Assert.assertTrue(entity instanceof String);
    String entityMsg = String.valueOf(entity);
    Assert.assertTrue(errMsg.contains(entityMsg));
  }

  @Test
  public void testPostDelegationToken() throws Exception {
    Long now = Time.now();

    DelegationToken token = new DelegationToken();
    token.setRenewer(TEST_RENEWER);

    Principal principal = mock(Principal.class);
    when(principal.getName()).thenReturn(TEST_RENEWER);

    HttpServletRequest request = mock(HttpServletRequest.class);
    when(request.getRemoteUser()).thenReturn(TEST_RENEWER);
    when(request.getUserPrincipal()).thenReturn(principal);
    when(request.getAuthType()).thenReturn("kerberos");

    Response response = interceptor.postDelegationToken(token, request);
    Assert.assertNotNull(response);

    Object entity = response.getEntity();
    Assert.assertNotNull(entity);
    Assert.assertTrue(entity instanceof DelegationToken);

    DelegationToken dtoken = DelegationToken.class.cast(entity);
    Assert.assertEquals(TEST_RENEWER, dtoken.getRenewer());
    Assert.assertEquals(TEST_RENEWER, dtoken.getOwner());
    Assert.assertEquals("RM_DELEGATION_TOKEN", dtoken.getKind());
    Assert.assertNotNull(dtoken.getToken());
    Assert.assertTrue(dtoken.getNextExpirationTime() > now);
  }

  @Test
  public void testPostDelegationTokenExpirationError() throws Exception {

    // If we don't set hsr
    LambdaTestUtils.intercept(IllegalArgumentException.class,
        "Parameter error, the hsr is null.",
        () -> interceptor.postDelegationTokenExpiration(null));

    Principal principal = mock(Principal.class);
    when(principal.getName()).thenReturn(TEST_RENEWER);

    HttpServletRequest request = mock(HttpServletRequest.class);
    when(request.getRemoteUser()).thenReturn(TEST_RENEWER);
    when(request.getUserPrincipal()).thenReturn(principal);
    when(request.getAuthType()).thenReturn("kerberos");

    // If we don't set the header.
    String errorMsg = "Header 'Hadoop-YARN-RM-Delegation-Token' containing encoded token not found";
    LambdaTestUtils.intercept(BadRequestException.class, errorMsg,
        () -> interceptor.postDelegationTokenExpiration(request));
  }

  @Test
  public void testPostDelegationTokenExpiration() throws Exception {

    DelegationToken token = new DelegationToken();
    token.setRenewer(TEST_RENEWER);

    Principal principal = mock(Principal.class);
    when(principal.getName()).thenReturn(TEST_RENEWER);

    HttpServletRequest request = mock(HttpServletRequest.class);
    when(request.getRemoteUser()).thenReturn(TEST_RENEWER);
    when(request.getUserPrincipal()).thenReturn(principal);
    when(request.getAuthType()).thenReturn("kerberos");

    Response response = interceptor.postDelegationToken(token, request);
    Assert.assertNotNull(response);
    Object entity = response.getEntity();
    Assert.assertNotNull(entity);
    Assert.assertTrue(entity instanceof DelegationToken);
    DelegationToken dtoken = DelegationToken.class.cast(entity);

    final String yarnTokenHeader = "Hadoop-YARN-RM-Delegation-Token";
    when(request.getHeader(yarnTokenHeader)).thenReturn(dtoken.getToken());

    Response renewResponse = interceptor.postDelegationTokenExpiration(request);
    Assert.assertNotNull(renewResponse);

    Object renewEntity = renewResponse.getEntity();
    Assert.assertNotNull(renewEntity);
    Assert.assertTrue(renewEntity instanceof DelegationToken);

    // renewDelegation, we only return renewDate, other values are NULL.
    DelegationToken renewDToken = DelegationToken.class.cast(renewEntity);
    Assert.assertNull(renewDToken.getRenewer());
    Assert.assertNull(renewDToken.getOwner());
    Assert.assertNull(renewDToken.getKind());
    Assert.assertTrue(renewDToken.getNextExpirationTime() > dtoken.getNextExpirationTime());
  }

  @Test
  public void testCancelDelegationToken() throws Exception {
    DelegationToken token = new DelegationToken();
    token.setRenewer(TEST_RENEWER);

    Principal principal = mock(Principal.class);
    when(principal.getName()).thenReturn(TEST_RENEWER);

    HttpServletRequest request = mock(HttpServletRequest.class);
    when(request.getRemoteUser()).thenReturn(TEST_RENEWER);
    when(request.getUserPrincipal()).thenReturn(principal);
    when(request.getAuthType()).thenReturn("kerberos");

    Response response = interceptor.postDelegationToken(token, request);
    Assert.assertNotNull(response);
    Object entity = response.getEntity();
    Assert.assertNotNull(entity);
    Assert.assertTrue(entity instanceof DelegationToken);
    DelegationToken dtoken = DelegationToken.class.cast(entity);

    final String yarnTokenHeader = "Hadoop-YARN-RM-Delegation-Token";
    when(request.getHeader(yarnTokenHeader)).thenReturn(dtoken.getToken());

    Response cancelResponse = interceptor.cancelDelegationToken(request);
    Assert.assertNotNull(cancelResponse);
    Assert.assertEquals(response.getStatus(), Status.OK.getStatusCode());
  }

  @Test
<<<<<<< HEAD
  public void testDumpSchedulerLogs() throws Exception {
    HttpServletRequest mockHsr = mockHttpServletRequestByUserName("admin");
    String dumpSchedulerLogsMsg = interceptor.dumpSchedulerLogs("1", mockHsr);

    // We cannot guarantee the calling order of the sub-clusters,
    // We guarantee that the returned result contains the information of each subCluster.
    Assert.assertNotNull(dumpSchedulerLogsMsg);
    subClusters.stream().forEach(subClusterId -> {
      String subClusterMsg =
          "subClusterId" + subClusterId + " : Capacity scheduler logs are being created.; ";
      Assert.assertTrue(dumpSchedulerLogsMsg.contains(subClusterMsg));
    });
  }

  @Test
  public void testDumpSchedulerLogsError() throws Exception {
    HttpServletRequest mockHsr = mockHttpServletRequestByUserName("admin");

    // time is empty
    LambdaTestUtils.intercept(IllegalArgumentException.class,
        "Parameter error, the time is empty or null.",
        () -> interceptor.dumpSchedulerLogs(null, mockHsr));

    // time is negative
    LambdaTestUtils.intercept(IllegalArgumentException.class,
        "time must be greater than 0.",
        () -> interceptor.dumpSchedulerLogs("-1", mockHsr));

    // time is non-numeric
    LambdaTestUtils.intercept(IllegalArgumentException.class,
        "time must be a number.",
        () -> interceptor.dumpSchedulerLogs("abc", mockHsr));
=======
  public void testGetActivitiesNormal() {
    ActivitiesInfo activitiesInfo = interceptor.getActivities(null, "1", "DIAGNOSTIC");
    Assert.assertNotNull(activitiesInfo);

    String nodeId = activitiesInfo.getNodeId();
    Assert.assertNotNull(nodeId);
    Assert.assertEquals("1", nodeId);

    String diagnostic = activitiesInfo.getDiagnostic();
    Assert.assertNotNull(diagnostic);
    Assert.assertTrue(StringUtils.contains(diagnostic, "Diagnostic"));

    long timestamp = activitiesInfo.getTimestamp();
    Assert.assertEquals(1673081972L, timestamp);

    List<NodeAllocationInfo> allocationInfos = activitiesInfo.getAllocations();
    Assert.assertNotNull(allocationInfos);
    Assert.assertEquals(1, allocationInfos.size());
  }

  @Test
  public void testGetActivitiesError() throws Exception {
    // nodeId is empty
    LambdaTestUtils.intercept(IllegalArgumentException.class,
        "'nodeId' must not be empty.",
        () -> interceptor.getActivities(null, "", "DIAGNOSTIC"));

    // groupBy is empty
    LambdaTestUtils.intercept(IllegalArgumentException.class,
        "'groupBy' must not be empty.",
        () -> interceptor.getActivities(null, "1", ""));

    // groupBy value is wrong
    LambdaTestUtils.intercept(IllegalArgumentException.class,
        "Got invalid groupBy: TEST1, valid groupBy types: [DIAGNOSTIC]",
        () -> interceptor.getActivities(null, "1", "TEST1"));
  }

  @Test
  public void testGetBulkActivitiesNormal() throws InterruptedException {
    BulkActivitiesInfo bulkActivitiesInfo =
        interceptor.getBulkActivities(null, "DIAGNOSTIC", 5);
    Assert.assertNotNull(bulkActivitiesInfo);

    Assert.assertTrue(bulkActivitiesInfo instanceof FederationBulkActivitiesInfo);

    FederationBulkActivitiesInfo federationBulkActivitiesInfo =
        FederationBulkActivitiesInfo.class.cast(bulkActivitiesInfo);
    Assert.assertNotNull(federationBulkActivitiesInfo);

    List<BulkActivitiesInfo> activitiesInfos = federationBulkActivitiesInfo.getList();
    Assert.assertNotNull(activitiesInfos);
    Assert.assertEquals(4, activitiesInfos.size());

    for (BulkActivitiesInfo activitiesInfo : activitiesInfos) {
      Assert.assertNotNull(activitiesInfo);
      List<ActivitiesInfo> activitiesInfoList = activitiesInfo.getActivities();
      Assert.assertNotNull(activitiesInfoList);
      Assert.assertEquals(5, activitiesInfoList.size());
    }
  }

  @Test
  public void testGetBulkActivitiesError() throws Exception {
    // activitiesCount < 0
    LambdaTestUtils.intercept(IllegalArgumentException.class,
        "'activitiesCount' must not be negative.",
        () -> interceptor.getBulkActivities(null, "DIAGNOSTIC", -1));

    // groupBy value is wrong
    LambdaTestUtils.intercept(YarnRuntimeException.class,
        "Got invalid groupBy: TEST1, valid groupBy types: [DIAGNOSTIC]",
        () -> interceptor.getBulkActivities(null, "TEST1", 1));

    // groupBy is empty
    LambdaTestUtils.intercept(IllegalArgumentException.class,
        "'groupBy' must not be empty.",
        () -> interceptor.getBulkActivities(null, "", 1));
>>>>>>> 468135a4
  }
}<|MERGE_RESOLUTION|>--- conflicted
+++ resolved
@@ -1785,7 +1785,6 @@
   }
 
   @Test
-<<<<<<< HEAD
   public void testDumpSchedulerLogs() throws Exception {
     HttpServletRequest mockHsr = mockHttpServletRequestByUserName("admin");
     String dumpSchedulerLogsMsg = interceptor.dumpSchedulerLogs("1", mockHsr);
@@ -1818,7 +1817,9 @@
     LambdaTestUtils.intercept(IllegalArgumentException.class,
         "time must be a number.",
         () -> interceptor.dumpSchedulerLogs("abc", mockHsr));
-=======
+  }
+  
+  @Test
   public void testGetActivitiesNormal() {
     ActivitiesInfo activitiesInfo = interceptor.getActivities(null, "1", "DIAGNOSTIC");
     Assert.assertNotNull(activitiesInfo);
@@ -1897,6 +1898,5 @@
     LambdaTestUtils.intercept(IllegalArgumentException.class,
         "'groupBy' must not be empty.",
         () -> interceptor.getBulkActivities(null, "", 1));
->>>>>>> 468135a4
   }
 }