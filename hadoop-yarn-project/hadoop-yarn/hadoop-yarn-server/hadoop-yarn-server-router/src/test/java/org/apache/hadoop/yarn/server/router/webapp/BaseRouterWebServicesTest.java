/**
 * Licensed to the Apache Software Foundation (ASF) under one
 * or more contributor license agreements.  See the NOTICE file
 * distributed with this work for additional information
 * regarding copyright ownership.  The ASF licenses this file
 * to you under the Apache License, Version 2.0 (the
 * "License"); you may not use this file except in compliance
 * with the License.  You may obtain a copy of the License at
 *
 *     http://www.apache.org/licenses/LICENSE-2.0
 *
 * Unless required by applicable law or agreed to in writing, software
 * distributed under the License is distributed on an "AS IS" BASIS,
 * WITHOUT WARRANTIES OR CONDITIONS OF ANY KIND, either express or implied.
 * See the License for the specific language governing permissions and
 * limitations under the License.
 */

package org.apache.hadoop.yarn.server.router.webapp;

import static org.mockito.Mockito.mock;
import static org.mockito.Mockito.spy;
import static org.mockito.Mockito.when;

import java.io.IOException;

import javax.servlet.http.HttpServletRequest;
import javax.servlet.http.HttpServletResponse;
import javax.ws.rs.core.Response;

import org.apache.hadoop.conf.Configuration;
import org.apache.hadoop.security.authorize.AuthorizationException;
import org.apache.hadoop.yarn.conf.YarnConfiguration;
import org.apache.hadoop.yarn.exceptions.YarnException;
import org.apache.hadoop.yarn.server.resourcemanager.scheduler.capacity.CapacitySchedulerConfiguration;
import org.apache.hadoop.yarn.server.resourcemanager.webapp.dao.ActivitiesInfo;
import org.apache.hadoop.yarn.server.resourcemanager.webapp.dao.AppActivitiesInfo;
import org.apache.hadoop.yarn.server.resourcemanager.webapp.dao.AppAttemptsInfo;
import org.apache.hadoop.yarn.server.resourcemanager.webapp.dao.AppInfo;
import org.apache.hadoop.yarn.server.resourcemanager.webapp.dao.AppPriority;
import org.apache.hadoop.yarn.server.resourcemanager.webapp.dao.AppQueue;
import org.apache.hadoop.yarn.server.resourcemanager.webapp.dao.AppState;
import org.apache.hadoop.yarn.server.resourcemanager.webapp.dao.AppTimeoutInfo;
import org.apache.hadoop.yarn.server.resourcemanager.webapp.dao.AppTimeoutsInfo;
import org.apache.hadoop.yarn.server.resourcemanager.webapp.dao.ApplicationStatisticsInfo;
import org.apache.hadoop.yarn.server.resourcemanager.webapp.dao.AppsInfo;
import org.apache.hadoop.yarn.server.resourcemanager.webapp.dao.ClusterInfo;
import org.apache.hadoop.yarn.server.resourcemanager.webapp.dao.ClusterMetricsInfo;
import org.apache.hadoop.yarn.server.resourcemanager.webapp.dao.LabelsToNodesInfo;
import org.apache.hadoop.yarn.server.resourcemanager.webapp.dao.NodeInfo;
import org.apache.hadoop.yarn.server.resourcemanager.webapp.dao.NodeLabelsInfo;
import org.apache.hadoop.yarn.server.resourcemanager.webapp.dao.NodeToLabelsInfo;
import org.apache.hadoop.yarn.server.resourcemanager.webapp.dao.NodesInfo;
import org.apache.hadoop.yarn.server.resourcemanager.webapp.dao.BulkActivitiesInfo;
import org.apache.hadoop.yarn.server.resourcemanager.webapp.dao.SchedulerTypeInfo;
import org.apache.hadoop.yarn.server.router.Router;
import org.apache.hadoop.yarn.server.router.webapp.RouterWebServices.RequestInterceptorChainWrapper;
import org.apache.hadoop.yarn.server.webapp.dao.AppAttemptInfo;
import org.apache.hadoop.yarn.server.webapp.dao.ContainerInfo;
import org.apache.hadoop.yarn.server.webapp.dao.ContainersInfo;
import org.junit.After;
import org.junit.Assert;
import org.junit.Before;
import org.mockito.Mockito;

/**
 * Base class for all the RouterRMAdminService test cases. It provides utility
 * methods that can be used by the concrete test case classes.
 *
 */
public abstract class BaseRouterWebServicesTest {

  private YarnConfiguration conf;

  private Router router;
  public final static int TEST_MAX_CACHE_SIZE = 10;

  public static final String QUEUE_DEFAULT = "default";
  public static final String QUEUE_DEFAULT_FULL = CapacitySchedulerConfiguration.ROOT +
      CapacitySchedulerConfiguration.DOT + QUEUE_DEFAULT;
  public static final String QUEUE_DEDICATED = "dedicated";
  public static final String QUEUE_DEDICATED_FULL = CapacitySchedulerConfiguration.ROOT +
      CapacitySchedulerConfiguration.DOT + QUEUE_DEDICATED;

  private RouterWebServices routerWebService;

  @Before
<<<<<<< HEAD
  public void setUp() throws IOException, YarnException {
=======
  public void setUp() throws YarnException, IOException {
>>>>>>> 17035da4
    this.conf = createConfiguration();

    router = spy(new Router());
    Mockito.doNothing().when(router).startWepApp();
    routerWebService = new RouterWebServices(router, conf);
    routerWebService.setResponse(mock(HttpServletResponse.class));

    router.init(conf);
    router.start();
  }

  protected YarnConfiguration createConfiguration() {
    YarnConfiguration config = new YarnConfiguration();
    String mockPassThroughInterceptorClass =
        PassThroughRESTRequestInterceptor.class.getName();

    // Create a request interceptor pipeline for testing. The last one in the
    // chain will call the mock resource manager. The others in the chain will
    // simply forward it to the next one in the chain
    config.set(YarnConfiguration.ROUTER_WEBAPP_INTERCEPTOR_CLASS_PIPELINE,
        mockPassThroughInterceptorClass + "," + mockPassThroughInterceptorClass
            + "," + mockPassThroughInterceptorClass + ","
            + MockRESTRequestInterceptor.class.getName());

    config.setInt(YarnConfiguration.ROUTER_PIPELINE_CACHE_MAX_SIZE,
        TEST_MAX_CACHE_SIZE);
    return config;
  }

  @After
  public void tearDown() {
    if (router != null) {
      router.stop();
    }
  }

  public void setUpConfig() {
    this.conf = createConfiguration();
  }

  protected Configuration getConf() {
    return this.conf;
  }

  protected RouterWebServices getRouterWebServices() {
    Assert.assertNotNull(this.routerWebService);
    return this.routerWebService;
  }

  protected ClusterInfo get(String user)
      throws IOException, InterruptedException {
    // HSR is not used here
    return routerWebService.get();
  }

  protected ClusterInfo getClusterInfo(String user)
      throws IOException, InterruptedException {
    // HSR is not used here
    return routerWebService.getClusterInfo();
  }

  protected ClusterMetricsInfo getClusterMetricsInfo(String user)
      throws IOException, InterruptedException {
    // HSR is not used here
    return routerWebService.getClusterMetricsInfo();
  }

  protected SchedulerTypeInfo getSchedulerInfo(String user)
      throws IOException, InterruptedException {
    // HSR is not used here
    return routerWebService.getSchedulerInfo();
  }

  protected String dumpSchedulerLogs(String user)
      throws IOException, InterruptedException {
    return routerWebService.dumpSchedulerLogs(null,
        createHttpServletRequest(user));
  }

  protected NodesInfo getNodes(String user)
      throws IOException, InterruptedException {
    return routerWebService.getNodes(null);
  }

  protected NodeInfo getNode(String user)
      throws IOException, InterruptedException {
    return routerWebService.getNode(null);
  }

  protected AppsInfo getApps(String user)
      throws IOException, InterruptedException {
    return routerWebService.getApps(createHttpServletRequest(user), null, null,
        null, null, null, null, null, null, null, null, null, null, null,
        null);
  }

  protected ActivitiesInfo getActivities(String user)
      throws IOException, InterruptedException {
    return routerWebService.getActivities(
        createHttpServletRequest(user), null, null);
  }

  protected BulkActivitiesInfo getBulkActivities(String user)
      throws InterruptedException {
    return routerWebService.getBulkActivities(
        createHttpServletRequest(user), null, 0);
  }

  protected AppActivitiesInfo getAppActivities(String user)
      throws IOException, InterruptedException {
    return routerWebService.getAppActivities(createHttpServletRequest(user),
        null, null, null, null, null, null, null, false);
  }

  protected ApplicationStatisticsInfo getAppStatistics(String user)
      throws IOException, InterruptedException {
    return routerWebService.getAppStatistics(
        createHttpServletRequest(user), null, null);
  }

  protected AppInfo getApp(String user)
      throws IOException, InterruptedException {
    return routerWebService.getApp(createHttpServletRequest(user), null, null);
  }

  protected AppState getAppState(String user)
      throws IOException, InterruptedException {
    return routerWebService.getAppState(createHttpServletRequest(user), null);
  }

  protected Response updateAppState(String user) throws AuthorizationException,
      YarnException, InterruptedException, IOException {
    return routerWebService.updateAppState(
        null, createHttpServletRequest(user), null);
  }

  protected NodeToLabelsInfo getNodeToLabels(String user)
      throws IOException, InterruptedException {
    return routerWebService.getNodeToLabels(createHttpServletRequest(user));
  }

  protected LabelsToNodesInfo getLabelsToNodes(String user)
      throws IOException, InterruptedException {
    return routerWebService.getLabelsToNodes(null);
  }

  protected Response replaceLabelsOnNodes(String user) throws Exception {
    return routerWebService.replaceLabelsOnNodes(
        null, createHttpServletRequest(user));
  }

  protected Response replaceLabelsOnNode(String user) throws Exception {
    return routerWebService.replaceLabelsOnNode(
        null, createHttpServletRequest(user), null);
  }

  protected NodeLabelsInfo getClusterNodeLabels(String user)
      throws IOException, InterruptedException {
    return routerWebService.getClusterNodeLabels(
        createHttpServletRequest(user));
  }

  protected Response addToClusterNodeLabels(String user) throws Exception {
    return routerWebService.addToClusterNodeLabels(
        null, createHttpServletRequest(user));
  }

  protected Response removeFromClusterNodeLabels(String user) throws Exception {
    return routerWebService.removeFromClusterNodeLabels(
        null, createHttpServletRequest(user));
  }

  protected NodeLabelsInfo getLabelsOnNode(String user)
      throws IOException, InterruptedException {
    return routerWebService.getLabelsOnNode(
        createHttpServletRequest(user), null);
  }

  protected AppPriority getAppPriority(String user)
      throws IOException, InterruptedException {
    return routerWebService.getAppPriority(
        createHttpServletRequest(user), null);
  }

  protected Response updateApplicationPriority(String user)
      throws AuthorizationException, YarnException, InterruptedException,
      IOException {
    return routerWebService.updateApplicationPriority(
        null, createHttpServletRequest(user), null);
  }

  protected AppQueue getAppQueue(String user)
      throws IOException, InterruptedException {
    return routerWebService.getAppQueue(createHttpServletRequest(user), null);
  }

  protected Response updateAppQueue(String user) throws AuthorizationException,
      YarnException, InterruptedException, IOException {
    return routerWebService.updateAppQueue(
        null, createHttpServletRequest(user), null);
  }

  protected Response createNewApplication(String user)
      throws AuthorizationException, IOException, InterruptedException {
    return routerWebService.createNewApplication(
        createHttpServletRequest(user));
  }

  protected Response submitApplication(String user)
      throws AuthorizationException, IOException, InterruptedException {
    return routerWebService.submitApplication(
        null, createHttpServletRequest(user));
  }

  protected Response postDelegationToken(String user)
      throws AuthorizationException, IOException, InterruptedException,
      Exception {
    return routerWebService.postDelegationToken(
        null, createHttpServletRequest(user));
  }

  protected Response postDelegationTokenExpiration(String user)
      throws AuthorizationException, IOException, Exception {
    return routerWebService.postDelegationTokenExpiration(
        createHttpServletRequest(user));
  }

  protected Response cancelDelegationToken(String user)
      throws AuthorizationException, IOException, InterruptedException,
      Exception {
    return routerWebService.cancelDelegationToken(
        createHttpServletRequest(user));
  }

  protected Response createNewReservation(String user)
      throws AuthorizationException, IOException, InterruptedException {
    return routerWebService.createNewReservation(
        createHttpServletRequest(user));
  }

  protected Response submitReservation(String user)
      throws AuthorizationException, IOException, InterruptedException {
    return routerWebService.submitReservation(
        null, createHttpServletRequest(user));
  }

  protected Response updateReservation(String user)
      throws AuthorizationException, IOException, InterruptedException {
    return routerWebService.updateReservation(
        null, createHttpServletRequest(user));
  }

  protected Response deleteReservation(String user)
      throws AuthorizationException, IOException, InterruptedException {
    return routerWebService.deleteReservation(
        null, createHttpServletRequest(user));
  }

  protected Response listReservation(String user) throws Exception {
    return routerWebService.listReservation(
        null, null, 0, 0, false, createHttpServletRequest(user));
  }

  protected AppTimeoutInfo getAppTimeout(String user)
      throws IOException, InterruptedException {
    return routerWebService.getAppTimeout(
        createHttpServletRequest(user), null, null);
  }

  protected AppTimeoutsInfo getAppTimeouts(String user)
      throws IOException, InterruptedException {
    return routerWebService.getAppTimeouts(
        createHttpServletRequest(user), null);
  }

  protected Response updateApplicationTimeout(String user)
      throws AuthorizationException, YarnException, InterruptedException,
      IOException {
    return routerWebService.updateApplicationTimeout(
        null, createHttpServletRequest(user), null);
  }

  protected AppAttemptsInfo getAppAttempts(String user)
      throws IOException, InterruptedException {
    return routerWebService.getAppAttempts(
        createHttpServletRequest(user), null);
  }

  protected AppAttemptInfo getAppAttempt(String user)
      throws IOException, InterruptedException {
    return routerWebService.getAppAttempt(
        createHttpServletRequest(user), null, null, null);
  }

  protected ContainersInfo getContainers(String user)
      throws IOException, InterruptedException {
    return routerWebService.getContainers(
        createHttpServletRequest(user), null, null, null);
  }

  protected ContainerInfo getContainer(String user)
      throws IOException, InterruptedException {
    return routerWebService.getContainer(
        createHttpServletRequest(user), null, null, null, null);
  }

  protected RequestInterceptorChainWrapper getInterceptorChain(String user)
      throws IOException, InterruptedException {
    HttpServletRequest request = createHttpServletRequest(user);
    return routerWebService.getInterceptorChain(request);
  }

  private HttpServletRequest createHttpServletRequest(String user) {
    HttpServletRequest request = mock(HttpServletRequest.class);
    when(request.getRemoteUser()).thenReturn(user);
    return request;
  }

  protected Response updateSchedulerConfiguration(String user)
      throws IOException, InterruptedException {
    return routerWebService.updateSchedulerConfiguration(null,
        createHttpServletRequest(user));
  }

  protected Response getSchedulerConfiguration(String user)
      throws IOException, InterruptedException {
    return routerWebService.
        getSchedulerConfiguration(createHttpServletRequest(user));
  }
}<|MERGE_RESOLUTION|>--- conflicted
+++ resolved
@@ -85,11 +85,8 @@
   private RouterWebServices routerWebService;
 
   @Before
-<<<<<<< HEAD
-  public void setUp() throws IOException, YarnException {
-=======
   public void setUp() throws YarnException, IOException {
->>>>>>> 17035da4
+    
     this.conf = createConfiguration();
 
     router = spy(new Router());
