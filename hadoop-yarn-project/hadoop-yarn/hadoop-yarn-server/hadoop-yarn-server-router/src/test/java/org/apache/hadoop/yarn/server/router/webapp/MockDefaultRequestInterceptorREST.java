--- conflicted
+++ resolved
@@ -1369,7 +1369,6 @@
   }
 
   @Override
-<<<<<<< HEAD
   public Response updateSchedulerConfiguration(SchedConfUpdateInfo mutationInfo,
       HttpServletRequest req) throws AuthorizationException, InterruptedException {
     MutableCSConfigurationProvider provider = new MutableCSConfigurationProvider(mockRM.getRMContext());
@@ -1390,7 +1389,8 @@
   public Response getSchedulerConfiguration(HttpServletRequest req) throws AuthorizationException {
     return Response.status(Status.OK).entity(new ConfInfo(mockRM.getConfig()))
         .build();
-=======
+  }
+  
   public ClusterInfo getClusterInfo() {
     ClusterInfo clusterInfo = new ClusterInfo(mockRM);
     return clusterInfo;
@@ -1401,6 +1401,5 @@
     String remoteUser = hsr.getRemoteUser();
     UserGroupInformation callerUGI = UserGroupInformation.createRemoteUser(remoteUser);
     return new ClusterUserInfo(mockRM, callerUGI);
->>>>>>> b6a9d7b4
   }
 }