/**
 * Licensed to the Apache Software Foundation (ASF) under one
 * or more contributor license agreements.  See the NOTICE file
 * distributed with this work for additional information
 * regarding copyright ownership.  The ASF licenses this file
 * to you under the Apache License, Version 2.0 (the
 * "License"); you may not use this file except in compliance
 * with the License.  You may obtain a copy of the License at
 * <p>
 * http://www.apache.org/licenses/LICENSE-2.0
 * <p>
 * Unless required by applicable law or agreed to in writing, software
 * distributed under the License is distributed on an "AS IS" BASIS,
 * WITHOUT WARRANTIES OR CONDITIONS OF ANY KIND, either express or implied.
 * See the License for the specific language governing permissions and
 * limitations under the License.
 */

package org.apache.hadoop.yarn.server.router.webapp;

import java.io.IOException;
import java.net.ConnectException;
import java.security.Principal;
import java.util.ArrayList;
import java.util.Set;
import java.util.Map;
import java.util.HashMap;
import java.util.Collections;
import java.util.Arrays;
import java.util.List;
import java.util.concurrent.atomic.AtomicInteger;
import java.util.concurrent.atomic.AtomicLong;
import java.util.concurrent.ConcurrentHashMap;
import java.util.stream.Collectors;

import javax.servlet.http.HttpServletRequest;
import javax.servlet.http.HttpServletResponse;
import javax.ws.rs.core.Context;
import javax.ws.rs.core.HttpHeaders;
import javax.ws.rs.core.Response;
import javax.ws.rs.core.Response.Status;

import org.apache.commons.lang3.EnumUtils;
import org.apache.commons.lang3.StringUtils;
import org.apache.hadoop.classification.VisibleForTesting;
import org.apache.hadoop.conf.Configuration;
import org.apache.hadoop.metrics2.lib.DefaultMetricsSystem;
import org.apache.hadoop.security.UserGroupInformation;
import org.apache.hadoop.security.authorize.AuthorizationException;
import org.apache.hadoop.thirdparty.com.google.common.collect.ImmutableSet;
import org.apache.hadoop.util.Sets;
import org.apache.hadoop.util.Time;
import org.apache.hadoop.yarn.api.protocolrecords.ReservationDeleteRequest;
import org.apache.hadoop.yarn.api.protocolrecords.ReservationListRequest;
import org.apache.hadoop.yarn.api.protocolrecords.ReservationListResponse;
import org.apache.hadoop.yarn.api.protocolrecords.ReservationSubmissionRequest;
import org.apache.hadoop.yarn.api.protocolrecords.ReservationUpdateRequest;
import org.apache.hadoop.yarn.api.records.ApplicationId;
import org.apache.hadoop.yarn.api.records.ReservationId;
import org.apache.hadoop.yarn.api.records.Resource;
import org.apache.hadoop.yarn.api.records.ContainerId;
import org.apache.hadoop.yarn.api.records.ApplicationAttemptId;
import org.apache.hadoop.yarn.api.records.NodeId;
import org.apache.hadoop.yarn.api.records.Priority;
import org.apache.hadoop.yarn.api.records.ContainerState;
import org.apache.hadoop.yarn.api.records.ContainerReport;
import org.apache.hadoop.yarn.api.records.NodeLabel;
import org.apache.hadoop.yarn.api.records.SignalContainerCommand;
import org.apache.hadoop.yarn.api.records.ApplicationReport;
import org.apache.hadoop.yarn.api.records.YarnApplicationState;
import org.apache.hadoop.yarn.api.records.FinalApplicationStatus;
import org.apache.hadoop.yarn.api.records.ApplicationAttemptReport;
import org.apache.hadoop.yarn.api.records.YarnApplicationAttemptState;
import org.apache.hadoop.yarn.api.records.ApplicationTimeoutType;
import org.apache.hadoop.yarn.api.records.ApplicationTimeout;
import org.apache.hadoop.yarn.api.records.ReservationRequestInterpreter;
import org.apache.hadoop.yarn.api.records.ReservationRequest;
import org.apache.hadoop.yarn.api.records.ReservationRequests;
import org.apache.hadoop.yarn.api.records.ReservationDefinition;
import org.apache.hadoop.yarn.api.records.QueueACL;
import org.apache.hadoop.yarn.conf.YarnConfiguration;
import org.apache.hadoop.yarn.exceptions.ApplicationNotFoundException;
import org.apache.hadoop.yarn.exceptions.YarnException;
import org.apache.hadoop.yarn.server.federation.store.records.SubClusterId;
import org.apache.hadoop.yarn.server.resourcemanager.ClientRMService;
import org.apache.hadoop.yarn.server.resourcemanager.MockRM;
import org.apache.hadoop.yarn.server.resourcemanager.RMContext;
import org.apache.hadoop.yarn.server.resourcemanager.ResourceManager;
import org.apache.hadoop.yarn.server.resourcemanager.reservation.ReservationSystem;
import org.apache.hadoop.yarn.server.resourcemanager.rmapp.RMApp;
import org.apache.hadoop.yarn.server.resourcemanager.scheduler.ActiveUsersManager;
import org.apache.hadoop.yarn.server.resourcemanager.scheduler.ResourceScheduler;
import org.apache.hadoop.yarn.server.resourcemanager.scheduler.SchedulerNode;
import org.apache.hadoop.yarn.server.resourcemanager.scheduler.activities.ActivitiesManager;
import org.apache.hadoop.yarn.server.resourcemanager.scheduler.activities.ActivitiesLogger;
import org.apache.hadoop.yarn.server.resourcemanager.scheduler.activities.ActivityDiagnosticConstant;
import org.apache.hadoop.yarn.server.resourcemanager.scheduler.activities.ActivityState;
import org.apache.hadoop.yarn.server.resourcemanager.scheduler.activities.ActivityLevel;
import org.apache.hadoop.yarn.server.resourcemanager.scheduler.capacity.CapacityScheduler;
import org.apache.hadoop.yarn.server.resourcemanager.scheduler.capacity.CapacitySchedulerConfiguration;
import org.apache.hadoop.yarn.server.resourcemanager.scheduler.capacity.LeafQueue;
import org.apache.hadoop.yarn.server.resourcemanager.scheduler.capacity.TestUtils;
import org.apache.hadoop.yarn.server.resourcemanager.scheduler.capacity.CSQueue;
import org.apache.hadoop.yarn.server.resourcemanager.scheduler.capacity.CapacitySchedulerTestUtilities;
import org.apache.hadoop.yarn.server.resourcemanager.scheduler.common.fica.FiCaSchedulerApp;
import org.apache.hadoop.yarn.server.resourcemanager.scheduler.common.fica.FiCaSchedulerNode;
import org.apache.hadoop.yarn.server.resourcemanager.webapp.NodeIDsInfo;
import org.apache.hadoop.yarn.server.resourcemanager.webapp.dao.NodeLabelsInfo;
import org.apache.hadoop.yarn.server.resourcemanager.webapp.dao.LabelsToNodesInfo;
import org.apache.hadoop.yarn.server.resourcemanager.webapp.dao.AppInfo;
import org.apache.hadoop.yarn.server.resourcemanager.webapp.dao.AppState;
import org.apache.hadoop.yarn.server.resourcemanager.webapp.dao.ApplicationSubmissionContextInfo;
import org.apache.hadoop.yarn.server.resourcemanager.webapp.dao.AppsInfo;
import org.apache.hadoop.yarn.server.resourcemanager.webapp.dao.ClusterMetricsInfo;
import org.apache.hadoop.yarn.server.resourcemanager.webapp.dao.NewApplication;
import org.apache.hadoop.yarn.server.resourcemanager.webapp.dao.NodeInfo;
import org.apache.hadoop.yarn.server.resourcemanager.webapp.dao.NodesInfo;
import org.apache.hadoop.yarn.server.resourcemanager.webapp.dao.ResourceInfo;
import org.apache.hadoop.yarn.server.resourcemanager.webapp.dao.ResourceOptionInfo;
import org.apache.hadoop.yarn.server.resourcemanager.webapp.dao.NodeToLabelsInfo;
import org.apache.hadoop.yarn.server.resourcemanager.webapp.dao.NodeLabelInfo;
import org.apache.hadoop.yarn.server.resourcemanager.webapp.dao.AppAttemptsInfo;
import org.apache.hadoop.yarn.server.resourcemanager.webapp.dao.AppTimeoutInfo;
import org.apache.hadoop.yarn.server.resourcemanager.webapp.dao.AppTimeoutsInfo;
import org.apache.hadoop.yarn.server.resourcemanager.webapp.dao.AppPriority;
import org.apache.hadoop.yarn.server.resourcemanager.webapp.dao.AppQueue;
import org.apache.hadoop.yarn.server.resourcemanager.webapp.dao.StatisticsItemInfo;
import org.apache.hadoop.yarn.server.resourcemanager.webapp.dao.ApplicationStatisticsInfo;
import org.apache.hadoop.yarn.server.resourcemanager.webapp.dao.AppActivitiesInfo;
import org.apache.hadoop.yarn.server.resourcemanager.webapp.dao.NewReservation;
import org.apache.hadoop.yarn.server.resourcemanager.webapp.dao.ReservationSubmissionRequestInfo;
import org.apache.hadoop.yarn.server.resourcemanager.webapp.dao.ReservationUpdateRequestInfo;
import org.apache.hadoop.yarn.server.resourcemanager.webapp.dao.ReservationDeleteRequestInfo;
import org.apache.hadoop.yarn.server.resourcemanager.webapp.dao.ReservationListInfo;
import org.apache.hadoop.yarn.server.resourcemanager.webapp.dao.ReservationDefinitionInfo;
import org.apache.hadoop.yarn.server.resourcemanager.webapp.dao.ReservationRequestInfo;
import org.apache.hadoop.yarn.server.resourcemanager.webapp.dao.ReservationRequestsInfo;
import org.apache.hadoop.yarn.server.resourcemanager.webapp.dao.ReservationUpdateResponseInfo;
import org.apache.hadoop.yarn.server.resourcemanager.webapp.dao.ReservationDeleteResponseInfo;
import org.apache.hadoop.yarn.server.resourcemanager.webapp.dao.ActivitiesInfo;
import org.apache.hadoop.yarn.server.resourcemanager.webapp.dao.BulkActivitiesInfo;
import org.apache.hadoop.yarn.server.resourcemanager.webapp.RMWSConsts;
import org.apache.hadoop.yarn.server.resourcemanager.webapp.dao.NodeAllocationInfo;
import org.apache.hadoop.yarn.server.router.RouterServerUtil;
import org.apache.hadoop.yarn.server.resourcemanager.webapp.dao.PartitionInfo;
import org.apache.hadoop.yarn.server.resourcemanager.webapp.dao.RMQueueAclInfo;
import org.apache.hadoop.yarn.server.resourcemanager.webapp.dao.SchedulerTypeInfo;
import org.apache.hadoop.yarn.server.resourcemanager.webapp.dao.SchedulerInfo;
import org.apache.hadoop.yarn.server.resourcemanager.webapp.dao.CapacitySchedulerInfo;
import org.apache.hadoop.yarn.server.scheduler.SchedulerRequestKey;
import org.apache.hadoop.yarn.server.webapp.dao.AppAttemptInfo;
import org.apache.hadoop.yarn.server.webapp.dao.ContainerInfo;
import org.apache.hadoop.yarn.server.webapp.dao.ContainersInfo;
import org.apache.hadoop.yarn.util.SystemClock;
import org.apache.hadoop.yarn.util.resource.Resources;
import org.apache.hadoop.yarn.webapp.BadRequestException;
import org.apache.hadoop.yarn.webapp.ForbiddenException;
import org.apache.hadoop.yarn.webapp.NotFoundException;
import org.mockito.Mockito;
import org.slf4j.Logger;
import org.slf4j.LoggerFactory;


import static org.apache.hadoop.yarn.server.router.webapp.BaseRouterWebServicesTest.QUEUE_DEFAULT;
import static org.apache.hadoop.yarn.server.router.webapp.BaseRouterWebServicesTest.QUEUE_DEFAULT_FULL;
import static org.apache.hadoop.yarn.server.router.webapp.BaseRouterWebServicesTest.QUEUE_DEDICATED;
import static org.apache.hadoop.yarn.server.router.webapp.BaseRouterWebServicesTest.QUEUE_DEDICATED_FULL;
import static org.mockito.Mockito.mock;
import static org.mockito.Mockito.when;

/**
 * This class mocks the RESTRequestInterceptor.
 */
public class MockDefaultRequestInterceptorREST
    extends DefaultRequestInterceptorREST {

  private static final Logger LOG =
      LoggerFactory.getLogger(MockDefaultRequestInterceptorREST.class);
  final private AtomicInteger applicationCounter = new AtomicInteger(0);
  // True if the Mock RM is running, false otherwise.
  // This property allows us to write tests for specific scenario as YARN RM
  // down e.g. network issue, failover.
  private boolean isRunning = true;
  private Map<ApplicationId, ApplicationReport> applicationMap = new HashMap<>();
  public static final String APP_STATE_RUNNING = "RUNNING";

  // duration(milliseconds), 1mins
  public static final long DURATION = 60*1000;

  // Containers 4
  public static final int NUM_CONTAINERS = 4;

  private Map<ReservationId, SubClusterId> reservationMap = new HashMap<>();
  private AtomicLong resCounter = new AtomicLong();
  private MockRM mockRM = null;

  private void validateRunning() throws ConnectException {
    if (!isRunning) {
      throw new ConnectException("RM is stopped");
    }
  }

  @Override
  public Response createNewApplication(HttpServletRequest hsr)
      throws AuthorizationException, IOException, InterruptedException {
    validateRunning();

    ApplicationId applicationId =
        ApplicationId.newInstance(Integer.valueOf(getSubClusterId().getId()),
            applicationCounter.incrementAndGet());
    NewApplication appId =
        new NewApplication(applicationId.toString(), new ResourceInfo());
    return Response.status(Status.OK).entity(appId).build();
  }

  @Override
  public Response submitApplication(ApplicationSubmissionContextInfo newApp,
      HttpServletRequest hsr)
      throws AuthorizationException, IOException, InterruptedException {
    validateRunning();

    ApplicationId appId = ApplicationId.fromString(newApp.getApplicationId());
    LOG.info("Application submitted: " + appId);

    // Initialize appReport
    ApplicationReport appReport = ApplicationReport.newInstance(
        appId, ApplicationAttemptId.newInstance(appId, 1), null, newApp.getQueue(), null, null, 0,
        null, YarnApplicationState.ACCEPTED, "", null, 0, 0, null, null, null, 0,
        newApp.getApplicationType(), null, null, false, Priority.newInstance(newApp.getPriority()),
        null, null);

    // Initialize appTimeoutsMap
    HashMap<ApplicationTimeoutType, ApplicationTimeout> appTimeoutsMap = new HashMap<>();
    ApplicationTimeoutType timeoutType = ApplicationTimeoutType.LIFETIME;
    ApplicationTimeout appTimeOut =
        ApplicationTimeout.newInstance(ApplicationTimeoutType.LIFETIME, "UNLIMITED", 10);
    appTimeoutsMap.put(timeoutType, appTimeOut);
    appReport.setApplicationTimeouts(appTimeoutsMap);

    applicationMap.put(appId, appReport);
    return Response.status(Status.ACCEPTED).header(HttpHeaders.LOCATION, "")
        .entity(getSubClusterId()).build();
  }

  @Override
  public AppInfo getApp(HttpServletRequest hsr, String appId,
      Set<String> unselectedFields) {
    if (!isRunning) {
      throw new RuntimeException("RM is stopped");
    }

    ApplicationId applicationId = ApplicationId.fromString(appId);
    if (!applicationMap.containsKey(applicationId)) {
      throw new NotFoundException("app with id: " + appId + " not found");
    }

    return new AppInfo();
  }

  @Override
  public AppsInfo getApps(HttpServletRequest hsr, String stateQuery,
      Set<String> statesQuery, String finalStatusQuery, String userQuery,
      String queueQuery, String count, String startedBegin, String startedEnd,
      String finishBegin, String finishEnd, Set<String> applicationTypes,
      Set<String> applicationTags, String name, Set<String> unselectedFields) {
    if (!isRunning) {
      throw new RuntimeException("RM is stopped");
    }
    AppsInfo appsInfo = new AppsInfo();
    AppInfo appInfo = new AppInfo();

    appInfo.setAppId(
        ApplicationId.newInstance(Integer.valueOf(getSubClusterId().getId()),
            applicationCounter.incrementAndGet()).toString());
    appInfo.setAMHostHttpAddress("http://i_am_the_AM:1234");

    appsInfo.add(appInfo);
    return appsInfo;
  }

  @Override
  public Response updateAppState(AppState targetState, HttpServletRequest hsr,
      String appId) throws AuthorizationException, YarnException,
      InterruptedException, IOException {
    validateRunning();

    ApplicationId applicationId = ApplicationId.fromString(appId);
    if (applicationMap.remove(applicationId) == null) {
      throw new ApplicationNotFoundException(
          "Trying to kill an absent application: " + appId);
    }

    if (targetState == null) {
      return Response.status(Status.BAD_REQUEST).build();
    }

    LOG.info("Force killing application: " + appId);
    AppState ret = new AppState();
    ret.setState(targetState.toString());
    return Response.status(Status.OK).entity(ret).build();
  }

  @Override
  public NodeInfo getNode(String nodeId) {
    if (!isRunning) {
      throw new RuntimeException("RM is stopped");
    }
    NodeInfo node = new NodeInfo();
    node.setId(nodeId);
    node.setLastHealthUpdate(Integer.valueOf(getSubClusterId().getId()));
    return node;
  }

  @Override
  public NodesInfo getNodes(String states) {
    if (!isRunning) {
      throw new RuntimeException("RM is stopped");
    }
    NodeInfo node = new NodeInfo();
    node.setId("Node " + Integer.valueOf(getSubClusterId().getId()));
    node.setLastHealthUpdate(Integer.valueOf(getSubClusterId().getId()));
    NodesInfo nodes = new NodesInfo();
    nodes.add(node);
    return nodes;
  }

  @Override
  public ResourceInfo updateNodeResource(HttpServletRequest hsr,
      String nodeId, ResourceOptionInfo resourceOption) {
    if (!isRunning) {
      throw new RuntimeException("RM is stopped");
    }
    Resource resource = resourceOption.getResourceOption().getResource();
    return new ResourceInfo(resource);
  }

  @Override
  public ClusterMetricsInfo getClusterMetricsInfo() {
    if (!isRunning) {
      throw new RuntimeException("RM is stopped");
    }
    ClusterMetricsInfo metrics = new ClusterMetricsInfo();
    metrics.setAppsSubmitted(Integer.valueOf(getSubClusterId().getId()));
    metrics.setAppsCompleted(Integer.valueOf(getSubClusterId().getId()));
    metrics.setAppsPending(Integer.valueOf(getSubClusterId().getId()));
    metrics.setAppsRunning(Integer.valueOf(getSubClusterId().getId()));
    metrics.setAppsFailed(Integer.valueOf(getSubClusterId().getId()));
    metrics.setAppsKilled(Integer.valueOf(getSubClusterId().getId()));

    return metrics;
  }

  @Override
  public AppState getAppState(HttpServletRequest hsr, String appId)
      throws AuthorizationException {
    if (!isRunning) {
      throw new RuntimeException("RM is stopped");
    }

    ApplicationId applicationId = ApplicationId.fromString(appId);
    if (!applicationMap.containsKey(applicationId)) {
      throw new NotFoundException("app with id: " + appId + " not found");
    }

    return new AppState(APP_STATE_RUNNING);
  }

  public void setSubClusterId(int subClusterId) {
    setSubClusterId(SubClusterId.newInstance(Integer.toString(subClusterId)));
  }

  public boolean isRunning() {
    return isRunning;
  }

  public void setRunning(boolean runningMode) {
    this.isRunning = runningMode;
  }

  @Override
  public ContainersInfo getContainers(HttpServletRequest req, HttpServletResponse res,
      String appId, String appAttemptId) {
    if (!isRunning) {
      throw new RuntimeException("RM is stopped");
    }

    // Try format conversion for app_id
    ApplicationId applicationId = null;
    try {
      applicationId = ApplicationId.fromString(appId);
    } catch (Exception e) {
      throw new BadRequestException(e);
    }

    // Try format conversion for app_attempt_id
    ApplicationAttemptId applicationAttemptId = null;
    try {
      applicationAttemptId =
          ApplicationAttemptId.fromString(appAttemptId);
    } catch (Exception e) {
      throw new BadRequestException(e);
    }

    // We avoid to check if the Application exists in the system because we need
    // to validate that each subCluster returns 1 container.
    ContainersInfo containers = new ContainersInfo();

    int subClusterId = Integer.valueOf(getSubClusterId().getId());

    ContainerId containerId = ContainerId.newContainerId(
        ApplicationAttemptId.fromString(appAttemptId), subClusterId);
    Resource allocatedResource =
        Resource.newInstance(subClusterId, subClusterId);

    NodeId assignedNode = NodeId.newInstance("Node", subClusterId);
    Priority priority = Priority.newInstance(subClusterId);
    long creationTime = subClusterId;
    long finishTime = subClusterId;
    String diagnosticInfo = "Diagnostic " + subClusterId;
    String logUrl = "Log " + subClusterId;
    int containerExitStatus = subClusterId;
    ContainerState containerState = ContainerState.COMPLETE;
    String nodeHttpAddress = "HttpAddress " + subClusterId;

    ContainerReport containerReport = ContainerReport.newInstance(
        containerId, allocatedResource, assignedNode, priority,
        creationTime, finishTime, diagnosticInfo, logUrl,
        containerExitStatus, containerState, nodeHttpAddress);

    ContainerInfo container = new ContainerInfo(containerReport);
    containers.add(container);

    return containers;
  }

  @Override
  public NodeToLabelsInfo getNodeToLabels(HttpServletRequest hsr) throws IOException {
    if (!isRunning) {
      throw new RuntimeException("RM is stopped");
    }
    NodeLabelsInfo cpuNode = new NodeLabelsInfo(Collections.singleton("CPU"));
    NodeLabelsInfo gpuNode = new NodeLabelsInfo(Collections.singleton("GPU"));

    HashMap<String, NodeLabelsInfo> nodeLabels = new HashMap<>();
    nodeLabels.put("node1", cpuNode);
    nodeLabels.put("node2", gpuNode);
    return new NodeToLabelsInfo(nodeLabels);
  }

  @Override
  public LabelsToNodesInfo getLabelsToNodes(Set<String> labels) throws IOException {
    if (!isRunning) {
      throw new RuntimeException("RM is stopped");
    }

    Map<NodeLabelInfo, NodeIDsInfo> labelsToNodes = new HashMap<>();

    NodeLabel labelX = NodeLabel.newInstance("x", false);
    NodeLabelInfo nodeLabelInfoX = new NodeLabelInfo(labelX);
    ArrayList<String> hostsX = new ArrayList<>(Arrays.asList("host1A", "host1B"));
    Resource resourceX = Resource.newInstance(20*1024, 10);
    NodeIDsInfo nodeIDsInfoX = new NodeIDsInfo(hostsX, resourceX);
    labelsToNodes.put(nodeLabelInfoX, nodeIDsInfoX);

    NodeLabel labelY = NodeLabel.newInstance("y", false);
    NodeLabelInfo nodeLabelInfoY = new NodeLabelInfo(labelY);
    ArrayList<String> hostsY = new ArrayList<>(Arrays.asList("host2A", "host2B"));
    Resource resourceY = Resource.newInstance(40*1024, 20);
    NodeIDsInfo nodeIDsInfoY = new NodeIDsInfo(hostsY, resourceY);
    labelsToNodes.put(nodeLabelInfoY, nodeIDsInfoY);

    NodeLabel labelZ = NodeLabel.newInstance("z", false);
    NodeLabelInfo nodeLabelInfoZ = new NodeLabelInfo(labelZ);
    ArrayList<String> hostsZ = new ArrayList<>(Arrays.asList("host3A", "host3B"));
    Resource resourceZ = Resource.newInstance(80*1024, 40);
    NodeIDsInfo nodeIDsInfoZ = new NodeIDsInfo(hostsZ, resourceZ);
    labelsToNodes.put(nodeLabelInfoZ, nodeIDsInfoZ);

    return new LabelsToNodesInfo(labelsToNodes);
  }

  @Override
  public NodeLabelsInfo getClusterNodeLabels(HttpServletRequest hsr) throws IOException {
    if (!isRunning) {
      throw new RuntimeException("RM is stopped");
    }
    NodeLabel labelCpu = NodeLabel.newInstance("cpu", false);
    NodeLabel labelGpu = NodeLabel.newInstance("gpu", false);
    return new NodeLabelsInfo(Sets.newHashSet(labelCpu, labelGpu));
  }

  @Override
  public NodeLabelsInfo getLabelsOnNode(HttpServletRequest hsr, String nodeId) throws IOException {
    if (!isRunning) {
      throw new RuntimeException("RM is stopped");
    }

    if (StringUtils.equalsIgnoreCase(nodeId, "node1")) {
      NodeLabel labelCpu = NodeLabel.newInstance("x", false);
      NodeLabel labelGpu = NodeLabel.newInstance("y", false);
      return new NodeLabelsInfo(Sets.newHashSet(labelCpu, labelGpu));
    } else {
      return null;
    }
  }

  @Override
  public ContainerInfo getContainer(HttpServletRequest req, HttpServletResponse res,
      String appId, String appAttemptId, String containerId) {
    if (!isRunning) {
      throw new RuntimeException("RM is stopped");
    }

    ContainerId newContainerId = ContainerId.fromString(containerId);

    Resource allocatedResource = Resource.newInstance(1024, 2);

    int subClusterId = Integer.valueOf(getSubClusterId().getId());
    NodeId assignedNode = NodeId.newInstance("Node", subClusterId);
    Priority priority = Priority.newInstance(subClusterId);
    long creationTime = subClusterId;
    long finishTime = subClusterId;
    String diagnosticInfo = "Diagnostic " + subClusterId;
    String logUrl = "Log " + subClusterId;
    int containerExitStatus = subClusterId;
    ContainerState containerState = ContainerState.COMPLETE;
    String nodeHttpAddress = "HttpAddress " + subClusterId;

    ContainerReport containerReport = ContainerReport.newInstance(
        newContainerId, allocatedResource, assignedNode, priority,
        creationTime, finishTime, diagnosticInfo, logUrl,
        containerExitStatus, containerState, nodeHttpAddress);

    return new ContainerInfo(containerReport);
  }

  @Override
  public Response signalToContainer(String containerId, String command,
      HttpServletRequest req) throws AuthorizationException {
    if (!isRunning) {
      throw new RuntimeException("RM is stopped");
    }

    if (!EnumUtils.isValidEnum(SignalContainerCommand.class, command.toUpperCase())) {
      String errMsg = "Invalid command: " + command.toUpperCase() + ", valid commands are: "
          + Arrays.asList(SignalContainerCommand.values());
      return Response.status(Status.BAD_REQUEST).entity(errMsg).build();
    }

    return Response.status(Status.OK).build();
  }

  @Override
  public AppAttemptInfo getAppAttempt(HttpServletRequest req, HttpServletResponse res,
      String appId, String appAttemptId) {
    if (!isRunning) {
      throw new RuntimeException("RM is stopped");
    }

    ApplicationId applicationId = ApplicationId.fromString(appId);
    if (!applicationMap.containsKey(applicationId)) {
      throw new NotFoundException("app with id: " + appId + " not found");
    }

    ApplicationAttemptId attemptId = ApplicationAttemptId.fromString(appAttemptId);

    ApplicationReport newApplicationReport = ApplicationReport.newInstance(
        applicationId, attemptId, "user", "queue", "appname", "host", 124, null,
        YarnApplicationState.RUNNING, "diagnostics", "url", 1, 2, 3, 4,
        FinalApplicationStatus.SUCCEEDED, null, "N/A", 0.53789f, "YARN", null);

    ApplicationAttemptReport attempt = ApplicationAttemptReport.newInstance(
        attemptId, "host", 124, "url", "oUrl", "diagnostics",
        YarnApplicationAttemptState.FINISHED, ContainerId.newContainerId(
        newApplicationReport.getCurrentApplicationAttemptId(), 1));

    return new AppAttemptInfo(attempt);
  }

  @Override
  public AppAttemptsInfo getAppAttempts(HttpServletRequest hsr, String appId) {
    if (!isRunning) {
      throw new RuntimeException("RM is stopped");
    }

    ApplicationId applicationId = ApplicationId.fromString(appId);
    if (!applicationMap.containsKey(applicationId)) {
      throw new NotFoundException("app with id: " + appId + " not found");
    }

    AppAttemptsInfo infos = new AppAttemptsInfo();
    infos.add(TestRouterWebServiceUtil.generateAppAttemptInfo(0));
    infos.add(TestRouterWebServiceUtil.generateAppAttemptInfo(1));
    return infos;
  }

  @Override
  public AppTimeoutInfo getAppTimeout(HttpServletRequest hsr,
      String appId, String type) throws AuthorizationException {

    if (!isRunning) {
      throw new RuntimeException("RM is stopped");
    }

    ApplicationId applicationId = ApplicationId.fromString(appId);
    if (!applicationMap.containsKey(applicationId)) {
      throw new NotFoundException("app with id: " + appId + " not found");
    }

    ApplicationReport appReport = applicationMap.get(applicationId);
    Map<ApplicationTimeoutType, ApplicationTimeout> timeouts = appReport.getApplicationTimeouts();
    ApplicationTimeoutType paramType = ApplicationTimeoutType.valueOf(type);

    if (paramType == null) {
      throw new NotFoundException("application timeout type not found");
    }

    if (!timeouts.containsKey(paramType)) {
      throw new NotFoundException("timeout with id: " + appId + " not found");
    }

    ApplicationTimeout applicationTimeout = timeouts.get(paramType);

    AppTimeoutInfo timeoutInfo = new AppTimeoutInfo();
    timeoutInfo.setExpiryTime(applicationTimeout.getExpiryTime());
    timeoutInfo.setTimeoutType(applicationTimeout.getTimeoutType());
    timeoutInfo.setRemainingTime(applicationTimeout.getRemainingTime());

    return timeoutInfo;
  }

  @Override
  public AppTimeoutsInfo getAppTimeouts(HttpServletRequest hsr, String appId)
      throws AuthorizationException {

    if (!isRunning) {
      throw new RuntimeException("RM is stopped");
    }

    ApplicationId applicationId = ApplicationId.fromString(appId);

    if (!applicationMap.containsKey(applicationId)) {
      throw new NotFoundException("app with id: " + appId + " not found");
    }

    ApplicationReport appReport = applicationMap.get(applicationId);
    Map<ApplicationTimeoutType, ApplicationTimeout> timeouts = appReport.getApplicationTimeouts();

    AppTimeoutsInfo timeoutsInfo = new AppTimeoutsInfo();

    for (ApplicationTimeout timeout : timeouts.values()) {
      AppTimeoutInfo timeoutInfo = new AppTimeoutInfo();
      timeoutInfo.setExpiryTime(timeout.getExpiryTime());
      timeoutInfo.setTimeoutType(timeout.getTimeoutType());
      timeoutInfo.setRemainingTime(timeout.getRemainingTime());
      timeoutsInfo.add(timeoutInfo);
    }

    return timeoutsInfo;
  }

  @Override
  public Response updateApplicationTimeout(AppTimeoutInfo appTimeout, HttpServletRequest hsr,
      String appId) throws AuthorizationException,
      YarnException, InterruptedException, IOException {

    if (!isRunning) {
      throw new RuntimeException("RM is stopped");
    }

    ApplicationId applicationId = ApplicationId.fromString(appId);

    if (!applicationMap.containsKey(applicationId)) {
      throw new NotFoundException("app with id: " + appId + " not found");
    }

    ApplicationReport appReport = applicationMap.get(applicationId);
    Map<ApplicationTimeoutType, ApplicationTimeout> timeouts = appReport.getApplicationTimeouts();

    ApplicationTimeoutType paramTimeoutType = appTimeout.getTimeoutType();
    if (!timeouts.containsKey(paramTimeoutType)) {
      throw new NotFoundException("TimeOutType with id: " + appId + " not found");
    }

    ApplicationTimeout applicationTimeout = timeouts.get(paramTimeoutType);
    applicationTimeout.setTimeoutType(appTimeout.getTimeoutType());
    applicationTimeout.setExpiryTime(appTimeout.getExpireTime());
    applicationTimeout.setRemainingTime(appTimeout.getRemainingTimeInSec());

    AppTimeoutInfo result = new AppTimeoutInfo(applicationTimeout);

    return Response.status(Status.OK).entity(result).build();
  }

  @Override
  public Response updateApplicationPriority(AppPriority targetPriority, HttpServletRequest hsr,
      String appId) throws YarnException, InterruptedException, IOException {
    if (!isRunning) {
      throw new RuntimeException("RM is stopped");
    }

    ApplicationId applicationId = ApplicationId.fromString(appId);
    if (targetPriority == null) {
      return Response.status(Status.BAD_REQUEST).build();
    }

    if (!applicationMap.containsKey(applicationId)) {
      throw new NotFoundException("app with id: " + appId + " not found");
    }

    ApplicationReport appReport = applicationMap.get(applicationId);
    Priority newPriority = Priority.newInstance(targetPriority.getPriority());
    appReport.setPriority(newPriority);

    return Response.status(Status.OK).entity(targetPriority).build();
  }

  @Override
  public AppPriority getAppPriority(HttpServletRequest hsr, String appId)
      throws AuthorizationException {
    if (!isRunning) {
      throw new RuntimeException("RM is stopped");
    }

    ApplicationId applicationId = ApplicationId.fromString(appId);

    if (!applicationMap.containsKey(applicationId)) {
      throw new NotFoundException("app with id: " + appId + " not found");
    }
    ApplicationReport appReport = applicationMap.get(applicationId);
    Priority priority = appReport.getPriority();

    return new AppPriority(priority.getPriority());
  }

  @Override
  public AppQueue getAppQueue(HttpServletRequest hsr, String appId)
      throws AuthorizationException {
    if (!isRunning) {
      throw new RuntimeException("RM is stopped");
    }
    ApplicationId applicationId = ApplicationId.fromString(appId);
    if (!applicationMap.containsKey(applicationId)) {
      throw new NotFoundException("app with id: " + appId + " not found");
    }
    String queue = applicationMap.get(applicationId).getQueue();
    return new AppQueue(queue);
  }

  @Override
  public Response updateAppQueue(AppQueue targetQueue, HttpServletRequest hsr, String appId)
      throws AuthorizationException, YarnException, InterruptedException, IOException {
    if (!isRunning) {
      throw new RuntimeException("RM is stopped");
    }
    ApplicationId applicationId = ApplicationId.fromString(appId);
    if (!applicationMap.containsKey(applicationId)) {
      throw new NotFoundException("app with id: " + appId + " not found");
    }
    if (targetQueue == null || StringUtils.isBlank(targetQueue.getQueue())) {
      return Response.status(Status.BAD_REQUEST).build();
    }

    ApplicationReport appReport = applicationMap.get(applicationId);
    String originalQueue = appReport.getQueue();
    appReport.setQueue(targetQueue.getQueue());
    applicationMap.put(applicationId, appReport);
    LOG.info("Update applicationId = {} from originalQueue = {} to targetQueue = {}.",
        appId, originalQueue, targetQueue);

    AppQueue targetAppQueue = new AppQueue(targetQueue.getQueue());
    return Response.status(Status.OK).entity(targetAppQueue).build();
  }

  public void updateApplicationState(YarnApplicationState appState, String appId)
      throws AuthorizationException, YarnException, InterruptedException, IOException {
    validateRunning();
    ApplicationId applicationId = ApplicationId.fromString(appId);
    if (!applicationMap.containsKey(applicationId)) {
      throw new NotFoundException("app with id: " + appId + " not found");
    }
    ApplicationReport appReport = applicationMap.get(applicationId);
    appReport.setYarnApplicationState(appState);
  }

  @Override
  public ApplicationStatisticsInfo getAppStatistics(
      HttpServletRequest hsr, Set<String> stateQueries, Set<String> typeQueries) {
    if (!isRunning) {
      throw new RuntimeException("RM is stopped");
    }

    Map<String, StatisticsItemInfo> itemInfoMap = new HashMap<>();

    for (ApplicationReport appReport : applicationMap.values()) {

      YarnApplicationState appState = appReport.getYarnApplicationState();
      String appType = appReport.getApplicationType();

      if (stateQueries.contains(appState.name()) && typeQueries.contains(appType)) {
        String itemInfoMapKey = appState.toString() + "_" + appType;
        StatisticsItemInfo itemInfo = itemInfoMap.getOrDefault(itemInfoMapKey, null);
        if (itemInfo == null) {
          itemInfo = new StatisticsItemInfo(appState, appType, 1);
        } else {
          long newCount = itemInfo.getCount() + 1;
          itemInfo.setCount(newCount);
        }
        itemInfoMap.put(itemInfoMapKey, itemInfo);
      }
    }

    return new ApplicationStatisticsInfo(itemInfoMap.values());
  }

  @Override
  public AppActivitiesInfo getAppActivities(
      HttpServletRequest hsr, String appId, String time, Set<String> requestPriorities,
      Set<String> allocationRequestIds, String groupBy, String limit, Set<String> actions,
      boolean summarize) {
    if (!isRunning) {
      throw new RuntimeException("RM is stopped");
    }

    ApplicationId applicationId = ApplicationId.fromString(appId);
    if (!applicationMap.containsKey(applicationId)) {
      throw new NotFoundException("app with id: " + appId + " not found");
    }

    SchedulerNode schedulerNode = TestUtils.getMockNode("host0", "rack", 1, 10240);

    RMContext rmContext = Mockito.mock(RMContext.class);
    Mockito.when(rmContext.getYarnConfiguration()).thenReturn(this.getConf());
    ResourceScheduler scheduler = Mockito.mock(ResourceScheduler.class);
    Mockito.when(scheduler.getMinimumResourceCapability()).thenReturn(Resources.none());
    Mockito.when(rmContext.getScheduler()).thenReturn(scheduler);
    LeafQueue mockQueue = Mockito.mock(LeafQueue.class);
    Map<ApplicationId, RMApp> rmApps = new ConcurrentHashMap<>();
    Mockito.doReturn(rmApps).when(rmContext).getRMApps();

    FiCaSchedulerNode node = (FiCaSchedulerNode) schedulerNode;
    ApplicationAttemptId appAttemptId = ApplicationAttemptId.newInstance(applicationId, 0);
    RMApp mockApp = Mockito.mock(RMApp.class);
    Mockito.doReturn(appAttemptId.getApplicationId()).when(mockApp).getApplicationId();
    Mockito.doReturn(FinalApplicationStatus.UNDEFINED).when(mockApp).getFinalApplicationStatus();
    rmApps.put(appAttemptId.getApplicationId(), mockApp);
    FiCaSchedulerApp app = new FiCaSchedulerApp(appAttemptId, "user", mockQueue,
        mock(ActiveUsersManager.class), rmContext);

    ActivitiesManager newActivitiesManager = new ActivitiesManager(rmContext);
    newActivitiesManager.turnOnAppActivitiesRecording(app.getApplicationId(), 3);

    int numActivities = 10;
    for (int i = 0; i < numActivities; i++) {
      ActivitiesLogger.APP.startAppAllocationRecording(newActivitiesManager, node,
          SystemClock.getInstance().getTime(), app);
      ActivitiesLogger.APP.recordAppActivityWithoutAllocation(newActivitiesManager, node, app,
          new SchedulerRequestKey(Priority.newInstance(0), 0, null),
          ActivityDiagnosticConstant.NODE_IS_BLACKLISTED, ActivityState.REJECTED,
          ActivityLevel.NODE);
      ActivitiesLogger.APP.finishSkippedAppAllocationRecording(newActivitiesManager,
          app.getApplicationId(), ActivityState.SKIPPED, ActivityDiagnosticConstant.EMPTY);
    }

    Set<Integer> prioritiesInt =
        requestPriorities.stream().map(pri -> Integer.parseInt(pri)).collect(Collectors.toSet());
    Set<Long> allocationReqIds =
        allocationRequestIds.stream().map(id -> Long.parseLong(id)).collect(Collectors.toSet());
    AppActivitiesInfo appActivitiesInfo = newActivitiesManager.
        getAppActivitiesInfo(app.getApplicationId(), prioritiesInt, allocationReqIds, null,
        Integer.parseInt(limit), summarize, 3);

    return appActivitiesInfo;
  }

  @Override
  public Response listReservation(String queue, String reservationId, long startTime, long endTime,
      boolean includeResourceAllocations, HttpServletRequest hsr) throws Exception {

    if (!isRunning) {
      throw new RuntimeException("RM is stopped");
    }

    if (!StringUtils.equals(queue, QUEUE_DEDICATED_FULL)) {
      throw new RuntimeException("The specified queue: " + queue +
          " is not managed by reservation system." +
          " Please try again with a valid reservable queue.");
    }

    ReservationId reservationID =
        ReservationId.parseReservationId(reservationId);

    if (!reservationMap.containsKey(reservationID)) {
      throw new NotFoundException("reservationId with id: " + reservationId + " not found");
    }

    ClientRMService clientService = mockRM.getClientRMService();

    // listReservations
    ReservationListRequest request = ReservationListRequest.newInstance(
        queue, reservationId, startTime, endTime, includeResourceAllocations);
    ReservationListResponse resRespInfo = clientService.listReservations(request);
    ReservationListInfo resResponse =
        new ReservationListInfo(resRespInfo, includeResourceAllocations);

    return Response.status(Status.OK).entity(resResponse).build();
  }

  @Override
  public Response createNewReservation(HttpServletRequest hsr)
      throws AuthorizationException, IOException, InterruptedException {

    if (!isRunning) {
      throw new RuntimeException("RM is stopped");
    }

    ReservationId resId = ReservationId.newInstance(Time.now(), resCounter.incrementAndGet());
    LOG.info("Allocated new reservationId: {}.", resId);

    NewReservation reservationId = new NewReservation(resId.toString());
    return Response.status(Status.OK).entity(reservationId).build();
  }

  @Override
  public Response submitReservation(ReservationSubmissionRequestInfo resContext,
      HttpServletRequest hsr) throws AuthorizationException, IOException, InterruptedException {

    if (!isRunning) {
      throw new RuntimeException("RM is stopped");
    }

    ReservationId reservationId = ReservationId.parseReservationId(resContext.getReservationId());
    ReservationDefinitionInfo definitionInfo = resContext.getReservationDefinition();
    ReservationDefinition definition =
            RouterServerUtil.convertReservationDefinition(definitionInfo);
    ReservationSubmissionRequest request = ReservationSubmissionRequest.newInstance(
            definition, resContext.getQueue(), reservationId);
    submitReservation(request);

    LOG.info("Reservation submitted: {}.", reservationId);

    SubClusterId subClusterId = getSubClusterId();
    reservationMap.put(reservationId, subClusterId);

    return Response.status(Status.ACCEPTED).build();
  }

  private void submitReservation(ReservationSubmissionRequest request) {
    try {
      // synchronize plan
      ReservationSystem reservationSystem = mockRM.getReservationSystem();
      reservationSystem.synchronizePlan(QUEUE_DEDICATED_FULL, true);
      // Generate reserved resources
      ClientRMService clientService = mockRM.getClientRMService();
      clientService.submitReservation(request);
    } catch (IOException | YarnException e) {
      throw new RuntimeException(e);
    }
  }

  @Override
  public Response updateReservation(ReservationUpdateRequestInfo resContext,
      HttpServletRequest hsr) throws AuthorizationException, IOException, InterruptedException {

    if (resContext == null || resContext.getReservationId() == null ||
        resContext.getReservationDefinition() == null) {
      return Response.status(Status.BAD_REQUEST).build();
    }

    String resId = resContext.getReservationId();
    ReservationId reservationId = ReservationId.parseReservationId(resId);

    if (!reservationMap.containsKey(reservationId)) {
      throw new NotFoundException("reservationId with id: " + reservationId + " not found");
    }

    // Generate reserved resources
    updateReservation(resContext);

    ReservationUpdateResponseInfo resRespInfo = new ReservationUpdateResponseInfo();
    return Response.status(Status.OK).entity(resRespInfo).build();
  }

  private void updateReservation(ReservationUpdateRequestInfo resContext) throws IOException {

    if (resContext == null) {
      throw new BadRequestException("Input ReservationSubmissionContext should not be null");
    }

    ReservationDefinitionInfo resInfo = resContext.getReservationDefinition();
    if (resInfo == null) {
      throw new BadRequestException("Input ReservationDefinition should not be null");
    }

    ReservationRequestsInfo resReqsInfo = resInfo.getReservationRequests();
    if (resReqsInfo == null || resReqsInfo.getReservationRequest() == null
        || resReqsInfo.getReservationRequest().isEmpty()) {
      throw new BadRequestException("The ReservationDefinition should " +
          "contain at least one ReservationRequest");
    }

    if (resContext.getReservationId() == null) {
      throw new BadRequestException("Update operations must specify an existing ReservaitonId");
    }

    ReservationRequestInterpreter[] values = ReservationRequestInterpreter.values();
    ReservationRequestInterpreter requestInterpreter =
        values[resReqsInfo.getReservationRequestsInterpreter()];
    List<ReservationRequest> list = new ArrayList<>();

    for (ReservationRequestInfo resReqInfo : resReqsInfo.getReservationRequest()) {
      ResourceInfo rInfo = resReqInfo.getCapability();
      Resource capability = Resource.newInstance(rInfo.getMemorySize(), rInfo.getvCores());
      int numContainers = resReqInfo.getNumContainers();
      int minConcurrency = resReqInfo.getMinConcurrency();
      long duration = resReqInfo.getDuration();
      ReservationRequest rr = ReservationRequest.newInstance(
          capability, numContainers, minConcurrency, duration);
      list.add(rr);
    }

    ReservationRequests reqs = ReservationRequests.newInstance(list, requestInterpreter);
    ReservationDefinition rDef = ReservationDefinition.newInstance(
        resInfo.getArrival(), resInfo.getDeadline(), reqs,
        resInfo.getReservationName(), resInfo.getRecurrenceExpression(),
        Priority.newInstance(resInfo.getPriority()));
    ReservationUpdateRequest request = ReservationUpdateRequest.newInstance(
        rDef, ReservationId.parseReservationId(resContext.getReservationId()));

    ClientRMService clientService = mockRM.getClientRMService();
    try {
      clientService.updateReservation(request);
    } catch (YarnException ex) {
      throw new RuntimeException(ex);
    }
  }

  @Override
  public Response deleteReservation(ReservationDeleteRequestInfo resContext, HttpServletRequest hsr)
      throws AuthorizationException, IOException, InterruptedException {
    if (!isRunning) {
      throw new RuntimeException("RM is stopped");
    }

    try {
      String resId = resContext.getReservationId();
      ReservationId reservationId = ReservationId.parseReservationId(resId);

      if (!reservationMap.containsKey(reservationId)) {
        throw new NotFoundException("reservationId with id: " + reservationId + " not found");
      }

      ReservationDeleteRequest reservationDeleteRequest =
          ReservationDeleteRequest.newInstance(reservationId);
      ClientRMService clientService = mockRM.getClientRMService();
      clientService.deleteReservation(reservationDeleteRequest);

      ReservationDeleteResponseInfo resRespInfo = new ReservationDeleteResponseInfo();
      reservationMap.remove(reservationId);

      return Response.status(Status.OK).entity(resRespInfo).build();
    } catch (YarnException e) {
      throw new RuntimeException(e);
    }
  }

  @VisibleForTesting
  public MockRM getMockRM() {
    return mockRM;
  }

  @VisibleForTesting
  public void setMockRM(MockRM mockResourceManager) {
    this.mockRM = mockResourceManager;
  }

  @Override
  public NodeLabelsInfo getRMNodeLabels(HttpServletRequest hsr) {

    NodeLabelInfo nodeLabelInfo = new NodeLabelInfo();
    nodeLabelInfo.setExclusivity(true);
    nodeLabelInfo.setName("Test-Label");
    nodeLabelInfo.setActiveNMs(10);
    PartitionInfo partitionInfo = new PartitionInfo();

    NodeLabelsInfo nodeLabelsInfo = new NodeLabelsInfo();
    nodeLabelsInfo.getNodeLabelsInfo().add(nodeLabelInfo);

    return nodeLabelsInfo;
  }

  private MockRM setupResourceManager() throws Exception {
    DefaultMetricsSystem.setMiniClusterMode(true);

    CapacitySchedulerConfiguration conf = new CapacitySchedulerConfiguration();

    // Define default queue
    conf.setCapacity(QUEUE_DEFAULT_FULL, 20);
    // Define dedicated queues
    conf.setQueues(CapacitySchedulerConfiguration.ROOT,
        new String[] {QUEUE_DEFAULT,  QUEUE_DEDICATED});
    conf.setCapacity(QUEUE_DEDICATED_FULL, 80);
    conf.setReservable(QUEUE_DEDICATED_FULL, true);

    conf.setClass(YarnConfiguration.RM_SCHEDULER, CapacityScheduler.class, ResourceScheduler.class);
    conf.setBoolean(YarnConfiguration.RM_RESERVATION_SYSTEM_ENABLE, true);
    MockRM rm = new MockRM(conf);
    rm.start();
    rm.registerNode("127.0.0.1:5678", 100*1024, 100);
    return rm;
  }

  @Override
  public RMQueueAclInfo checkUserAccessToQueue(String queue, String username,
      String queueAclType, HttpServletRequest hsr) throws AuthorizationException {

    ResourceManager mockResourceManager = mock(ResourceManager.class);
    Configuration conf = new YarnConfiguration();

    ResourceScheduler mockScheduler = new CapacityScheduler() {
      @Override
      public synchronized boolean checkAccess(UserGroupInformation callerUGI,
          QueueACL acl, String queueName) {
        if (acl == QueueACL.ADMINISTER_QUEUE) {
          if (callerUGI.getUserName().equals("admin")) {
            return true;
          }
        } else {
          if (ImmutableSet.of("admin", "yarn").contains(callerUGI.getUserName())) {
            return true;
          }
        }
        return false;
      }
    };

    when(mockResourceManager.getResourceScheduler()).thenReturn(mockScheduler);
    MockRMWebServices webSvc = new MockRMWebServices(mockResourceManager, conf,
        mock(HttpServletResponse.class));
    return webSvc.checkUserAccessToQueue(queue, username, queueAclType, hsr);
  }

  class MockRMWebServices {

    @Context
    private HttpServletResponse httpServletResponse;
    private ResourceManager resourceManager;

    private void initForReadableEndpoints() {
      // clear content type
      httpServletResponse.setContentType(null);
    }

    MockRMWebServices(ResourceManager rm, Configuration conf, HttpServletResponse response) {
      this.resourceManager = rm;
      this.httpServletResponse = response;
    }

    private UserGroupInformation getCallerUserGroupInformation(
        HttpServletRequest hsr, boolean usePrincipal) {

      String remoteUser = hsr.getRemoteUser();

      if (usePrincipal) {
        Principal princ = hsr.getUserPrincipal();
        remoteUser = princ == null ? null : princ.getName();
      }

      UserGroupInformation callerUGI = null;
      if (remoteUser != null) {
        callerUGI = UserGroupInformation.createRemoteUser(remoteUser);
      }

      return callerUGI;
    }

    public RMQueueAclInfo checkUserAccessToQueue(
        String queue, String username, String queueAclType, HttpServletRequest hsr)
        throws AuthorizationException {
      initForReadableEndpoints();

      // For the user who invokes this REST call, he/she should have admin access
      // to the queue. Otherwise we will reject the call.
      UserGroupInformation callerUGI = getCallerUserGroupInformation(hsr, true);
      if (callerUGI != null && !this.resourceManager.getResourceScheduler().checkAccess(
              callerUGI, QueueACL.ADMINISTER_QUEUE, queue)) {
        throw new ForbiddenException(
                "User=" + callerUGI.getUserName() + " doesn't haven access to queue="
                        + queue + " so it cannot check ACLs for other users.");
      }

      // Create UGI for the to-be-checked user.
      UserGroupInformation user = UserGroupInformation.createRemoteUser(username);
      if (user == null) {
        throw new ForbiddenException(
           "Failed to retrieve UserGroupInformation for user=" + username);
      }

      // Check if the specified queue acl is valid.
      QueueACL queueACL;
      try {
        queueACL = QueueACL.valueOf(queueAclType);
      } catch (IllegalArgumentException e) {
        throw new BadRequestException("Specified queueAclType=" + queueAclType
            + " is not a valid type, valid queue acl types={"
            + "SUBMIT_APPLICATIONS/ADMINISTER_QUEUE}");
      }

      if (!this.resourceManager.getResourceScheduler().checkAccess(user, queueACL, queue)) {
        return new RMQueueAclInfo(false, user.getUserName(),
            "User=" + username + " doesn't have access to queue=" + queue
            + " with acl-type=" + queueAclType);
      }

      return new RMQueueAclInfo(true, user.getUserName(), "");
    }
  }

  @Override
<<<<<<< HEAD
  public ActivitiesInfo getActivities(HttpServletRequest hsr, String nodeId, String groupBy) {
    if (!EnumUtils.isValidEnum(RMWSConsts.ActivitiesGroupBy.class, groupBy.toUpperCase())) {
      String errMessage = "Got invalid groupBy: " + groupBy + ", valid groupBy types: "
          + Arrays.asList(RMWSConsts.ActivitiesGroupBy.values());
      throw new IllegalArgumentException(errMessage);
    }

    SubClusterId subClusterId = getSubClusterId();
    ActivitiesInfo activitiesInfo = mock(ActivitiesInfo.class);
    Mockito.when(activitiesInfo.getNodeId()).thenReturn(nodeId);
    Mockito.when(activitiesInfo.getTimestamp()).thenReturn(1673081972L);
    Mockito.when(activitiesInfo.getDiagnostic()).thenReturn("Diagnostic:" + subClusterId.getId());

    List<NodeAllocationInfo> allocationInfos = new ArrayList<>();
    NodeAllocationInfo nodeAllocationInfo = mock(NodeAllocationInfo.class);
    Mockito.when(nodeAllocationInfo.getPartition()).thenReturn("p" + subClusterId.getId());
    Mockito.when(nodeAllocationInfo.getFinalAllocationState()).thenReturn("ALLOCATED");

    allocationInfos.add(nodeAllocationInfo);
    Mockito.when(activitiesInfo.getAllocations()).thenReturn(allocationInfos);
    return activitiesInfo;
  }

  @Override
  public BulkActivitiesInfo getBulkActivities(HttpServletRequest hsr,
      String groupBy, int activitiesCount) {

    if (activitiesCount <= 0) {
      throw new IllegalArgumentException("activitiesCount needs to be greater than 0.");
    }

    if (!EnumUtils.isValidEnum(RMWSConsts.ActivitiesGroupBy.class, groupBy.toUpperCase())) {
      String errMessage = "Got invalid groupBy: " + groupBy + ", valid groupBy types: "
          + Arrays.asList(RMWSConsts.ActivitiesGroupBy.values());
      throw new IllegalArgumentException(errMessage);
    }

    BulkActivitiesInfo bulkActivitiesInfo = new BulkActivitiesInfo();

    for (int i = 0; i < activitiesCount; i++) {
      SubClusterId subClusterId = getSubClusterId();
      ActivitiesInfo activitiesInfo = mock(ActivitiesInfo.class);
      Mockito.when(activitiesInfo.getNodeId()).thenReturn(subClusterId + "-nodeId-" + i);
      Mockito.when(activitiesInfo.getTimestamp()).thenReturn(1673081972L);
      Mockito.when(activitiesInfo.getDiagnostic()).thenReturn("Diagnostic:" + subClusterId.getId());

      List<NodeAllocationInfo> allocationInfos = new ArrayList<>();
      NodeAllocationInfo nodeAllocationInfo = mock(NodeAllocationInfo.class);
      Mockito.when(nodeAllocationInfo.getPartition()).thenReturn("p" + subClusterId.getId());
      Mockito.when(nodeAllocationInfo.getFinalAllocationState()).thenReturn("ALLOCATED");

      allocationInfos.add(nodeAllocationInfo);
      Mockito.when(activitiesInfo.getAllocations()).thenReturn(allocationInfos);
      bulkActivitiesInfo.getActivities().add(activitiesInfo);
    }

    return bulkActivitiesInfo;
=======
  public SchedulerTypeInfo getSchedulerInfo() {
    try {
      ResourceManager resourceManager = CapacitySchedulerTestUtilities.createResourceManager();
      CapacityScheduler cs = (CapacityScheduler) resourceManager.getResourceScheduler();
      CSQueue root = cs.getRootQueue();
      SchedulerInfo schedulerInfo = new CapacitySchedulerInfo(root, cs);
      return new SchedulerTypeInfo(schedulerInfo);
    } catch (Exception e) {
      throw new RuntimeException(e);
    }
>>>>>>> 442a5fb2
  }
}<|MERGE_RESOLUTION|>--- conflicted
+++ resolved
@@ -1217,7 +1217,6 @@
   }
 
   @Override
-<<<<<<< HEAD
   public ActivitiesInfo getActivities(HttpServletRequest hsr, String nodeId, String groupBy) {
     if (!EnumUtils.isValidEnum(RMWSConsts.ActivitiesGroupBy.class, groupBy.toUpperCase())) {
       String errMessage = "Got invalid groupBy: " + groupBy + ", valid groupBy types: "
@@ -1275,7 +1274,8 @@
     }
 
     return bulkActivitiesInfo;
-=======
+  }
+  
   public SchedulerTypeInfo getSchedulerInfo() {
     try {
       ResourceManager resourceManager = CapacitySchedulerTestUtilities.createResourceManager();
@@ -1286,6 +1286,5 @@
     } catch (Exception e) {
       throw new RuntimeException(e);
     }
->>>>>>> 442a5fb2
   }
 }