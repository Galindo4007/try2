/**
 * Licensed to the Apache Software Foundation (ASF) under one
 * or more contributor license agreements.  See the NOTICE file
 * distributed with this work for additional information
 * regarding copyright ownership.  The ASF licenses this file
 * to you under the Apache License, Version 2.0 (the
 * "License"); you may not use this file except in compliance
 * with the License.  You may obtain a copy of the License at
 *
 *     http://www.apache.org/licenses/LICENSE-2.0
 *
 * Unless required by applicable law or agreed to in writing, software
 * distributed under the License is distributed on an "AS IS" BASIS,
 * WITHOUT WARRANTIES OR CONDITIONS OF ANY KIND, either express or implied.
 * See the License for the specific language governing permissions and
 * limitations under the License.
 */

package org.apache.hadoop.yarn.server.federation.utils;

import java.io.IOException;
import java.nio.ByteBuffer;
import java.util.HashMap;
import java.util.List;
import java.util.ArrayList;
import java.util.Map;
import java.util.concurrent.TimeUnit;
import java.util.Random;

import javax.cache.Cache;
import javax.cache.CacheManager;
import javax.cache.Caching;
import javax.cache.configuration.CompleteConfiguration;
import javax.cache.configuration.FactoryBuilder;
import javax.cache.configuration.MutableConfiguration;
import javax.cache.expiry.CreatedExpiryPolicy;
import javax.cache.expiry.Duration;
import javax.cache.expiry.ExpiryPolicy;
import javax.cache.integration.CacheLoader;
import javax.cache.integration.CacheLoaderException;
import javax.cache.spi.CachingProvider;

import org.apache.commons.collections.CollectionUtils;
import org.apache.commons.collections.MapUtils;
import org.apache.commons.lang3.NotImplementedException;
import org.apache.hadoop.conf.Configuration;
import org.apache.hadoop.io.retry.RetryPolicies;
import org.apache.hadoop.io.retry.RetryPolicy;
import org.apache.hadoop.io.retry.RetryProxy;
import org.apache.hadoop.security.token.delegation.DelegationKey;
import org.apache.hadoop.util.ReflectionUtils;
import org.apache.hadoop.yarn.api.records.ApplicationId;
import org.apache.hadoop.yarn.api.records.ReservationId;
import org.apache.hadoop.yarn.conf.YarnConfiguration;
import org.apache.hadoop.yarn.exceptions.YarnException;
import org.apache.hadoop.yarn.exceptions.YarnRuntimeException;
import org.apache.hadoop.yarn.server.federation.policies.FederationPolicyUtils;
import org.apache.hadoop.yarn.server.federation.policies.exceptions.FederationPolicyException;
import org.apache.hadoop.yarn.server.federation.resolver.SubClusterResolver;
import org.apache.hadoop.yarn.server.federation.store.FederationStateStore;
import org.apache.hadoop.yarn.server.federation.store.exception.FederationStateStoreRetriableException;
import org.apache.hadoop.yarn.server.federation.store.records.AddApplicationHomeSubClusterRequest;
import org.apache.hadoop.yarn.server.federation.store.records.AddApplicationHomeSubClusterResponse;
import org.apache.hadoop.yarn.server.federation.store.records.AddReservationHomeSubClusterRequest;
import org.apache.hadoop.yarn.server.federation.store.records.AddReservationHomeSubClusterResponse;
import org.apache.hadoop.yarn.server.federation.store.records.ApplicationHomeSubCluster;
import org.apache.hadoop.yarn.server.federation.store.records.GetApplicationHomeSubClusterRequest;
import org.apache.hadoop.yarn.server.federation.store.records.GetApplicationHomeSubClusterResponse;
import org.apache.hadoop.yarn.server.federation.store.records.GetReservationHomeSubClusterRequest;
import org.apache.hadoop.yarn.server.federation.store.records.GetReservationHomeSubClusterResponse;
import org.apache.hadoop.yarn.server.federation.store.records.GetSubClusterInfoRequest;
import org.apache.hadoop.yarn.server.federation.store.records.GetSubClusterInfoResponse;
import org.apache.hadoop.yarn.server.federation.store.records.GetSubClusterPoliciesConfigurationsRequest;
import org.apache.hadoop.yarn.server.federation.store.records.GetSubClusterPoliciesConfigurationsResponse;
import org.apache.hadoop.yarn.server.federation.store.records.GetSubClusterPolicyConfigurationRequest;
import org.apache.hadoop.yarn.server.federation.store.records.GetSubClusterPolicyConfigurationResponse;
import org.apache.hadoop.yarn.server.federation.store.records.GetSubClustersInfoRequest;
import org.apache.hadoop.yarn.server.federation.store.records.GetSubClustersInfoResponse;
import org.apache.hadoop.yarn.server.federation.store.records.ReservationHomeSubCluster;
import org.apache.hadoop.yarn.server.federation.store.records.SubClusterId;
import org.apache.hadoop.yarn.server.federation.store.records.SubClusterInfo;
import org.apache.hadoop.yarn.server.federation.store.records.SubClusterPolicyConfiguration;
import org.apache.hadoop.yarn.server.federation.store.records.UpdateApplicationHomeSubClusterRequest;
import org.apache.hadoop.yarn.server.federation.store.records.UpdateReservationHomeSubClusterRequest;
import org.apache.hadoop.yarn.server.federation.store.records.DeleteReservationHomeSubClusterRequest;
import org.apache.hadoop.yarn.server.federation.store.records.RouterMasterKeyRequest;
import org.apache.hadoop.yarn.server.federation.store.records.RouterMasterKeyResponse;
import org.apache.hadoop.yarn.server.federation.store.records.RouterMasterKey;
import org.apache.hadoop.yarn.server.federation.store.records.RouterStoreToken;
import org.apache.hadoop.yarn.server.federation.store.records.RouterRMTokenRequest;
import org.apache.hadoop.yarn.server.federation.store.records.RouterRMTokenResponse;
import org.apache.hadoop.yarn.security.client.RMDelegationTokenIdentifier;
import org.slf4j.Logger;
import org.slf4j.LoggerFactory;

import org.apache.hadoop.classification.VisibleForTesting;
import com.zaxxer.hikari.pool.HikariPool.PoolInitializationException;

/**
 *
 * The FederationStateStoreFacade is an utility wrapper that provides singleton
 * access to the Federation state store. It abstracts out retries and in
 * addition, it also implements the caching for various objects.
 *
 */
public final class FederationStateStoreFacade {
  private static final Logger LOG =
      LoggerFactory.getLogger(FederationStateStoreFacade.class);

  private static final String GET_SUBCLUSTERS_CACHEID = "getSubClusters";
  private static final String GET_POLICIES_CONFIGURATIONS_CACHEID =
      "getPoliciesConfigurations";
  private static final String GET_APPLICATION_HOME_SUBCLUSTER_CACHEID =
      "getApplicationHomeSubCluster";

  private static final FederationStateStoreFacade FACADE =
      new FederationStateStoreFacade();

  private static Random rand = new Random(System.currentTimeMillis());

  private FederationStateStore stateStore;
  private int cacheTimeToLive;
  private Configuration conf;
  private Cache<Object, Object> cache;
  private SubClusterResolver subclusterResolver;

  private FederationStateStoreFacade() {
    initializeFacadeInternal(new Configuration());
  }

  private void initializeFacadeInternal(Configuration config) {
    this.conf = config;
    try {
      this.stateStore = (FederationStateStore) createRetryInstance(this.conf,
          YarnConfiguration.FEDERATION_STATESTORE_CLIENT_CLASS,
          YarnConfiguration.DEFAULT_FEDERATION_STATESTORE_CLIENT_CLASS,
          FederationStateStore.class, createRetryPolicy(conf));
      this.stateStore.init(conf);

      this.subclusterResolver = createInstance(conf,
          YarnConfiguration.FEDERATION_CLUSTER_RESOLVER_CLASS,
          YarnConfiguration.DEFAULT_FEDERATION_CLUSTER_RESOLVER_CLASS,
          SubClusterResolver.class);
      this.subclusterResolver.load();

      initCache();

    } catch (YarnException ex) {
      LOG.error("Failed to initialize the FederationStateStoreFacade object",
          ex);
      throw new RuntimeException(ex);
    }
  }

  /**
   * Delete and re-initialize the cache, to force it to use the given
   * configuration.
   *
   * @param store the {@link FederationStateStore} instance to reinitialize with
   * @param config the updated configuration to reinitialize with
   */
  @VisibleForTesting
  public synchronized void reinitialize(FederationStateStore store,
      Configuration config) {
    this.conf = config;
    this.stateStore = store;
    clearCache();
    initCache();
  }

  /**
   * Create a RetryPolicy for {@code FederationStateStoreFacade}. In case of
   * failure, it retries for:
   * <ul>
   * <li>{@code FederationStateStoreRetriableException}</li>
   * <li>{@code CacheLoaderException}</li>
   * </ul>
   *
   * @param conf the updated configuration
   * @return the RetryPolicy for FederationStateStoreFacade
   */
  public static RetryPolicy createRetryPolicy(Configuration conf) {
    // Retry settings for StateStore
    RetryPolicy basePolicy = RetryPolicies.exponentialBackoffRetry(
        conf.getInt(YarnConfiguration.CLIENT_FAILOVER_RETRIES, Integer.SIZE),
        conf.getLong(YarnConfiguration.CLIENT_FAILOVER_SLEEPTIME_BASE_MS,
            YarnConfiguration.DEFAULT_RESOURCEMANAGER_CONNECT_RETRY_INTERVAL_MS),
        TimeUnit.MILLISECONDS);
    Map<Class<? extends Exception>, RetryPolicy> exceptionToPolicyMap =
        new HashMap<Class<? extends Exception>, RetryPolicy>();
    exceptionToPolicyMap.put(FederationStateStoreRetriableException.class,
        basePolicy);
    exceptionToPolicyMap.put(CacheLoaderException.class, basePolicy);
    exceptionToPolicyMap.put(PoolInitializationException.class, basePolicy);

    RetryPolicy retryPolicy = RetryPolicies.retryByException(
        RetryPolicies.TRY_ONCE_THEN_FAIL, exceptionToPolicyMap);
    return retryPolicy;
  }

  private boolean isCachingEnabled() {
    return (cacheTimeToLive > 0);
  }

  private void initCache() {
    // Picking the JCache provider from classpath, need to make sure there's
    // no conflict or pick up a specific one in the future
    cacheTimeToLive =
        conf.getInt(YarnConfiguration.FEDERATION_CACHE_TIME_TO_LIVE_SECS,
            YarnConfiguration.DEFAULT_FEDERATION_CACHE_TIME_TO_LIVE_SECS);
    if (isCachingEnabled()) {
      CachingProvider jcacheProvider = Caching.getCachingProvider();
      CacheManager jcacheManager = jcacheProvider.getCacheManager();
      this.cache = jcacheManager.getCache(this.getClass().getSimpleName());
      if (this.cache == null) {
        LOG.info("Creating a JCache Manager with name "
            + this.getClass().getSimpleName());
        Duration cacheExpiry = new Duration(TimeUnit.SECONDS, cacheTimeToLive);
        CompleteConfiguration<Object, Object> configuration =
            new MutableConfiguration<Object, Object>().setStoreByValue(false)
                .setReadThrough(true)
                .setExpiryPolicyFactory(
                    new FactoryBuilder.SingletonFactory<ExpiryPolicy>(
                        new CreatedExpiryPolicy(cacheExpiry)))
                .setCacheLoaderFactory(
                    new FactoryBuilder.SingletonFactory<CacheLoader<Object, Object>>(
                        new CacheLoaderImpl<Object, Object>()));
        this.cache = jcacheManager.createCache(this.getClass().getSimpleName(),
            configuration);
      }
    }
  }

  private void clearCache() {
    CachingProvider jcacheProvider = Caching.getCachingProvider();
    CacheManager jcacheManager = jcacheProvider.getCacheManager();

    jcacheManager.destroyCache(this.getClass().getSimpleName());
    this.cache = null;
  }

  /**
   * Returns the singleton instance of the FederationStateStoreFacade object.
   *
   * @return the singleton {@link FederationStateStoreFacade} instance
   */
  public static FederationStateStoreFacade getInstance() {
    return FACADE;
  }

  /**
   * Returns the {@link SubClusterInfo} for the specified {@link SubClusterId}.
   *
   * @param subClusterId the identifier of the sub-cluster
   * @return the sub cluster information, or
   *         {@code null} if there is no mapping for the subClusterId
   * @throws YarnException if the call to the state store is unsuccessful
   */
  public SubClusterInfo getSubCluster(final SubClusterId subClusterId)
      throws YarnException {
    if (isCachingEnabled()) {
      return getSubClusters(false).get(subClusterId);
    } else {
      GetSubClusterInfoResponse response = stateStore
          .getSubCluster(GetSubClusterInfoRequest.newInstance(subClusterId));
      if (response == null) {
        return null;
      } else {
        return response.getSubClusterInfo();
      }
    }
  }

  /**
   * Updates the cache with the central {@link FederationStateStore} and returns
   * the {@link SubClusterInfo} for the specified {@link SubClusterId}.
   *
   * @param subClusterId the identifier of the sub-cluster
   * @param flushCache flag to indicate if the cache should be flushed or not
   * @return the sub cluster information
   * @throws YarnException if the call to the state store is unsuccessful
   */
  public SubClusterInfo getSubCluster(final SubClusterId subClusterId,
      final boolean flushCache) throws YarnException {
    if (flushCache && isCachingEnabled()) {
      LOG.info("Flushing subClusters from cache and rehydrating from store,"
          + " most likely on account of RM failover.");
      cache.remove(buildGetSubClustersCacheRequest(false));
    }
    return getSubCluster(subClusterId);
  }

  /**
   * Returns the {@link SubClusterInfo} of all active sub cluster(s).
   *
   * @param filterInactiveSubClusters whether to filter out inactive
   *          sub-clusters
   * @return the information of all active sub cluster(s)
   * @throws YarnException if the call to the state store is unsuccessful
   */
  @SuppressWarnings("unchecked")
  public Map<SubClusterId, SubClusterInfo> getSubClusters(
      final boolean filterInactiveSubClusters) throws YarnException {
    try {
      if (isCachingEnabled()) {
        return (Map<SubClusterId, SubClusterInfo>) cache
            .get(buildGetSubClustersCacheRequest(filterInactiveSubClusters));
      } else {
        return buildSubClusterInfoMap(stateStore.getSubClusters(
            GetSubClustersInfoRequest.newInstance(filterInactiveSubClusters)));
      }
    } catch (Throwable ex) {
      throw new YarnException(ex);
    }
  }

  /**
   * Returns the {@link SubClusterPolicyConfiguration} for the specified queue.
   *
   * @param queue the queue whose policy is required
   * @return the corresponding configured policy, or {@code null} if there is no
   *         mapping for the queue
   * @throws YarnException if the call to the state store is unsuccessful
   */
  public SubClusterPolicyConfiguration getPolicyConfiguration(
      final String queue) throws YarnException {
    if (isCachingEnabled()) {
      return getPoliciesConfigurations().get(queue);
    } else {

      GetSubClusterPolicyConfigurationResponse response =
          stateStore.getPolicyConfiguration(
              GetSubClusterPolicyConfigurationRequest.newInstance(queue));
      if (response == null) {
        return null;
      } else {
        return response.getPolicyConfiguration();
      }
    }
  }

  /**
   * Get the policies that is represented as
   * {@link SubClusterPolicyConfiguration} for all currently active queues in
   * the system.
   *
   * @return the policies for all currently active queues in the system
   * @throws YarnException if the call to the state store is unsuccessful
   */
  @SuppressWarnings("unchecked")
  public Map<String, SubClusterPolicyConfiguration> getPoliciesConfigurations()
      throws YarnException {
    try {
      if (isCachingEnabled()) {
        return (Map<String, SubClusterPolicyConfiguration>) cache
            .get(buildGetPoliciesConfigurationsCacheRequest());
      } else {
        return buildPolicyConfigMap(stateStore.getPoliciesConfigurations(
            GetSubClusterPoliciesConfigurationsRequest.newInstance()));
      }
    } catch (Throwable ex) {
      throw new YarnException(ex);
    }
  }

  /**
   * Adds the home {@link SubClusterId} for the specified {@link ApplicationId}.
   *
   * @param appHomeSubCluster the mapping of the application to it's home
   *          sub-cluster
   * @return the stored Subcluster from StateStore
   * @throws YarnException if the call to the state store is unsuccessful
   */
  public SubClusterId addApplicationHomeSubCluster(
      ApplicationHomeSubCluster appHomeSubCluster) throws YarnException {
    AddApplicationHomeSubClusterResponse response =
        stateStore.addApplicationHomeSubCluster(
            AddApplicationHomeSubClusterRequest.newInstance(appHomeSubCluster));
    return response.getHomeSubCluster();
  }

  /**
   * Updates the home {@link SubClusterId} for the specified
   * {@link ApplicationId}.
   *
   * @param appHomeSubCluster the mapping of the application to it's home
   *          sub-cluster
   * @throws YarnException if the call to the state store is unsuccessful
   */
  public void updateApplicationHomeSubCluster(
      ApplicationHomeSubCluster appHomeSubCluster) throws YarnException {
    stateStore.updateApplicationHomeSubCluster(
        UpdateApplicationHomeSubClusterRequest.newInstance(appHomeSubCluster));
    return;
  }

  /**
   * Returns the home {@link SubClusterId} for the specified
   * {@link ApplicationId}.
   *
   * @param appId the identifier of the application
   * @return the home sub cluster identifier
   * @throws YarnException if the call to the state store is unsuccessful
   */
  public SubClusterId getApplicationHomeSubCluster(ApplicationId appId)
      throws YarnException {
    try {
      if (isCachingEnabled()) {
        SubClusterId value = SubClusterId.class.cast(
            cache.get(buildGetApplicationHomeSubClusterRequest(appId)));
        return value;
      } else {
        GetApplicationHomeSubClusterResponse response = stateStore.getApplicationHomeSubCluster(
            GetApplicationHomeSubClusterRequest.newInstance(appId));
        return response.getApplicationHomeSubCluster().getHomeSubCluster();
      }
    } catch (Throwable ex) {
      throw new YarnException(ex);
    }
  }

  /**
   * Get the singleton instance of SubClusterResolver.
   *
   * @return SubClusterResolver instance
   */
  public SubClusterResolver getSubClusterResolver() {
    return this.subclusterResolver;
  }

  /**
   * Get the configuration.
   *
   * @return configuration object
   */
  public Configuration getConf() {
    return this.conf;
  }

  /**
   * Adds the home {@link SubClusterId} for the specified {@link ReservationId}.
   *
   * @param appHomeSubCluster the mapping of the reservation to it's home
   *          sub-cluster
   * @return the stored subCluster from StateStore
   * @throws YarnException if the call to the state store is unsuccessful
   */
  public SubClusterId addReservationHomeSubCluster(ReservationHomeSubCluster appHomeSubCluster)
      throws YarnException {
    AddReservationHomeSubClusterResponse response = stateStore.addReservationHomeSubCluster(
        AddReservationHomeSubClusterRequest.newInstance(appHomeSubCluster));
    return response.getHomeSubCluster();
  }

  /**
   * Returns the home {@link SubClusterId} for the specified {@link ReservationId}.
   *
   * @param reservationId the identifier of the reservation
   * @return the home subCluster identifier
   * @throws YarnException if the call to the state store is unsuccessful
   */
  public SubClusterId getReservationHomeSubCluster(ReservationId reservationId)
      throws YarnException {
    GetReservationHomeSubClusterResponse response = stateStore.getReservationHomeSubCluster(
         GetReservationHomeSubClusterRequest.newInstance(reservationId));
    return response.getReservationHomeSubCluster().getHomeSubCluster();
  }

  /**
   * Updates the home {@link SubClusterId} for the specified
   * {@link ReservationId}.
   *
   * @param appHomeSubCluster the mapping of the reservation to it's home
   *          sub-cluster
   * @throws YarnException if the call to the state store is unsuccessful
   */
  public void updateReservationHomeSubCluster(ReservationHomeSubCluster appHomeSubCluster)
      throws YarnException {
    UpdateReservationHomeSubClusterRequest request =
        UpdateReservationHomeSubClusterRequest.newInstance(appHomeSubCluster);
    stateStore.updateReservationHomeSubCluster(request);
  }

  /**
   * Delete the home {@link SubClusterId} for the specified
   * {@link ReservationId}.
   *
   * @param reservationId the identifier of the reservation
   * @throws YarnException if the call to the state store is unsuccessful
   */
  public void deleteReservationHomeSubCluster(ReservationId reservationId) throws YarnException {
    DeleteReservationHomeSubClusterRequest request =
        DeleteReservationHomeSubClusterRequest.newInstance(reservationId);
    stateStore.deleteReservationHomeSubCluster(request);
  }

  /**
   * Helper method to create instances of Object using the class name defined in
   * the configuration object. The instances creates {@link RetryProxy} using
   * the specific {@link RetryPolicy}.
   *
   * @param conf the yarn configuration
   * @param configuredClassName the configuration provider key
   * @param defaultValue the default implementation for fallback
   * @param type the class for which a retry proxy is required
   * @param retryPolicy the policy for retrying method call failures
<<<<<<< HEAD
   * @param <T> The type of the instance.
=======
   * @param <T> The type of the instance
>>>>>>> ac958777
   * @return a retry proxy for the specified interface
   */
  public static <T> Object createRetryInstance(Configuration conf,
      String configuredClassName, String defaultValue, Class<T> type,
      RetryPolicy retryPolicy) {

    return RetryProxy.create(type,
        createInstance(conf, configuredClassName, defaultValue, type),
        retryPolicy);
  }

  /**
   * Helper method to create instances of Object using the class name specified
   * in the configuration object.
   *
   * @param conf the yarn configuration
   * @param configuredClassName the configuration provider key
   * @param defaultValue the default implementation class
   * @param type the required interface/base class
   * @param <T> The type of the instance to create
   * @return the instances created
   */
  @SuppressWarnings("unchecked")
  public static <T> T createInstance(Configuration conf,
      String configuredClassName, String defaultValue, Class<T> type) {

    String className = conf.get(configuredClassName, defaultValue);
    try {
      Class<?> clusterResolverClass = conf.getClassByName(className);
      if (type.isAssignableFrom(clusterResolverClass)) {
        return (T) ReflectionUtils.newInstance(clusterResolverClass, conf);
      } else {
        throw new YarnRuntimeException("Class: " + className
            + " not instance of " + type.getCanonicalName());
      }
    } catch (ClassNotFoundException e) {
      throw new YarnRuntimeException("Could not instantiate : " + className, e);
    }
  }

  private Map<SubClusterId, SubClusterInfo> buildSubClusterInfoMap(
      final GetSubClustersInfoResponse response) {
    List<SubClusterInfo> subClusters = response.getSubClusters();
    Map<SubClusterId, SubClusterInfo> subClustersMap =
        new HashMap<>(subClusters.size());
    for (SubClusterInfo subCluster : subClusters) {
      subClustersMap.put(subCluster.getSubClusterId(), subCluster);
    }
    return subClustersMap;
  }

  private Object buildGetSubClustersCacheRequest(
      final boolean filterInactiveSubClusters) {
    final String cacheKey =
        buildCacheKey(getClass().getSimpleName(), GET_SUBCLUSTERS_CACHEID,
            Boolean.toString(filterInactiveSubClusters));
    CacheRequest<String, Map<SubClusterId, SubClusterInfo>> cacheRequest =
        new CacheRequest<String, Map<SubClusterId, SubClusterInfo>>(cacheKey,
            new Func<String, Map<SubClusterId, SubClusterInfo>>() {
              @Override
              public Map<SubClusterId, SubClusterInfo> invoke(String key)
                  throws Exception {
                GetSubClustersInfoResponse subClusters =
                    stateStore.getSubClusters(GetSubClustersInfoRequest
                        .newInstance(filterInactiveSubClusters));
                return buildSubClusterInfoMap(subClusters);
              }
            });
    return cacheRequest;
  }

  private Map<String, SubClusterPolicyConfiguration> buildPolicyConfigMap(
      GetSubClusterPoliciesConfigurationsResponse response) {
    List<SubClusterPolicyConfiguration> policyConfigs =
        response.getPoliciesConfigs();
    Map<String, SubClusterPolicyConfiguration> queuePolicyConfigs =
        new HashMap<>();
    for (SubClusterPolicyConfiguration policyConfig : policyConfigs) {
      queuePolicyConfigs.put(policyConfig.getQueue(), policyConfig);
    }
    return queuePolicyConfigs;
  }

  private Object buildGetPoliciesConfigurationsCacheRequest() {
    final String cacheKey = buildCacheKey(getClass().getSimpleName(),
        GET_POLICIES_CONFIGURATIONS_CACHEID, null);
    CacheRequest<String, Map<String, SubClusterPolicyConfiguration>> cacheRequest =
        new CacheRequest<String, Map<String, SubClusterPolicyConfiguration>>(
            cacheKey,
            new Func<String, Map<String, SubClusterPolicyConfiguration>>() {
              @Override
              public Map<String, SubClusterPolicyConfiguration> invoke(
                  String key) throws Exception {
                GetSubClusterPoliciesConfigurationsResponse policyConfigs =
                    stateStore.getPoliciesConfigurations(
                        GetSubClusterPoliciesConfigurationsRequest
                            .newInstance());
                return buildPolicyConfigMap(policyConfigs);
              }
            });
    return cacheRequest;
  }

  private Object buildGetApplicationHomeSubClusterRequest(ApplicationId applicationId) {
    final String cacheKey = buildCacheKey(getClass().getSimpleName(),
        GET_APPLICATION_HOME_SUBCLUSTER_CACHEID, applicationId.toString());
    CacheRequest<String, SubClusterId> cacheRequest = new CacheRequest<>(
        cacheKey,
        input -> {

          GetApplicationHomeSubClusterRequest request =
              GetApplicationHomeSubClusterRequest.newInstance(applicationId);
          GetApplicationHomeSubClusterResponse response =
              stateStore.getApplicationHomeSubCluster(request);

          ApplicationHomeSubCluster appHomeSubCluster = response.getApplicationHomeSubCluster();
          SubClusterId subClusterId = appHomeSubCluster.getHomeSubCluster();

          return subClusterId;
        });
    return cacheRequest;
  }

  protected String buildCacheKey(String typeName, String methodName,
      String argName) {
    StringBuilder buffer = new StringBuilder();
    buffer.append(typeName).append(".")
        .append(methodName);
    if (argName != null) {
      buffer.append("::");
      buffer.append(argName);
    }
    return buffer.toString();
  }

  /**
   * Internal class that implements the CacheLoader interface that can be
   * plugged into the CacheManager to load objects into the cache for specified
   * keys.
   */
  private static class CacheLoaderImpl<K, V> implements CacheLoader<K, V> {
    @SuppressWarnings("unchecked")
    @Override
    public V load(K key) throws CacheLoaderException {
      try {
        CacheRequest<K, V> query = (CacheRequest<K, V>) key;
        assert query != null;
        return query.getValue();
      } catch (Throwable ex) {
        throw new CacheLoaderException(ex);
      }
    }

    @Override
    public Map<K, V> loadAll(Iterable<? extends K> keys)
        throws CacheLoaderException {
      // The FACADE does not use the Cache's getAll API. Hence this is not
      // required to be implemented
      throw new NotImplementedException("Code is not implemented");
    }
  }

  /**
   * Internal class that encapsulates the cache key and a function that returns
   * the value for the specified key.
   */
  private static class CacheRequest<K, V> {
    private K key;
    private Func<K, V> func;

    CacheRequest(K key, Func<K, V> func) {
      this.key = key;
      this.func = func;
    }

    public V getValue() throws Exception {
      return func.invoke(key);
    }

    @Override
    public int hashCode() {
      final int prime = 31;
      int result = 1;
      result = prime * result + ((key == null) ? 0 : key.hashCode());
      return result;
    }

    @SuppressWarnings("unchecked")
    @Override
    public boolean equals(Object obj) {
      if (this == obj) {
        return true;
      }
      if (obj == null) {
        return false;
      }
      if (getClass() != obj.getClass()) {
        return false;
      }
      CacheRequest<K, V> other = (CacheRequest<K, V>) obj;
      if (key == null) {
        if (other.key != null) {
          return false;
        }
      } else if (!key.equals(other.key)) {
        return false;
      }

      return true;
    }
  }

  /**
   * Encapsulates a method that has one parameter and returns a value of the
   * type specified by the TResult parameter.
   */
  protected interface Func<T, TResult> {
    TResult invoke(T input) throws Exception;
  }

  @VisibleForTesting
  public Cache<Object, Object> getCache() {
    return cache;
  }

  @VisibleForTesting
  protected Object getAppHomeSubClusterCacheRequest(ApplicationId applicationId) {
    return buildGetApplicationHomeSubClusterRequest(applicationId);
  }

  @VisibleForTesting
  public FederationStateStore getStateStore() {
    return stateStore;
  }

  /**
   * The Router Supports Store NewMasterKey (RouterMasterKey{@link RouterMasterKey}).
   *
   * @param newKey Key used for generating and verifying delegation tokens
   * @throws YarnException if the call to the state store is unsuccessful
   * @throws IOException An IO Error occurred
   * @return RouterMasterKeyResponse
   */
  public RouterMasterKeyResponse storeNewMasterKey(DelegationKey newKey)
      throws YarnException, IOException {
    LOG.info("Storing master key with keyID {}.", newKey.getKeyId());
    ByteBuffer keyBytes = ByteBuffer.wrap(newKey.getEncodedKey());
    RouterMasterKey masterKey = RouterMasterKey.newInstance(newKey.getKeyId(),
        keyBytes, newKey.getExpiryDate());
    RouterMasterKeyRequest keyRequest = RouterMasterKeyRequest.newInstance(masterKey);
    return stateStore.storeNewMasterKey(keyRequest);
  }

  /**
   * The Router Supports Remove MasterKey (RouterMasterKey{@link RouterMasterKey}).
   *
   * @param newKey Key used for generating and verifying delegation tokens
   * @throws YarnException if the call to the state store is unsuccessful
   * @throws IOException An IO Error occurred
   */
  public void removeStoredMasterKey(DelegationKey newKey) throws YarnException, IOException {
    LOG.info("Removing master key with keyID {}.", newKey.getKeyId());
    ByteBuffer keyBytes = ByteBuffer.wrap(newKey.getEncodedKey());
    RouterMasterKey masterKey = RouterMasterKey.newInstance(newKey.getKeyId(),
        keyBytes, newKey.getExpiryDate());
    RouterMasterKeyRequest keyRequest = RouterMasterKeyRequest.newInstance(masterKey);
    stateStore.removeStoredMasterKey(keyRequest);
  }

  /**
   * The Router Supports GetMasterKeyByDelegationKey.
   *
   * @param newKey Key used for generating and verifying delegation tokens
   * @throws YarnException if the call to the state store is unsuccessful
   * @throws IOException An IO Error occurred
   * @return RouterMasterKeyResponse
   */
  public RouterMasterKeyResponse getMasterKeyByDelegationKey(DelegationKey newKey)
      throws YarnException, IOException {
    LOG.info("Storing master key with keyID {}.", newKey.getKeyId());
    ByteBuffer keyBytes = ByteBuffer.wrap(newKey.getEncodedKey());
    RouterMasterKey masterKey = RouterMasterKey.newInstance(newKey.getKeyId(),
        keyBytes, newKey.getExpiryDate());
    RouterMasterKeyRequest keyRequest = RouterMasterKeyRequest.newInstance(masterKey);
    return stateStore.getMasterKeyByDelegationKey(keyRequest);
  }

  /**
   * The Router Supports Store RMDelegationTokenIdentifier{@link RMDelegationTokenIdentifier}.
   *
   * @param identifier delegation tokens from the RM
   * @param renewDate renewDate
   * @throws YarnException if the call to the state store is unsuccessful
   * @throws IOException An IO Error occurred
   */
  public void storeNewToken(RMDelegationTokenIdentifier identifier,
      long renewDate) throws YarnException, IOException {
    LOG.info("storing RMDelegation token with sequence number: {}.",
        identifier.getSequenceNumber());
    RouterStoreToken storeToken = RouterStoreToken.newInstance(identifier, renewDate);
    RouterRMTokenRequest request = RouterRMTokenRequest.newInstance(storeToken);
    stateStore.storeNewToken(request);
  }

  /**
   * The Router Supports Update RMDelegationTokenIdentifier{@link RMDelegationTokenIdentifier}.
   *
   * @param identifier delegation tokens from the RM
   * @param renewDate renewDate
   * @throws YarnException if the call to the state store is unsuccessful
   * @throws IOException An IO Error occurred
   */
  public void updateStoredToken(RMDelegationTokenIdentifier identifier,
      long renewDate) throws YarnException, IOException {
    LOG.info("updating RMDelegation token with sequence number: {}.",
        identifier.getSequenceNumber());
    RouterStoreToken storeToken = RouterStoreToken.newInstance(identifier, renewDate);
    RouterRMTokenRequest request = RouterRMTokenRequest.newInstance(storeToken);
    stateStore.updateStoredToken(request);
  }

  /**
   * The Router Supports Remove RMDelegationTokenIdentifier{@link RMDelegationTokenIdentifier}.
   *
   * @param identifier delegation tokens from the RM
   * @throws YarnException if the call to the state store is unsuccessful
   * @throws IOException An IO Error occurred
   */
  public void removeStoredToken(RMDelegationTokenIdentifier identifier)
      throws YarnException, IOException{
    LOG.info("removing RMDelegation token with sequence number: {}.",
        identifier.getSequenceNumber());
    RouterStoreToken storeToken = RouterStoreToken.newInstance(identifier, 0L);
    RouterRMTokenRequest request = RouterRMTokenRequest.newInstance(storeToken);
    stateStore.removeStoredToken(request);
  }

  /**
   * The Router Supports GetTokenByRouterStoreToken{@link RMDelegationTokenIdentifier}.
   *
   * @param identifier delegation tokens from the RM
   * @return RouterStoreToken
   * @throws YarnException if the call to the state store is unsuccessful
   * @throws IOException An IO Error occurred
   */
  public RouterRMTokenResponse getTokenByRouterStoreToken(RMDelegationTokenIdentifier identifier)
      throws YarnException, IOException {
    LOG.info("get RouterStoreToken token with sequence number: {}.",
        identifier.getSequenceNumber());
    RouterStoreToken storeToken = RouterStoreToken.newInstance(identifier, 0L);
    RouterRMTokenRequest request = RouterRMTokenRequest.newInstance(storeToken);
    return stateStore.getTokenByRouterStoreToken(request);
  }

  /**
<<<<<<< HEAD
   * stateStore provides DelegationTokenSeqNum increase.
   *
   * @return delegationTokenSequenceNumber
   */
  public int incrementDelegationTokenSeqNum() {
    return stateStore.incrementDelegationTokenSeqNum();
=======
   * Get the number of active cluster nodes.
   *
   * @return number of active cluster nodes.
   * @throws YarnException if the call to the state store is unsuccessful.
   */
  public int getActiveSubClustersCount() throws YarnException {
    Map<SubClusterId, SubClusterInfo> activeSubClusters = getSubClusters(true);
    if (activeSubClusters == null || activeSubClusters.isEmpty()) {
      return 0;
    } else {
      return activeSubClusters.size();
    }
  }

  /**
   * Randomly pick ActiveSubCluster.
   * During the selection process, we will exclude SubClusters from the blacklist.
   *
   * @param activeSubClusters List of active subClusters.
   * @param blackList blacklist.
   * @return Active SubClusterId.
   * @throws YarnException When there is no Active SubCluster,
   * an exception will be thrown (No active SubCluster available to submit the request.)
   */
  public static SubClusterId getRandomActiveSubCluster(
      Map<SubClusterId, SubClusterInfo> activeSubClusters, List<SubClusterId> blackList)
      throws YarnException {

    // Check if activeSubClusters is empty, if it is empty, we need to throw an exception
    if (MapUtils.isEmpty(activeSubClusters)) {
      throw new FederationPolicyException(
          FederationPolicyUtils.NO_ACTIVE_SUBCLUSTER_AVAILABLE);
    }

    // Change activeSubClusters to List
    List<SubClusterId> subClusterIds = new ArrayList<>(activeSubClusters.keySet());

    // If the blacklist is not empty, we need to remove all the subClusters in the blacklist
    if (CollectionUtils.isNotEmpty(blackList)) {
      subClusterIds.removeAll(blackList);
    }

    // Check there are still active subcluster after removing the blacklist
    if (CollectionUtils.isEmpty(subClusterIds)) {
      throw new FederationPolicyException(
          FederationPolicyUtils.NO_ACTIVE_SUBCLUSTER_AVAILABLE);
    }

    // Randomly choose a SubCluster
    return subClusterIds.get(rand.nextInt(subClusterIds.size()));
  }

  /**
   * Get the number of retries.
   *
   * @param configRetries User-configured number of retries.
   * @return number of retries.
   * @throws YarnException yarn exception.
   */
  public int getRetryNumbers(int configRetries) throws YarnException {
    int activeSubClustersCount = getActiveSubClustersCount();
    int actualRetryNums = Math.min(activeSubClustersCount, configRetries);
    // Normally, we don't set a negative number for the number of retries,
    // but if the user sets a negative number for the number of retries,
    // we will return 0
    if (actualRetryNums < 0) {
      return 0;
    }
    return actualRetryNums;
  }

  /**
   * Query SubClusterId By applicationId.
   *
   * If SubClusterId is not empty, it means it exists and returns true;
   * if SubClusterId is empty, it means it does not exist and returns false.
   *
   * @param applicationId applicationId
   * @return true, SubClusterId exists; false, SubClusterId not exists.
   */
  public boolean existsApplicationHomeSubCluster(ApplicationId applicationId) {
    try {
      SubClusterId subClusterId = getApplicationHomeSubCluster(applicationId);
      if (subClusterId != null) {
        return true;
      }
    } catch (YarnException e) {
      LOG.warn("get homeSubCluster by applicationId = {} error.", applicationId, e);
    }
    return false;
  }

  /**
   * Add ApplicationHomeSubCluster to FederationStateStore.
   *
   * @param applicationId applicationId.
   * @param homeSubCluster homeSubCluster, homeSubCluster selected according to policy.
   * @throws YarnException yarn exception.
   */
  public void addApplicationHomeSubCluster(ApplicationId applicationId,
      ApplicationHomeSubCluster homeSubCluster) throws YarnException {
    try {
      addApplicationHomeSubCluster(homeSubCluster);
    } catch (YarnException e) {
      String msg = String.format(
          "Unable to insert the ApplicationId %s into the FederationStateStore.", applicationId);
      throw new YarnException(msg, e);
    }
  }

  /**
   * Update ApplicationHomeSubCluster to FederationStateStore.
   *
   * @param subClusterId homeSubClusterId
   * @param applicationId applicationId.
   * @param homeSubCluster homeSubCluster, homeSubCluster selected according to policy.
   * @throws YarnException yarn exception.
   */
  public void updateApplicationHomeSubCluster(SubClusterId subClusterId,
      ApplicationId applicationId, ApplicationHomeSubCluster homeSubCluster) throws YarnException {
    try {
      updateApplicationHomeSubCluster(homeSubCluster);
    } catch (YarnException e) {
      SubClusterId subClusterIdInStateStore = getApplicationHomeSubCluster(applicationId);
      if (subClusterId == subClusterIdInStateStore) {
        LOG.info("Application {} already submitted on SubCluster {}.", applicationId, subClusterId);
      } else {
        String msg = String.format(
            "Unable to update the ApplicationId %s into the FederationStateStore.", applicationId);
        throw new YarnException(msg, e);
      }
    }
  }

  /**
   * Add or Update ApplicationHomeSubCluster.
   *
   * @param applicationId applicationId, is the id of the application.
   * @param subClusterId homeSubClusterId, this is selected by strategy.
   * @param retryCount number of retries.
   * @throws YarnException yarn exception.
   */
  public void addOrUpdateApplicationHomeSubCluster(ApplicationId applicationId,
      SubClusterId subClusterId, int retryCount) throws YarnException {
    Boolean exists = existsApplicationHomeSubCluster(applicationId);
    ApplicationHomeSubCluster appHomeSubCluster =
        ApplicationHomeSubCluster.newInstance(applicationId, subClusterId);
    if (!exists || retryCount == 0) {
      // persist the mapping of applicationId and the subClusterId which has
      // been selected as its home.
      addApplicationHomeSubCluster(applicationId, appHomeSubCluster);
    } else {
      // update the mapping of applicationId and the home subClusterId to
      // the new subClusterId we have selected.
      updateApplicationHomeSubCluster(subClusterId, applicationId, appHomeSubCluster);
    }
>>>>>>> ac958777
  }
}<|MERGE_RESOLUTION|>--- conflicted
+++ resolved
@@ -504,11 +504,7 @@
    * @param defaultValue the default implementation for fallback
    * @param type the class for which a retry proxy is required
    * @param retryPolicy the policy for retrying method call failures
-<<<<<<< HEAD
    * @param <T> The type of the instance.
-=======
-   * @param <T> The type of the instance
->>>>>>> ac958777
    * @return a retry proxy for the specified interface
    */
   public static <T> Object createRetryInstance(Configuration conf,
@@ -864,14 +860,15 @@
   }
 
   /**
-<<<<<<< HEAD
    * stateStore provides DelegationTokenSeqNum increase.
    *
    * @return delegationTokenSequenceNumber
    */
   public int incrementDelegationTokenSeqNum() {
     return stateStore.incrementDelegationTokenSeqNum();
-=======
+  }
+  
+  /**
    * Get the number of active cluster nodes.
    *
    * @return number of active cluster nodes.
@@ -1028,6 +1025,5 @@
       // the new subClusterId we have selected.
       updateApplicationHomeSubCluster(subClusterId, applicationId, appHomeSubCluster);
     }
->>>>>>> ac958777
   }
 }