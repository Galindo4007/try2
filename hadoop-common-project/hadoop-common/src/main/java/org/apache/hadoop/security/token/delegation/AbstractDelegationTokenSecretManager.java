--- conflicted
+++ resolved
@@ -67,9 +67,9 @@
 
 @InterfaceAudience.Public
 @InterfaceStability.Evolving
-public abstract 
-class AbstractDelegationTokenSecretManager<TokenIdent 
-extends AbstractDelegationTokenIdentifier> 
+public abstract
+class AbstractDelegationTokenSecretManager<TokenIdent
+extends AbstractDelegationTokenIdentifier>
    extends SecretManager<TokenIdent> {
   private static final Logger LOG = LoggerFactory
       .getLogger(AbstractDelegationTokenSecretManager.class);
@@ -84,11 +84,11 @@
     return "(" + id + ")";
   }
 
-  /** 
-   * Cache of currently valid tokens, mapping from DelegationTokenIdentifier 
+  /**
+   * Cache of currently valid tokens, mapping from DelegationTokenIdentifier
    * to DelegationTokenInformation. Protected by this object lock.
    */
-  protected final Map<TokenIdent, DelegationTokenInformation> currentTokens 
+  protected final Map<TokenIdent, DelegationTokenInformation> currentTokens
       = new ConcurrentHashMap<>();
 
   /**
@@ -102,13 +102,13 @@
    * Protected by this object lock.
    */
   protected int delegationTokenSequenceNumber = 0;
-  
+
   /**
    * Access to allKeys is protected by this object lock
    */
-  protected final Map<Integer, DelegationKey> allKeys 
+  protected final Map<Integer, DelegationKey> allKeys
       = new ConcurrentHashMap<>();
-  
+
   /**
    * Access to currentId is protected by this object lock.
    */
@@ -170,7 +170,7 @@
       tokenRemoverThread.start();
     }
   }
-  
+
   /**
    * Reset all data structures and mutable state.
    */
@@ -190,8 +190,8 @@
     return currentTokens.size();
   }
 
-  /** 
-   * Add a previously used master key to cache (when NN restarts), 
+  /**
+   * Add a previously used master key to cache (when NN restarts),
    * should be called before activate().
    *
    * @param key delegation key.
@@ -427,9 +427,9 @@
     }
   }
 
-  /** 
-   * Update the current master key 
-   * This is called once by startThreads before tokenRemoverThread is created, 
+  /**
+   * Update the current master key
+   * This is called once by startThreads before tokenRemoverThread is created,
    * and only by tokenRemoverThread afterwards.
    */
   protected void updateCurrentKey() throws IOException {
@@ -450,9 +450,9 @@
     //Log must be invoked outside the lock on 'this'
     logUpdateMasterKey(newKey);
   }
-  
-  /** 
-   * Update the current master key for generating delegation tokens 
+
+  /**
+   * Update the current master key for generating delegation tokens
    * It should be called only by tokenRemoverThread.
    * @throws IOException raised on errors performing I/O.
    */
@@ -659,7 +659,7 @@
     METRICS.trackUpdateToken(() -> updateToken(id, info));
     return renewTime;
   }
-  
+
   /**
    * Cancel a token by removing it from cache.
    *
@@ -677,7 +677,7 @@
     id.readFields(in);
     LOG.info("Token cancellation requested for identifier: "
         + formatTokenId(id));
-    
+
     if (id.getUser() == null) {
       throw new InvalidToken("Token with no owner " + formatTokenId(id));
     }
@@ -701,7 +701,7 @@
     });
     return id;
   }
-  
+
   /**
    * Convert the byte[] to a secret key
    * @param key the byte[] to create the secret key from
@@ -713,17 +713,10 @@
 
   /** Class to encapsulate a token's renew date and password. */
   @InterfaceStability.Evolving
-<<<<<<< HEAD
-  public static class DelegationTokenInformation {
-    private final long renewDate;
-    private final byte[] password;
-    private final String trackingId;
-=======
   public static class DelegationTokenInformation implements Writable {
-    long renewDate;
-    byte[] password;
-    String trackingId;
->>>>>>> 28d2753d
+    private long renewDate;
+    private byte[] password;
+    private String trackingId;
 
     public DelegationTokenInformation() {
       this(0, null);
@@ -782,7 +775,7 @@
       trackingId = WritableUtils.readString(in);
     }
   }
-  
+
   /** Remove expired delegation tokens from cache */
   private void removeExpiredToken() throws IOException {
     long now = Time.now();
@@ -817,7 +810,7 @@
     if (LOG.isDebugEnabled())
       LOG.debug("Stopping expired delegation token remover thread");
     running = false;
-    
+
     if (tokenRemoverThread != null) {
       synchronized (noInterruptsLock) {
         tokenRemoverThread.interrupt();
@@ -830,7 +823,7 @@
       }
     }
   }
-  
+
   /**
    * is secretMgr running
    * @return true if secret mgr is running
@@ -838,7 +831,7 @@
   public synchronized boolean isRunning() {
     return running;
   }
-  
+
   private class ExpiredTokenRemover extends Thread {
     private long lastMasterKeyUpdate;
     private long lastTokenCacheCleanup;
@@ -879,7 +872,7 @@
   /**
    * Decode the token identifier. The subclass can customize the way to decode
    * the token identifier.
-   * 
+   *
    * @param token the token where to extract the identifier
    * @return the delegation token identifier
    * @throws IOException raised on errors performing I/O.
