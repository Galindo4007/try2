--- conflicted
+++ resolved
@@ -1032,7 +1032,6 @@
     logEdit(op);
   }
 
-<<<<<<< HEAD
   void logStartRollingUpgrade(long startTime) {
     RollingUpgradeOp op = RollingUpgradeOp.getStartInstance(cache.get());
     op.setTime(startTime);
@@ -1042,12 +1041,13 @@
   void logFinalizeRollingUpgrade(long finalizeTime) {
     RollingUpgradeOp op = RollingUpgradeOp.getFinalizeInstance(cache.get());
     op.setTime(finalizeTime);
-=======
+    logEdit(op);
+  }
+
   void logSetAcl(String src, List<AclEntry> entries) {
     SetAclOp op = SetAclOp.getInstance();
     op.src = src;
     op.aclEntries = entries;
->>>>>>> 2fc514b7
     logEdit(op);
   }
 
