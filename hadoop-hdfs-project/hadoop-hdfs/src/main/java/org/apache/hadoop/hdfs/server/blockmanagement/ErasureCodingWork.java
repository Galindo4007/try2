/**
 * Licensed to the Apache Software Foundation (ASF) under one
 * or more contributor license agreements.  See the NOTICE file
 * distributed with this work for additional information
 * regarding copyright ownership.  The ASF licenses this file
 * to you under the Apache License, Version 2.0 (the
 * "License"); you may not use this file except in compliance
 * with the License.  You may obtain a copy of the License at
 *
 *     http://www.apache.org/licenses/LICENSE-2.0
 *
 * Unless required by applicable law or agreed to in writing, software
 * distributed under the License is distributed on an "AS IS" BASIS,
 * WITHOUT WARRANTIES OR CONDITIONS OF ANY KIND, either express or implied.
 * See the License for the specific language governing permissions and
 * limitations under the License.
 */
package org.apache.hadoop.hdfs.server.blockmanagement;

import org.apache.hadoop.classification.VisibleForTesting;
import org.apache.hadoop.hdfs.protocol.ExtendedBlock;
import org.apache.hadoop.net.Node;

import java.util.List;
import java.util.Set;

class ErasureCodingWork extends BlockReconstructionWork {
  private final byte[] liveBlockIndices;
  private final byte[] excludeReconstructedIndices;
  private final String blockPoolId;

  public ErasureCodingWork(String blockPoolId, BlockInfo block,
      BlockCollection bc,
      DatanodeDescriptor[] srcNodes,
      List<DatanodeDescriptor> containingNodes,
      List<DatanodeStorageInfo> liveReplicaStorages,
      int additionalReplRequired, int priority,
      byte[] liveBlockIndices,
      byte[] excludeReconstrutedIndices) {
    super(block, bc, srcNodes, containingNodes,
        liveReplicaStorages, additionalReplRequired, priority);
    this.blockPoolId = blockPoolId;
    this.liveBlockIndices = liveBlockIndices;
    this.excludeReconstructedIndices = excludeReconstrutedIndices;
    LOG.debug("Creating an ErasureCodingWork to {} reconstruct ",
        block);
  }

  byte[] getLiveBlockIndices() {
    return liveBlockIndices;
  }

  @Override
  void chooseTargets(BlockPlacementPolicy blockplacement,
      BlockStoragePolicySuite storagePolicySuite,
      Set<Node> excludedNodes) {
    // TODO: new placement policy for EC considering multiple writers
    DatanodeStorageInfo[] chosenTargets = null;
    // HDFS-14720. If the block is deleted, the block size will become
    // BlockCommand.NO_ACK (LONG.MAX_VALUE) . This kind of block we don't need
    // to send for replication or reconstruction
    if (!getBlock().isDeleted()) {
      chosenTargets = blockplacement.chooseTarget(
          getSrcPath(), getAdditionalReplRequired(), getSrcNodes()[0],
          getLiveReplicaStorages(), false, excludedNodes, getBlockSize(),
          storagePolicySuite.getPolicy(getStoragePolicyID()), null);
    } else {
      LOG.warn("ErasureCodingWork could not need choose targets for {}", getBlock());
    }
    setTargets(chosenTargets);
  }

  @Override
  boolean addTaskToDatanode(NumberReplicas numberReplicas) {
    final DatanodeStorageInfo[] targets = getTargets();
    assert targets.length > 0;
    BlockInfoStriped stripedBlk = (BlockInfoStriped) getBlock();
<<<<<<< HEAD
    targets[0].getDatanodeDescriptor().addBlockToBeErasureCoded(
        new ExtendedBlock(blockPoolId, stripedBlk), getSrcNodes(), targets,
        liveBlockIndices, excludeReconstructedIndices, stripedBlk.getErasureCodingPolicy());
=======
    boolean flag = true;
    if (hasNotEnoughRack()) {
      // if we already have all the internal blocks, but not enough racks,
      // we only need to replicate one internal block to a new rack
      int sourceIndex = chooseSource4SimpleReplication();
      createReplicationWork(sourceIndex, targets[0]);
    } else if ((numberReplicas.decommissioning() > 0 ||
        numberReplicas.liveEnteringMaintenanceReplicas() > 0) &&
        hasAllInternalBlocks()) {
      List<Integer> leavingServiceSources = findLeavingServiceSources();
      // decommissioningSources.size() should be >= targets.length
      final int num = Math.min(leavingServiceSources.size(), targets.length);
      if (num == 0) {
        flag = false;
      }
      for (int i = 0; i < num; i++) {
        createReplicationWork(leavingServiceSources.get(i), targets[i]);
      }
    } else {
      targets[0].getDatanodeDescriptor().addBlockToBeErasureCoded(
          new ExtendedBlock(blockPoolId, stripedBlk), getSrcNodes(), targets,
          liveBlockIndices, excludeReconstructedIndices, stripedBlk.getErasureCodingPolicy());
    }
    return flag;
>>>>>>> b189ef81
  }

  @VisibleForTesting
  public byte[] getExcludeReconstructedIndices() {
    return excludeReconstructedIndices;
  }
}<|MERGE_RESOLUTION|>--- conflicted
+++ resolved
@@ -75,36 +75,10 @@
     final DatanodeStorageInfo[] targets = getTargets();
     assert targets.length > 0;
     BlockInfoStriped stripedBlk = (BlockInfoStriped) getBlock();
-<<<<<<< HEAD
     targets[0].getDatanodeDescriptor().addBlockToBeErasureCoded(
         new ExtendedBlock(blockPoolId, stripedBlk), getSrcNodes(), targets,
         liveBlockIndices, excludeReconstructedIndices, stripedBlk.getErasureCodingPolicy());
-=======
-    boolean flag = true;
-    if (hasNotEnoughRack()) {
-      // if we already have all the internal blocks, but not enough racks,
-      // we only need to replicate one internal block to a new rack
-      int sourceIndex = chooseSource4SimpleReplication();
-      createReplicationWork(sourceIndex, targets[0]);
-    } else if ((numberReplicas.decommissioning() > 0 ||
-        numberReplicas.liveEnteringMaintenanceReplicas() > 0) &&
-        hasAllInternalBlocks()) {
-      List<Integer> leavingServiceSources = findLeavingServiceSources();
-      // decommissioningSources.size() should be >= targets.length
-      final int num = Math.min(leavingServiceSources.size(), targets.length);
-      if (num == 0) {
-        flag = false;
-      }
-      for (int i = 0; i < num; i++) {
-        createReplicationWork(leavingServiceSources.get(i), targets[i]);
-      }
-    } else {
-      targets[0].getDatanodeDescriptor().addBlockToBeErasureCoded(
-          new ExtendedBlock(blockPoolId, stripedBlk), getSrcNodes(), targets,
-          liveBlockIndices, excludeReconstructedIndices, stripedBlk.getErasureCodingPolicy());
-    }
-    return flag;
->>>>>>> b189ef81
+    return true;
   }
 
   @VisibleForTesting
