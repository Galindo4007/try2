--- conflicted
+++ resolved
@@ -37,15 +37,9 @@
 import static org.apache.hadoop.hdfs.server.federation.router.RBFConfigKeys.DFS_ROUTER_FEDERATION_RENAME_OPTION;
 import static org.apache.hadoop.hdfs.server.federation.router.RBFConfigKeys.DFS_ROUTER_FEDERATION_RENAME_OPTION_DEFAULT;
 import static org.apache.hadoop.hdfs.server.federation.router.RouterFederationRename.RouterRenameOption;
-<<<<<<< HEAD
-import static org.apache.hadoop.hdfs.server.federation.router.RouterRpcClient.isExpectedClass;
-import static org.apache.hadoop.hdfs.server.federation.router.async.AsyncUtil.asyncApply;
-import static org.apache.hadoop.hdfs.server.federation.router.async.AsyncUtil.asyncCatch;
-=======
 import static org.apache.hadoop.hdfs.server.federation.router.async.AsyncUtil.asyncApply;
 import static org.apache.hadoop.hdfs.server.federation.router.async.AsyncUtil.asyncCatch;
 import static org.apache.hadoop.hdfs.server.federation.router.async.AsyncUtil.asyncComplete;
->>>>>>> 463de517
 import static org.apache.hadoop.hdfs.server.federation.router.async.AsyncUtil.asyncForEach;
 import static org.apache.hadoop.hdfs.server.federation.router.async.AsyncUtil.asyncReturn;
 import static org.apache.hadoop.hdfs.server.federation.router.async.AsyncUtil.asyncTry;
@@ -81,10 +75,7 @@
 import org.apache.hadoop.hdfs.HAUtil;
 import org.apache.hadoop.hdfs.protocol.UnresolvedPathException;
 import org.apache.hadoop.hdfs.protocolPB.AsyncRpcProtocolPBUtil;
-<<<<<<< HEAD
-=======
 import org.apache.hadoop.hdfs.server.federation.router.async.ApplyFunction;
->>>>>>> 463de517
 import org.apache.hadoop.hdfs.server.federation.router.async.AsyncCatchFunction;
 import org.apache.hadoop.hdfs.server.federation.router.async.CatchFunction;
 import org.apache.hadoop.thirdparty.com.google.common.cache.CacheBuilder;
@@ -810,36 +801,6 @@
     return invokeOnNs(method, clazz, io, nss);
   }
 
-  <T> T invokeAtAvailableNsAsync(RemoteMethod method, Class<T> clazz)
-      throws IOException {
-    String nsId = subclusterResolver.getDefaultNamespace();
-    // If default Ns is not present return result from first namespace.
-    Set<FederationNamespaceInfo> nss = namenodeResolver.getNamespaces();
-    // If no namespace is available, throw IOException.
-    IOException io = new IOException("No namespace available.");
-
-    // If default Ns is present return result from that namespace.
-    if (!nsId.isEmpty()) {
-      asyncTry(() -> {
-        getRPCClient().invokeSingle(nsId, method, clazz);
-      });
-
-      asyncCatch((AsyncCatchFunction<T, IOException>)(res, ioe) -> {
-        if (!clientProto.isUnavailableSubclusterException(ioe)) {
-          LOG.debug("{} exception cannot be retried",
-              ioe.getClass().getSimpleName());
-          throw ioe;
-        }
-        nss.removeIf(n -> n.getNameserviceId().equals(nsId));
-        invokeOnNsAsync(method, clazz, io, nss);
-      }, IOException.class);
-    } else {
-      // If not have default NS.
-      invokeOnNsAsync(method, clazz, io, nss);
-    }
-    return asyncReturn(clazz);
-  }
-
   /**
    * Invokes the method at default namespace, if default namespace is not
    * available then at the other available namespaces.
@@ -913,8 +874,6 @@
     throw ioe;
   }
 
-<<<<<<< HEAD
-=======
   /**
    * Invoke the method sequentially on available namespaces,
    * throw no namespace available exception, if no namespaces are available.
@@ -926,17 +885,13 @@
    * @return the response received after invoking method.
    * @throws IOException
    */
->>>>>>> 463de517
   <T> T invokeOnNsAsync(RemoteMethod method, Class<T> clazz, IOException ioe,
       Set<FederationNamespaceInfo> nss) throws IOException {
     if (nss.isEmpty()) {
       throw ioe;
     }
 
-<<<<<<< HEAD
-=======
     asyncComplete(null);
->>>>>>> 463de517
     Iterator<FederationNamespaceInfo> nsIterator = nss.iterator();
     asyncForEach(nsIterator, (foreach, fnInfo) -> {
       String nsId = fnInfo.getNameserviceId();
@@ -944,11 +899,7 @@
       asyncTry(() -> {
         getRPCClient().invokeSingle(nsId, method, clazz);
         asyncApply(result -> {
-<<<<<<< HEAD
-          if (result != null && isExpectedClass(clazz, result)) {
-=======
           if (result != null) {
->>>>>>> 463de517
             foreach.breakNow();
             return result;
           }
